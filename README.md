<p align="center">
  <a href="https://discord.gg/WhwHUMV"> <img src="https://img.shields.io/discord/380484403458998276?logo=discord"> </a>
</p>
Hang on! I'm looking for Javidx9's video source code! It's moved here: https://github.com/OneLoneCoder/Javidx9

# olcPixelGameEngine
The official distribution of olcPixelGameEngine, a tool used in javidx9's YouTube videos and projects.

**You only need the one file - olcPixelGameEngine.h - included in your project!**

Provides a fast, richly featured, cross platform pixel drawing and user interface framework for
 * The development of games
 * Visualisation of algorithms
 * Prototyping and experimentation
 * Education

olcPixelGameEngine is easily extended! for example:
 * 2D Affine transforms
 * 3D Software renderer
 * Controller input
 * Sound
 * Hardware interfaces
 
olcPixelGameEngine is easy to port! Runs on:
 * Windows (all)
 * Linux / Raspberry Pi / ChromeOS
 * MacOS (coming soon to official, but already available in "Contributors")
 * PSP & Switch (Not supported by OneLoneCoder)
 
olcPixelGameEngine has been reimplemented in other languages!
 * C#
 * Rust
 * Lua
 * Java
  
olcPixelGameEngine is actively maintained and developed!

olcPixelGameEngine is used by 100s, if not 1000s of programmers at all levels of ability!


# Documentation
Please see https://github.com/OneLoneCoder/olcPixelGameEngine/wiki

# License (OLC-3)

<<<<<<< HEAD
Copyright 2018 - 2024 OneLoneCoder.com
=======
Copyright 2018, 2019, 2020, 2021, 2022, 2023 OneLoneCoder.com
>>>>>>> 147c25a0

Redistribution and use in source and binary forms, with or without 
modification, are permitted provided that the following conditions 
are met:

1. Redistributions or derivations of source code must retain the above 
   copyright notice, this list of conditions and the following disclaimer.

2. Redistributions or derivative works in binary form must reproduce 
   the above copyright notice. This list of conditions and the following 
   disclaimer must be reproduced in the documentation and/or other 
   materials provided with the distribution.

3. Neither the name of the copyright holder nor the names of its 
   contributors may be used to endorse or promote products derived 
   from this software without specific prior written permission.
    
THIS SOFTWARE IS PROVIDED BY THE COPYRIGHT HOLDERS AND CONTRIBUTORS 
"AS IS" AND ANY EXPRESS OR IMPLIED WARRANTIES, INCLUDING, BUT NOT 
LIMITED TO, THE IMPLIED WARRANTIES OF MERCHANTABILITY AND FITNESS FOR 
A PARTICULAR PURPOSE ARE DISCLAIMED. IN NO EVENT SHALL THE COPYRIGHT 
HOLDER OR CONTRIBUTORS BE LIABLE FOR ANY DIRECT, INDIRECT, INCIDENTAL, 
SPECIAL, EXEMPLARY, OR CONSEQUENTIAL DAMAGES (INCLUDING, BUT NOT 
LIMITED TO, PROCUREMENT OF SUBSTITUTE GOODS OR SERVICES; LOSS OF USE, 
DATA, OR PROFITS; OR BUSINESS INTERRUPTION) HOWEVER CAUSED AND ON ANY 
THEORY OF LIABILITY, WHETHER IN CONTRACT, STRICT LIABILITY, OR TORT 
(INCLUDING NEGLIGENCE OR OTHERWISE) ARISING IN ANY WAY OUT OF THE USE
OF THIS SOFTWARE, EVEN IF ADVISED OF THE POSSIBILITY OF SUCH DAMAGE.<|MERGE_RESOLUTION|>--- conflicted
+++ resolved
@@ -42,12 +42,7 @@
 Please see https://github.com/OneLoneCoder/olcPixelGameEngine/wiki
 
 # License (OLC-3)
-
-<<<<<<< HEAD
 Copyright 2018 - 2024 OneLoneCoder.com
-=======
-Copyright 2018, 2019, 2020, 2021, 2022, 2023 OneLoneCoder.com
->>>>>>> 147c25a0
 
 Redistribution and use in source and binary forms, with or without 
 modification, are permitted provided that the following conditions 
