--- conflicted
+++ resolved
@@ -1,7431 +1,7428 @@
-#pragma region license_and_help
-/*
-	olcPixelGameEngine.h
-
-	+-------------------------------------------------------------+
-	|           OneLoneCoder Pixel Game Engine v2.29              |
-	|  "What do you need? Pixels... Lots of Pixels..." - javidx9  |
-	+-------------------------------------------------------------+
-
-	What is this?
-	~~~~~~~~~~~~~
-	olc::PixelGameEngine is a single file, cross platform graphics and userinput
-	framework used for games, visualisations, algorithm exploration and learning.
-	It was developed by YouTuber "javidx9" as an assistive tool for many of his
-	videos. The goal of this project is to provide high speed graphics with
-	minimal project setup complexity, to encourage new programmers, younger people,
-	and anyone else that wants to make fun things.
-
-	However, olc::PixelGameEngine is not a toy! It is a powerful and fast utility
-	capable of delivering high resolution, high speed, high quality applications
-	which behave the same way regardless of the operating system or platform.
-
-	This file provides the core utility set of the olc::PixelGameEngine, including
-	window creation, keyboard/mouse input, main game thread, timing, pixel drawing
-	routines, image/sprite loading and drawing routines, and a bunch of utility
-	types to make rapid development of games/visualisations possible.
-
-
-	License (OLC-3)
-	~~~~~~~~~~~~~~~
-
-	Copyright 2018 - 2024 OneLoneCoder.com
-
-	Redistribution and use in source and binary forms, with or without modification,
-	are permitted provided that the following conditions are met:
-
-	1. Redistributions or derivations of source code must retain the above copyright
-	notice, this list of conditions and the following disclaimer.
-
-	2. Redistributions or derivative works in binary form must reproduce the above
-	copyright notice. This list of conditions and the following	disclaimer must be
-	reproduced in the documentation and/or other materials provided with the distribution.
-
-	3. Neither the name of the copyright holder nor the names of its contributors may
-	be used to endorse or promote products derived from this software without specific
-	prior written permission.
-
-	THIS SOFTWARE IS PROVIDED BY THE COPYRIGHT HOLDERS AND CONTRIBUTORS	"AS IS" AND ANY
-	EXPRESS OR IMPLIED WARRANTIES, INCLUDING, BUT NOT LIMITED TO, THE IMPLIED WARRANTIES
-	OF MERCHANTABILITY AND FITNESS FOR A PARTICULAR PURPOSE ARE DISCLAIMED. IN NO EVENT
-	SHALL THE COPYRIGHT	HOLDER OR CONTRIBUTORS BE LIABLE FOR ANY DIRECT, INDIRECT,
-	INCIDENTAL,	SPECIAL, EXEMPLARY, OR CONSEQUENTIAL DAMAGES (INCLUDING, BUT NOT LIMITED
-	TO, PROCUREMENT OF SUBSTITUTE GOODS OR SERVICES; LOSS OF USE, DATA, OR PROFITS; OR
-	BUSINESS INTERRUPTION) HOWEVER CAUSED AND ON ANY THEORY OF LIABILITY, WHETHER IN
-	CONTRACT, STRICT LIABILITY, OR TORT	(INCLUDING NEGLIGENCE OR OTHERWISE) ARISING IN
-	ANY WAY OUT OF THE USE OF THIS SOFTWARE, EVEN IF ADVISED OF THE POSSIBILITY OF
-	SUCH DAMAGE.
-
-	Links
-	~~~~~
-	YouTube:	https://www.youtube.com/javidx9
-				https://www.youtube.com/javidx9extra
-	Discord:	https://discord.gg/WhwHUMV
-	Twitter:	https://www.twitter.com/javidx9
-	Twitch:		https://www.twitch.tv/javidx9
-	GitHub:		https://www.github.com/onelonecoder
-	Homepage:	https://www.onelonecoder.com
-	Patreon:	https://www.patreon.com/javidx9
-	Community:  https://community.onelonecoder.com
-
-
-
-	Compiling in Linux
-	~~~~~~~~~~~~~~~~~~
-	You will need a modern C++ compiler, so update yours!
-	To compile use the command:
-
-	g++ -o YourProgName YourSource.cpp -lX11 -lGL -lpthread -lpng -lstdc++fs -std=c++17
-
-	On some Linux configurations, the frame rate is locked to the refresh
-	rate of the monitor. This engine tries to unlock it but may not be
-	able to, in which case try launching your program like this:
-
-	vblank_mode=0 ./YourProgName
-
-
-
-	Compiling in Code::Blocks on Windows
-	~~~~~~~~~~~~~~~~~~~~~~~~~~~~~~~~~~~~
-	Well I wont judge you, but make sure your Code::Blocks installation
-	is really up to date - you may even consider updating your C++ toolchain
-	to use MinGW32-W64.
-
-	Guide for installing recent GCC for Windows:
-	https://www.msys2.org/
-	Guide for configuring code::blocks:
-	https://solarianprogrammer.com/2019/11/05/install-gcc-windows/
-	https://solarianprogrammer.com/2019/11/16/install-codeblocks-gcc-windows-build-c-cpp-fortran-programs/
-
-	Add these libraries to "Linker Options":
-	user32 gdi32 opengl32 gdiplus Shlwapi dwmapi stdc++fs
-
-	Set these compiler options: -std=c++17
-
-
-
-	Compiling on Mac - EXPERIMENTAL! PROBABLY HAS BUGS
-	~~~~~~~~~~~~~~~~~~~~~~~~~~~~~~~~~~~~~~~~~~~~~~~~~~
-	Yes yes, people use Macs for C++ programming! Who knew? Anyway, enough
-	arguing, thanks to Mumflr the PGE is now supported on Mac. Now I know nothing
-	about Mac, so if you need support, I suggest checking out the instructions
-	here: https://github.com/MumflrFumperdink/olcPGEMac
-
-	clang++ -arch x86_64 -std=c++17 -mmacosx-version-min=10.15 -Wall -framework OpenGL 
-		-framework GLUT -framework Carbon -lpng YourSource.cpp -o YourProgName
-
-
-
-	Compiling with Emscripten (New & Experimental)
-	~~~~~~~~~~~~~~~~~~~~~~~~~
-	Emscripten compiler will turn your awesome C++ PixelGameEngine project into WASM!
-	This means you can run your application in teh browser, great for distributing
-	and submission in to jams and things! It's a bit new at the moment. 
-
-	em++ -std=c++17 -O2 -s ALLOW_MEMORY_GROWTH=1 -s MAX_WEBGL_VERSION=2 -s MIN_WEBGL_VERSION=2 -s USE_LIBPNG=1 ./YourSource.cpp -o pge.html
-
-
-
-	Using stb_image.h
-	~~~~~~~~~~~~~~~~~
-	The PGE will load png images by default (with help from libpng on non-windows systems).
-	However, the excellent "stb_image.h" can be used instead, supporting a variety of
-	image formats, and has no library dependence - something we like at OLC studios ;)
-	To use stb_image.h, make sure it's in your code base, and simply:
-
-	#define OLC_IMAGE_STB
-
-	Before including the olcPixelGameEngine.h header file. stb_image.h works on many systems
-	and can be downloaded here: https://github.com/nothings/stb/blob/master/stb_image.h
-
-
-
-	Multiple cpp file projects?
-	~~~~~~~~~~~~~~~~~~~~~~~~~~~
-	As a single header solution, the OLC_PGE_APPLICATION definition is used to
-	insert the engine implementation at a project location of your choosing.
-	The simplest way to setup multifile projects is to create a file called
-	"olcPixelGameEngine.cpp" which includes the following:
-
-	#define OLC_PGE_APPLICATION
-	#include "olcPixelGameEngine.h"
-
-	That's all it should include. You can also include PGEX includes and 
-	defines in here too. With this in place, you dont need to 
-	#define OLC_PGE_APPLICATION anywhere, and can simply include this 
-	header file as an when you need to.
-
-
-
-	Ports
-	~~~~~
-	olc::PixelGameEngine has been ported and tested with varying degrees of
-	success to: WinXP, Win7, Win8, Win10, Various Linux, Raspberry Pi,
-	Chromebook, Playstation Portable (PSP) and Nintendo Switch. If you are
-	interested in the details of these ports, come and visit the Discord!
-
-
-
-	Thanks
-	~~~~~~
-	I'd like to extend thanks to Ian McKay, Bispoo, Eremiell, slavka, Kwizatz77, gurkanctn, Phantim,
-	IProgramInCPP, JackOJC, KrossX, Huhlig, Dragoneye, Appa, JustinRichardsMusic, SliceNDice, 
-	dandistine,	Ralakus, Gorbit99, raoul, joshinils, benedani, Moros1138, Alexio, SaladinAkara 
-	& MagetzUb for advice, ideas and testing, and I'd like to extend my appreciation to the
-	250K YouTube followers,	80+ Patreons, 4.8K Twitch followers and 10K Discord server members 
-	who give me	the motivation to keep going with all this :D
-
-	Significant Contributors: @Moros1138, @SaladinAkara, @MaGetzUb, @slavka,
-							  @Dragoneye, @Gorbit99, @dandistine & @Mumflr
-
-	Special thanks to those who bring gifts!
-	GnarGnarHead.......Domina
-	Gorbit99...........Bastion, Ori & The Blind Forest, Terraria, Spelunky 2, Skully
-	Marti Morta........Gris
-	Danicron...........Terraria
-	SaladinAkara.......Aseprite, Inside, Quern: Undying Thoughts, Outer Wilds
-	AlterEgo...........Final Fantasy XII - The Zodiac Age
-	SlicEnDicE.........Noita, Inside
-	TGD................Voucher Gift
-	Dragoneye..........Lucas Arts Adventure Game Pack
-	Anonymous Pirate...Return To Monkey Island
-
-	Special thanks to my Patreons too - I wont name you on here, but I've
-	certainly enjoyed my tea and flapjacks :D
-
-	- In Memory of SaladinAkara 25.06.2023 -
-
-	Author
-	~~~~~~
-	David Barr, aka javidx9, (c) OneLoneCoder 2018, 2019, 2020, 2021, 2022, 2023, 2024
-*/
-#pragma endregion
-
-#pragma region version_history
-/*
-	2.01: Made renderer and platform static for multifile projects
-	2.02: Added Decal destructor, optimised Pixel constructor
-	2.03: Added FreeBSD flags, Added DrawStringDecal()
-	2.04: Windows Full-Screen bug fixed
-	2.05: +DrawPartialWarpedDecal() - draws a warped decal from a subset image
-		  +DrawPartialRotatedDecal() - draws a rotated decal from a subset image
-	2.06: +GetTextSize() - returns area occupied by multiline string
-		  +GetWindowSize() - returns actual window size
-		  +GetElapsedTime() - returns last calculated fElapsedTime
-		  +GetWindowMouse() - returns actual mouse location in window
-		  +DrawExplicitDecal() - bow-chikka-bow-bow
-		  +DrawPartialDecal(pos, size) - draws a partial decal to specified area
-		  +FillRectDecal() - draws a flat shaded rectangle as a decal
-		  +GradientFillRectDecal() - draws a rectangle, with unique colour corners
-		  +Modified DrawCircle() & FillCircle() - Thanks IanM-Matrix1 (#PR121)
-		  +Gone someway to appeasing pedants
-	2.07: +GetPixelSize() - returns user specified pixel size
-		  +GetScreenPixelSize() - returns actual size in monitor pixels
-		  +Pixel Cohesion Mode (flag in Construct()) - disallows arbitrary window scaling
-		  +Working VSYNC in Windows windowed application - now much smoother
-		  +Added string conversion for olc::vectors
-		  +Added comparator operators for olc::vectors
-		  +Added DestroyWindow() on windows platforms for serial PGE launches
-		  +Added GetMousePos() to stop TarriestPython whinging
-	2.08: Fix SetScreenSize() aspect ratio pre-calculation
-		  Fix DrawExplicitDecal() - stupid oversight with multiple decals
-		  Disabled olc::Sprite copy constructor
-		  +olc::Sprite Duplicate() - produces a new clone of the sprite
-		  +olc::Sprite Duplicate(pos, size) - produces a new sprite from the region defined
-		  +Unary operators for vectors
-		  +More pedant mollification - Thanks TheLandfill
-		  +ImageLoader modules - user selectable image handling core, gdi+, libpng, stb_image
-		  +Mac Support via GLUT - thanks Mumflr!
-	2.09: Fix olc::Renderable Image load error - Thanks MaGetzUb & Zij-IT for finding and moaning about it
-		  Fix file rejection in image loaders when using resource packs
-		  Tidied Compiler defines per platform - Thanks slavka
-		  +Pedant fixes, const correctness in parts
-		  +DecalModes - Normal, Additive, Multiplicative blend modes
-		  +Pixel Operators & Lerping
-		  +Filtered Decals - If you hate pixels, then erase this file
-		  +DrawStringProp(), GetTextSizeProp(), DrawStringPropDecal() - Draws non-monospaced font
-	2.10: Fix PixelLerp() - oops my bad, lerped the wrong way :P
-		  Fix "Shader" support for strings - thanks Megarev for crying about it
-		  Fix GetTextSizeProp() - Height was just plain wrong...
-		  +vec2d operator overloads (element wise *=, /=)
-		  +vec2d comparison operators... :| yup... hmmmm...
-		  +vec2d ceil(), floor(), min(), max() functions - surprising how often I do it manually
-		  +DrawExplicitDecal(... uint32_t elements) - complete control over convex polygons and lines
-		  +DrawPolygonDecal() - to keep Bispoo happy, required significant rewrite of EVERYTHING, but hey ho
-		  +Complete rewrite of decal renderer
-		  +OpenGL 3.3 Renderer (also supports Raspberry Pi)
-		  +PGEX Break-In Hooks - with a push from Dandistine
-		  +Wireframe Decal Mode - For debug overlays
-	2.11: Made PGEX hooks optional - (provide true to super constructor)
-	2.12: Fix for MinGW compiler non-compliance :( - why is its sdk structure different?? why???
-	2.13: +GetFontSprite() - allows access to font data	 
-	2.14: Fix WIN32 Definition reshuffle
-		  Fix DrawPartialDecal() - messed up dimension during renderer experiment, didnt remove junk code, thanks Alexio
-		  Fix? Strange error regarding GDI+ Image Loader not knowing about COM, SDK change?
-	2.15: Big Reformat
-		  +WASM Platform (via Emscripten) - Big Thanks to OLC Community - See Platform for details		  
-		  +Sample Mode for Decals
-		  +Made olc_ConfigureSystem() accessible
-		  +Added OLC_----_CUSTOM_EX for externalised platforms, renderers and image loaders
-		  =Refactored olc::Sprite pixel data store
-		  -Deprecating LoadFromPGESprFile()
-		  -Deprecating SaveToPGESprFile()
-		  Fix Pixel -= operator (thanks Au Lit)
-	2.16: FIX Emscripten JS formatting in VS IDE (thanks Moros)
-		  +"Headless" Mode
-		  +DrawLineDecal()
-		  +Mouse Button Constants
-		  +Move Constructor for olc::Renderable
-		  +Polar/Cartesian conversion for v2d_generic
-		  +DrawRotatedStringDecal()/DrawRotatedStringPropDecal() (thanks Oso-Grande/Sopadeoso (PR #209))
-		  =Using olc::Renderable for layer surface
-		  +Major Mac and GLUT Update (thanks Mumflr)
-	2.17: +Clipping for DrawLine() functions
-		  +Reintroduced sub-pixel decals
-		  +Modified DrawPartialDecal() to quantise and correctly sample from tile atlasses
-		  +olc::Sprite::GetPixel() - Clamp Mode
-	2.18: +Option to not "dirty" layers with SetDrawTarget() - Thanks TerasKasi!
-		  =Detection for Mac M1, fix for scroll wheel interrogation - Thanks ruarq!
-	2.19: Textual Input(of)course Edition!
-	      =Built in font is now olc::Renderable
-		  +EnablePixelTransfer() - Gate if layer content transfers occur (speedup in decal only apps)
-		  +TextEntryEnable() - Enables/Disables text entry mode
-		  +TextEntryGetString() - Gets the current accumulated string in text entry mode
-		  +TextEntryGetCursor() - Gets the current cursor position in text entry mode
-		  +IsTextEntryEnabled() - Returns true if text entry mode is activated
-		  +OnTextEntryComplete() - Override is called when user presses "ENTER" in text entry mode
-		  +Potential for regional keyboard mappings - needs volunteers to do this
-		  +ConsoleShow() - Opens built in command console
-		  +ConsoleClear() - Clears built in command console output
-		  +ConsoleOut() - Stream strings to command console output
-		  +ConsoleCaptureStdOut() - Capture std::cout by redirecting to built-in console
-		  +OnConsoleCommand() - Override is called when command is entered into built in console
-	2.20: +DrawRectDecal() - Keeps OneSketchyGuy quiet
-	      +GetScreenSize()
-		  +olc::Sprite::Size() - returns size of sprite in vector format
-	2.21: Emscripten Overhaul - Thanks Moros!
-		  +DrawPolygonDecal() tint overload, can now tint a polygon accounting for vertex colours
-		  +Multiplicative Pixel overload
-		  +v2d_generic clamp()
-		  +v2d_generic lerp()
-		  +GetDroppedFiles() - returns files dropped onto engine window for that frame (MSW only)
-		  +GetDroppedFilesPoint() - returns location of dropped files (MSW only)
-		  +Exposed OpenGL33 Loader interface so the typedefs can be shared with PGEX & user
-		  +Fix OGL33 DecalStructure types - wow, how did that one get missed?? lol
-		  +FillTexturedTriangle() - Software rasterizes a textured, coloured, triangle
-		  +FillTexturedPolygon() - Hijacks DecalStructure for configuration
-		  +olc::vf2d arguments for Sprite::Sample() functions
-	2.22: = Fix typo on dragged file buffers for unicode builds
-	2.23: Fixed Emscripten host sizing errors - Thanks Moros
-		  Fixed v2d_generic.clamp() function
-	2.24: Fix FillTexturedTriangle() to remove const-ref
-	2.25: +DrawPolygonDecal(pos, tex, w, col)
-	2.26: Window Manipulation Update! (MS Windows only right now... need volunteers!)
-		  +1:1 "Real Window" mode which follows resizing - Construct(...)
-		  +SetWindowSize() - Sets Position/Size of window
-		  +ShowWindowFrame() - Enables/Disables window furniture
-		  +olc_UpdateWindowPos() - Break in to set position of window
-		  +adv_ManualRenderEnable() - [ADVANCED] To be PGE or not be PGE...
-		  +adv_HardwareClip() - [ADVANCED] Specify target clip region
-		  +adv_FlushLayer() - [ADVANCED] Force layer update to buffer
-		  +adv_FlushLayerDecals() - [ADVANCED] Force layer's decal render to buffer
-		  +FillTriangleDecal() - Draws a triangle decal
-		  +GradientTriangleDecal() - Draws a triangle decal with unique vertex colours
-	2.27: Restructuring of connected files (post-jam clean up)
-		  +Guarding olc::v_2d with less faff
-		  +Updated olcUTIL_Geometry2D.h
-		  +Updated olcUTIL_QuadTree.h
-		  +Updated olcUTIL_Animate2D.h
-		  +Updated olcUTIL_SplashScreen.h
-		  +File Resolution for PGEtinker.com
-	2.28: Brought olc::v_2d inline with other sources
-<<<<<<< HEAD
-	x.xx: +GetKeyPressCache() - [ADVANCED] Returns vector of keycodes encountered this frame (thanks discord/carbon13)
-		  +ConvertKeycode() - [ADVANCED] Converts system keycode to olc::Key
-		  +GetKeySymbol() - [ADVANCED] Returns 'character' associated with an olc::Key (with modifiers)
-
-=======
-	2.29: Added polylines as drawable decal	structures
-		  Updated Geometry2D to support non-segment line intersections
->>>>>>> 6e57b2f7
-		  
-    !! Apple Platforms will not see these updates immediately - Sorry, I dont have a mac to test... !!
-	!!   Volunteers willing to help appreciated, though PRs are manually integrated with credit     !!
-*/
-#pragma endregion
-
-#pragma region hello_world_example
-// O------------------------------------------------------------------------------O
-// | Example "Hello World" Program (main.cpp)                                     |
-// O------------------------------------------------------------------------------O
-/*
-
-#define OLC_PGE_APPLICATION
-#include "olcPixelGameEngine.h"
-
-// Override base class with your custom functionality
-class Example : public olc::PixelGameEngine
-{
-public:
-	Example()
-	{
-		// Name your application
-		sAppName = "Example";
-	}
-
-public:
-	bool OnUserCreate() override
-	{
-		// Called once at the start, so create things here
-		return true;
-	}
-
-	bool OnUserUpdate(float fElapsedTime) override
-	{
-		// Called once per frame, draws random coloured pixels
-		for (int x = 0; x < ScreenWidth(); x++)
-			for (int y = 0; y < ScreenHeight(); y++)
-				Draw(x, y, olc::Pixel(rand() % 256, rand() % 256, rand() % 256));
-		return true;
-	}
-};
-
-int main()
-{
-	Example demo;
-	if (demo.Construct(256, 240, 4, 4))
-		demo.Start();
-	return 0;
-}
-
-*/
-#pragma endregion
-
-#ifndef OLC_PGE_DEF
-#define OLC_PGE_DEF
-
-#pragma region std_includes
-// O------------------------------------------------------------------------------O
-// | STANDARD INCLUDES                                                            |
-// O------------------------------------------------------------------------------O
-#include <cmath>
-#include <cstdint>
-#include <string>
-#include <iostream>
-#include <streambuf>
-#include <sstream>
-#include <chrono>
-#include <vector>
-#include <list>
-#include <thread>
-#include <atomic>
-#include <fstream>
-#include <map>
-#include <functional>
-#include <algorithm>
-#include <array>
-#include <cstring>
-#pragma endregion
-
-#define PGE_VER 228
-
-// O------------------------------------------------------------------------------O
-// | COMPILER CONFIGURATION ODDITIES                                              |
-// O------------------------------------------------------------------------------O
-#pragma region compiler_config
-#define USE_EXPERIMENTAL_FS
-#if defined(_WIN32)
-	#if _MSC_VER >= 1920 && _MSVC_LANG >= 201703L
-		#undef USE_EXPERIMENTAL_FS
-	#endif
-#endif
-#if defined(__linux__) || defined(__MINGW32__) || defined(__EMSCRIPTEN__) || defined(__FreeBSD__) || defined(__APPLE__)
-	#if __cplusplus >= 201703L
-		#undef USE_EXPERIMENTAL_FS
-	#endif
-#endif
-
-#if !defined(OLC_KEYBOARD_UK)
-	#define OLC_KEYBOARD_UK
-#endif
-
-
-#if defined(USE_EXPERIMENTAL_FS) || defined(FORCE_EXPERIMENTAL_FS)
-	// C++14
-	#define _SILENCE_EXPERIMENTAL_FILESYSTEM_DEPRECATION_WARNING
-	#include <experimental/filesystem>
-	namespace _gfs = std::experimental::filesystem::v1;
-#else
-	// C++17
-	#include <filesystem>
-	namespace _gfs = std::filesystem;
-#endif
-
-#if defined(UNICODE) || defined(_UNICODE)
-	#define olcT(s) L##s
-#else
-	#define olcT(s) s
-#endif
-
-#define UNUSED(x) (void)(x)
-
-// O------------------------------------------------------------------------------O
-// | PLATFORM SELECTION CODE, Thanks slavka!                                      |
-// O------------------------------------------------------------------------------O
-
-#if defined(OLC_PGE_HEADLESS)
-	#define OLC_PLATFORM_HEADLESS
-	#define OLC_GFX_HEADLESS
-	#if !defined(OLC_IMAGE_STB) && !defined(OLC_IMAGE_GDI) && !defined(OLC_IMAGE_LIBPNG)
-		#define OLC_IMAGE_HEADLESS
-	#endif
-#endif
-
-// Platform
-#if !defined(OLC_PLATFORM_WINAPI) && !defined(OLC_PLATFORM_X11) && !defined(OLC_PLATFORM_GLUT) && !defined(OLC_PLATFORM_EMSCRIPTEN) && !defined(OLC_PLATFORM_HEADLESS)
-	#if !defined(OLC_PLATFORM_CUSTOM_EX)
-		#if defined(_WIN32)
-			#define OLC_PLATFORM_WINAPI
-		#endif
-		#if defined(__linux__) || defined(__FreeBSD__)
-			#define OLC_PLATFORM_X11
-		#endif
-		#if defined(__APPLE__)
-			#define GL_SILENCE_DEPRECATION
-			#define OLC_PLATFORM_GLUT
-		#endif
-		#if defined(__EMSCRIPTEN__)
-			#define OLC_PLATFORM_EMSCRIPTEN
-		#endif
-	#endif
-#endif
-
-// Start Situation
-#if defined(OLC_PLATFORM_GLUT) || defined(OLC_PLATFORM_EMSCRIPTEN)
-	#define PGE_USE_CUSTOM_START
-#endif
-
-
-
-// Renderer
-#if !defined(OLC_GFX_OPENGL10) && !defined(OLC_GFX_OPENGL33) && !defined(OLC_GFX_DIRECTX10) && !defined(OLC_GFX_HEADLESS)
-	#if !defined(OLC_GFX_CUSTOM_EX)
-		#if defined(OLC_PLATFORM_EMSCRIPTEN)
-			#define OLC_GFX_OPENGL33
-		#else
-			#define OLC_GFX_OPENGL10
-		#endif
-	#endif
-#endif
-
-// Image loader
-#if !defined(OLC_IMAGE_STB) && !defined(OLC_IMAGE_GDI) && !defined(OLC_IMAGE_LIBPNG) && !defined(OLC_IMAGE_HEADLESS)
-	#if !defined(OLC_IMAGE_CUSTOM_EX)
-		#if defined(_WIN32)
-			#define	OLC_IMAGE_GDI
-		#endif
-		#if defined(__linux__) || defined(__APPLE__) || defined(__FreeBSD__) || defined(__EMSCRIPTEN__)
-			#define	OLC_IMAGE_LIBPNG
-		#endif
-	#endif
-#endif
-
-// File resolver for runtime FS access of emscripten builds
-#if defined(__EMSCRIPTEN__)
-#include <emscripten.h>
-#define FILE_RESOLVE(url, file) emscripten_wget(url, file); emscripten_sleep(0)
-#else
-#define FILE_RESOLVE(url, file)
-#endif
-
-// O------------------------------------------------------------------------------O
-// | PLATFORM-SPECIFIC DEPENDENCIES                                               |
-// O------------------------------------------------------------------------------O
-#if !defined(OLC_PGE_HEADLESS)
-#if defined(OLC_PLATFORM_WINAPI)	
-	#define _WINSOCKAPI_ // Thanks Cornchipss
-		#if !defined(VC_EXTRALEAN)
-		#define VC_EXTRALEAN
-	#endif
-	#if !defined(NOMINMAX)
-		#define NOMINMAX
-	#endif
-
-	// In Code::Blocks
-	#if !defined(_WIN32_WINNT)
-		#ifdef HAVE_MSMF
-			#define _WIN32_WINNT 0x0600 // Windows Vista
-		#else
-			#define _WIN32_WINNT 0x0500 // Windows 2000
-		#endif
-	#endif
-
-	#include <windows.h>
-	#undef _WINSOCKAPI_
-#endif
-
-#if defined(OLC_PLATFORM_X11)
-	namespace X11
-	{
-		#include <X11/X.h>
-		#include <X11/Xlib.h>
-	}
-#endif
-
-#if defined(OLC_PLATFORM_GLUT)
-	#if defined(__linux__)
-		#include <GL/glut.h>
-		#include <GL/freeglut_ext.h>
-	#endif
-	#if defined(__APPLE__)
-		#include <GLUT/glut.h>
-	#include <objc/message.h>
-	#include <objc/NSObjCRuntime.h>
-	#endif
-#endif
-#endif
-
-#if defined(OLC_PGE_HEADLESS)
-#if defined max
-#undef max
-#endif
-#if defined min
-#undef min
-#endif
-#endif
-#pragma endregion
-
-
-
-#if !defined(OLC_VECTOR2D_DEFINED)
-	namespace olc
-	{
-		/*
-			A complete 2D geometric vector structure, with a variety
-			of useful utility functions and operator overloads
-		*/
-		template<class T>
-		struct v_2d
-		{
-			static_assert(std::is_arithmetic<T>::value, "olc::v_2d<type> must be numeric");
-
-			// x-axis component
-			T x = 0;
-			// y-axis component
-			T y = 0;
-
-			// Default constructor
-			inline constexpr v_2d() = default;
-
-			// Specific constructor
-			inline constexpr v_2d(T _x, T _y) : x(_x), y(_y)
-			{}
-
-			// Copy constructor
-			inline constexpr v_2d(const v_2d& v) = default;
-
-			// Assignment operator
-			inline constexpr v_2d& operator=(const v_2d& v) = default;
-
-
-			// Returns rectangular area of vector
-			inline constexpr auto area() const
-			{
-				return x * y;
-			}
-
-			// Returns magnitude of vector
-			inline auto mag() const
-			{
-				return std::sqrt(x * x + y * y);
-			}
-
-			// Returns magnitude squared of vector (useful for fast comparisons)
-			inline constexpr T mag2() const
-			{
-				return x * x + y * y;
-			}
-
-			// Returns normalised version of vector
-			inline v_2d norm() const
-			{
-				auto r = 1 / mag();
-				return v_2d(x * r, y * r);
-			}
-
-			// Returns vector at 90 degrees to this one
-			inline constexpr v_2d perp() const
-			{
-				return v_2d(-y, x);
-			}
-
-			// Rounds both components down
-			inline constexpr v_2d floor() const
-			{
-				return v_2d(std::floor(x), std::floor(y));
-			}
-
-			// Rounds both components up
-			inline constexpr v_2d ceil() const
-			{
-				return v_2d(std::ceil(x), std::ceil(y));
-			}
-
-			// Returns 'element-wise' max of this and another vector
-			inline constexpr v_2d max(const v_2d& v) const
-			{
-				return v_2d(std::max(x, v.x), std::max(y, v.y));
-			}
-
-			// Returns 'element-wise' min of this and another vector
-			inline constexpr v_2d min(const v_2d& v) const
-			{
-				return v_2d(std::min(x, v.x), std::min(y, v.y));
-			}
-
-			// Calculates scalar dot product between this and another vector
-			inline constexpr auto dot(const v_2d& rhs) const
-			{
-				return this->x * rhs.x + this->y * rhs.y;
-			}
-
-			// Calculates 'scalar' cross product between this and another vector (useful for winding orders)
-			inline constexpr auto cross(const v_2d& rhs) const
-			{
-				return this->x * rhs.y - this->y * rhs.x;
-			}
-
-			// Treat this as polar coordinate (R, Theta), return cartesian equivalent (X, Y)
-			inline constexpr v_2d cart() const
-			{
-				return v_2d(std::cos(y) * x, std::sin(y) * x);
-			}
-
-			// Treat this as cartesian coordinate (X, Y), return polar equivalent (R, Theta)
-			inline constexpr v_2d polar() const
-			{
-				return v_2d(mag(), std::atan2(y, x));
-			}
-
-			// Clamp the components of this vector in between the 'element-wise' minimum and maximum of 2 other vectors
-			inline constexpr v_2d clamp(const v_2d& v1, const v_2d& v2) const
-			{
-				return this->max(v1).min(v2);
-			}
-
-			// Linearly interpolate between this vector, and another vector, given normalised parameter 't'
-			inline constexpr v_2d lerp(const v_2d& v1, const double t) const
-			{
-				return (*this) * (T(1.0 - t)) + (v1 * T(t));
-			}
-
-			// Compare if this vector is numerically equal to another
-			inline constexpr bool operator == (const v_2d& rhs) const
-			{
-				return (this->x == rhs.x && this->y == rhs.y);
-			}
-
-			// Compare if this vector is not numerically equal to another
-			inline constexpr bool operator != (const v_2d& rhs) const
-			{
-				return (this->x != rhs.x || this->y != rhs.y);
-			}
-
-			// Return this vector as a std::string, of the form "(x,y)"
-			inline std::string str() const
-			{
-				return std::string("(") + std::to_string(this->x) + "," + std::to_string(this->y) + ")";
-			}
-
-			// Assuming this vector is incident, given a normal, return the reflection
-			inline constexpr v_2d reflect(const v_2d& n) const
-			{
-				return (*this) - 2.0 * (this->dot(n) * n);
-			}
-
-			// Allow 'casting' from other v_2d types
-			template<class F>
-			inline constexpr operator v_2d<F>() const
-			{
-				return { static_cast<F>(this->x), static_cast<F>(this->y) };
-			}
-		};
-
-		// Multiplication operator overloads between vectors and scalars, and vectors and vectors
-		template<class TL, class TR>
-		inline constexpr auto operator * (const TL& lhs, const v_2d<TR>& rhs)
-		{
-			return v_2d(lhs * rhs.x, lhs * rhs.y);
-		}
-
-		template<class TL, class TR>
-		inline constexpr auto operator * (const v_2d<TL>& lhs, const TR& rhs)
-		{
-			return v_2d(lhs.x * rhs, lhs.y * rhs);
-		}
-
-		template<class TL, class TR>
-		inline constexpr auto operator * (const v_2d<TL>& lhs, const v_2d<TR>& rhs)
-		{
-			return v_2d(lhs.x * rhs.x, lhs.y * rhs.y);
-		}
-
-		template<class TL, class TR>
-		inline constexpr auto operator *= (v_2d<TL>& lhs, const TR& rhs)
-		{
-			lhs = lhs * rhs;
-			return lhs;
-		}
-
-		// Division operator overloads between vectors and scalars, and vectors and vectors
-		template<class TL, class TR>
-		inline constexpr auto operator / (const TL& lhs, const v_2d<TR>& rhs)
-		{
-			return v_2d(lhs / rhs.x, lhs / rhs.y);
-		}
-
-		template<class TL, class TR>
-		inline constexpr auto operator / (const v_2d<TL>& lhs, const TR& rhs)
-		{
-			return v_2d(lhs.x / rhs, lhs.y / rhs);
-		}
-
-		template<class TL, class TR>
-		inline constexpr auto operator / (const v_2d<TL>& lhs, const v_2d<TR>& rhs)
-		{
-			return v_2d(lhs.x / rhs.x, lhs.y / rhs.y);
-		}
-
-		template<class TL, class TR>
-		inline constexpr auto operator /= (v_2d<TL>& lhs, const TR& rhs)
-		{
-			lhs = lhs / rhs;
-			return lhs;
-		}
-
-		// Unary Addition operator (pointless but i like the platinum trophies)
-		template<class T>
-		inline constexpr auto operator + (const v_2d<T>& lhs)
-		{
-			return v_2d(+lhs.x, +lhs.y);
-		}
-
-		// Addition operator overloads between vectors and scalars, and vectors and vectors
-		template<class TL, class TR>
-		inline constexpr auto operator + (const TL& lhs, const v_2d<TR>& rhs)
-		{
-			return v_2d(lhs + rhs.x, lhs + rhs.y);
-		}
-
-		template<class TL, class TR>
-		inline constexpr auto operator + (const v_2d<TL>& lhs, const TR& rhs)
-		{
-			return v_2d(lhs.x + rhs, lhs.y + rhs);
-		}
-
-		template<class TL, class TR>
-		inline constexpr auto operator + (const v_2d<TL>& lhs, const v_2d<TR>& rhs)
-		{
-			return v_2d(lhs.x + rhs.x, lhs.y + rhs.y);
-		}
-
-		template<class TL, class TR>
-		inline constexpr auto operator += (v_2d<TL>& lhs, const TR& rhs)
-		{
-			lhs = lhs + rhs;
-			return lhs;
-		}
-
-		template<class TL, class TR>
-		inline constexpr auto operator += (v_2d<TL>& lhs, const v_2d<TR>& rhs)
-		{
-			lhs = lhs + rhs;
-			return lhs;
-		}
-
-		// Unary negation operator overoad for inverting a vector
-		template<class T>
-		inline constexpr auto operator - (const v_2d<T>& lhs)
-		{
-			return v_2d(-lhs.x, -lhs.y);
-		}
-
-		// Subtraction operator overloads between vectors and scalars, and vectors and vectors
-		template<class TL, class TR>
-		inline constexpr auto operator - (const TL& lhs, const v_2d<TR>& rhs)
-		{
-			return v_2d(lhs - rhs.x, lhs - rhs.y);
-		}
-
-		template<class TL, class TR>
-		inline constexpr auto operator - (const v_2d<TL>& lhs, const TR& rhs)
-		{
-			return v_2d(lhs.x - rhs, lhs.y - rhs);
-		}
-
-		template<class TL, class TR>
-		inline constexpr auto operator - (const v_2d<TL>& lhs, const v_2d<TR>& rhs)
-		{
-			return v_2d(lhs.x - rhs.x, lhs.y - rhs.y);
-		}
-
-		template<class TL, class TR>
-		inline constexpr auto operator -= (v_2d<TL>& lhs, const TR& rhs)
-		{
-			lhs = lhs - rhs;
-			return lhs;
-		}
-
-		// Greater/Less-Than Operator overloads - mathematically useless, but handy for "sorted" container storage
-		template<class TL, class TR>
-		inline constexpr bool operator < (const v_2d<TL>& lhs, const v_2d<TR>& rhs)
-		{
-			return (lhs.y < rhs.y) || (lhs.y == rhs.y && lhs.x < rhs.x);
-		}
-
-		template<class TL, class TR>
-		inline constexpr bool operator > (const v_2d<TL>& lhs, const v_2d<TR>& rhs)
-		{
-			return (lhs.y > rhs.y) || (lhs.y == rhs.y && lhs.x > rhs.x);
-		}
-
-		// Allow olc::v_2d to play nicely with std::cout
-		template<class T>
-		inline constexpr std::ostream& operator << (std::ostream& os, const v_2d<T>& rhs)
-		{
-			os << rhs.str();
-			return os;
-		}
-
-		// Convenient types ready-to-go
-		typedef v_2d<int32_t> vi2d;
-		typedef v_2d<uint32_t> vu2d;
-		typedef v_2d<float> vf2d;
-		typedef v_2d<double> vd2d;
-	}
-#define OLC_VECTOR2D_DEFINED 1
-#endif
-
-
-
-// O------------------------------------------------------------------------------O
-// | olcPixelGameEngine INTERFACE DECLARATION                                     |
-// O------------------------------------------------------------------------------O
-#pragma region pge_declaration
-namespace olc
-{
-	class PixelGameEngine;
-	class Sprite;
-
-	// Pixel Game Engine Advanced Configuration
-	constexpr uint8_t  nMouseButtons = 5;
-	constexpr uint8_t  nDefaultAlpha = 0xFF;
-	constexpr uint32_t nDefaultPixel = uint32_t(nDefaultAlpha << 24);
-	constexpr uint8_t  nTabSizeInSpaces = 4;
-	constexpr size_t OLC_MAX_VERTS = 128;
-	enum rcode { FAIL = 0, OK = 1, NO_FILE = -1 };
-
-	// O------------------------------------------------------------------------------O
-	// | olc::Pixel - Represents a 32-Bit RGBA colour                                 |
-	// O------------------------------------------------------------------------------O
-#if !defined(OLC_IGNORE_PIXEL)
-	struct Pixel
-	{
-		union
-		{
-			uint32_t n = nDefaultPixel;
-			struct { uint8_t r; uint8_t g; uint8_t b; uint8_t a; };
-		};
-
-		enum Mode { NORMAL, MASK, ALPHA, CUSTOM };
-
-		Pixel();
-		Pixel(uint8_t red, uint8_t green, uint8_t blue, uint8_t alpha = nDefaultAlpha);
-		Pixel(uint32_t p);
-		Pixel& operator = (const Pixel& v) = default;
-		bool   operator ==(const Pixel& p) const;
-		bool   operator !=(const Pixel& p) const;
-		Pixel  operator * (const float i) const;
-		Pixel  operator / (const float i) const;
-		Pixel& operator *=(const float i);
-		Pixel& operator /=(const float i);
-		Pixel  operator + (const Pixel& p) const;
-		Pixel  operator - (const Pixel& p) const;
-		Pixel& operator +=(const Pixel& p);
-		Pixel& operator -=(const Pixel& p);
-		Pixel  operator * (const Pixel& p) const;
-		Pixel& operator *=(const Pixel& p);
-		Pixel  inv() const;
-	};
-
-	Pixel PixelF(float red, float green, float blue, float alpha = 1.0f);
-	Pixel PixelLerp(const olc::Pixel& p1, const olc::Pixel& p2, float t);
-
-
-	// O------------------------------------------------------------------------------O
-	// | USEFUL CONSTANTS                                                             |
-	// O------------------------------------------------------------------------------O
-	static const Pixel
-		GREY(192, 192, 192), DARK_GREY(128, 128, 128), VERY_DARK_GREY(64, 64, 64),
-		RED(255, 0, 0), DARK_RED(128, 0, 0), VERY_DARK_RED(64, 0, 0),
-		YELLOW(255, 255, 0), DARK_YELLOW(128, 128, 0), VERY_DARK_YELLOW(64, 64, 0),
-		GREEN(0, 255, 0), DARK_GREEN(0, 128, 0), VERY_DARK_GREEN(0, 64, 0),
-		CYAN(0, 255, 255), DARK_CYAN(0, 128, 128), VERY_DARK_CYAN(0, 64, 64),
-		BLUE(0, 0, 255), DARK_BLUE(0, 0, 128), VERY_DARK_BLUE(0, 0, 64),
-		MAGENTA(255, 0, 255), DARK_MAGENTA(128, 0, 128), VERY_DARK_MAGENTA(64, 0, 64),
-		WHITE(255, 255, 255), BLACK(0, 0, 0), BLANK(0, 0, 0, 0);
-#endif
-	// Thanks to scripticuk and others for updating the key maps
-	// NOTE: The GLUT platform will need updating, open to contributions ;)
-	enum class Key : uint8_t
-	{
-		NONE,
-		A, B, C, D, E, F, G, H, I, J, K, L, M, N, O, P, Q, R, S, T, U, V, W, X, Y, Z,
-		K0, K1, K2, K3, K4, K5, K6, K7, K8, K9,
-		F1, F2, F3, F4, F5, F6, F7, F8, F9, F10, F11, F12,
-		UP, DOWN, LEFT, RIGHT,
-		SPACE, TAB, SHIFT, CTRL, INS, DEL, HOME, END, PGUP, PGDN,
-		BACK, ESCAPE, RETURN, ENTER, PAUSE, SCROLL,
-		NP0, NP1, NP2, NP3, NP4, NP5, NP6, NP7, NP8, NP9,
-		NP_MUL, NP_DIV, NP_ADD, NP_SUB, NP_DECIMAL, PERIOD,
-		EQUALS, COMMA, MINUS,
-		OEM_1, OEM_2, OEM_3, OEM_4, OEM_5, OEM_6, OEM_7, OEM_8,
-		CAPS_LOCK, ENUM_END
-	};
-
-	namespace Mouse
-	{
-		static constexpr int32_t LEFT = 0;
-		static constexpr int32_t RIGHT = 1;
-		static constexpr int32_t MIDDLE = 2;
-	};
-
-	// O------------------------------------------------------------------------------O
-	// | olc::HWButton - Represents the state of a hardware button (mouse/key/joy)    |
-	// O------------------------------------------------------------------------------O
-	struct HWButton
-	{
-		bool bPressed = false;	// Set once during the frame the event occurs
-		bool bReleased = false;	// Set once during the frame the event occurs
-		bool bHeld = false;		// Set true for all frames between pressed and released events
-	};
-
-
-	// O------------------------------------------------------------------------------O
-	// | olc::ResourcePack - A virtual scrambled filesystem to pack your assets into  |
-	// O------------------------------------------------------------------------------O
-	struct ResourceBuffer : public std::streambuf
-	{
-		ResourceBuffer(std::ifstream& ifs, uint32_t offset, uint32_t size);
-		std::vector<char> vMemory;
-	};
-
-	class ResourcePack : public std::streambuf
-	{
-	public:
-		ResourcePack();
-		~ResourcePack();
-		bool AddFile(const std::string& sFile);
-		bool LoadPack(const std::string& sFile, const std::string& sKey);
-		bool SavePack(const std::string& sFile, const std::string& sKey);
-		ResourceBuffer GetFileBuffer(const std::string& sFile);
-		bool Loaded();
-	private:
-		struct sResourceFile { uint32_t nSize; uint32_t nOffset; };
-		std::map<std::string, sResourceFile> mapFiles;
-		std::ifstream baseFile;
-		std::vector<char> scramble(const std::vector<char>& data, const std::string& key);
-		std::string makeposix(const std::string& path);
-	};
-
-
-	class ImageLoader
-	{
-	public:
-		ImageLoader() = default;
-		virtual ~ImageLoader() = default;
-		virtual olc::rcode LoadImageResource(olc::Sprite* spr, const std::string& sImageFile, olc::ResourcePack* pack) = 0;
-		virtual olc::rcode SaveImageResource(olc::Sprite* spr, const std::string& sImageFile) = 0;
-	};
-
-
-	// O------------------------------------------------------------------------------O
-	// | olc::Sprite - An image represented by a 2D array of olc::Pixel               |
-	// O------------------------------------------------------------------------------O
-	class Sprite
-	{
-	public:
-		Sprite();
-		Sprite(const std::string& sImageFile, olc::ResourcePack* pack = nullptr);
-		Sprite(int32_t w, int32_t h);
-		Sprite(const olc::Sprite&) = delete;
-		~Sprite();
-
-	public:
-		olc::rcode LoadFromFile(const std::string& sImageFile, olc::ResourcePack* pack = nullptr);
-
-	public:
-		int32_t width = 0;
-		int32_t height = 0;
-		enum Mode { NORMAL, PERIODIC, CLAMP };
-		enum Flip { NONE = 0, HORIZ = 1, VERT = 2 };
-
-	public:
-		void SetSampleMode(olc::Sprite::Mode mode = olc::Sprite::Mode::NORMAL);
-		Pixel GetPixel(int32_t x, int32_t y) const;
-		bool  SetPixel(int32_t x, int32_t y, Pixel p);
-		Pixel GetPixel(const olc::vi2d& a) const;
-		bool  SetPixel(const olc::vi2d& a, Pixel p);
-		Pixel Sample(float x, float y) const;
-		Pixel Sample(const olc::vf2d& uv) const;
-		Pixel SampleBL(float u, float v) const;
-		Pixel SampleBL(const olc::vf2d& uv) const;
-		Pixel* GetData();
-		olc::Sprite* Duplicate();
-		olc::Sprite* Duplicate(const olc::vi2d& vPos, const olc::vi2d& vSize);
-		olc::vi2d Size() const;
-		void SetSize(int32_t w, int32_t h);
-		std::vector<olc::Pixel> pColData;
-		Mode modeSample = Mode::NORMAL;
-
-		static std::unique_ptr<olc::ImageLoader> loader;
-	};
-
-	// O------------------------------------------------------------------------------O
-	// | olc::Decal - A GPU resident storage of an olc::Sprite                        |
-	// O------------------------------------------------------------------------------O
-	class Decal
-	{
-	public:
-		Decal(olc::Sprite* spr, bool filter = false, bool clamp = true);
-		Decal(const uint32_t nExistingTextureResource, olc::Sprite* spr);
-		virtual ~Decal();
-		void Update();
-		void UpdateSprite();
-
-	public: // But dont touch
-		int32_t id = -1;
-		olc::Sprite* sprite = nullptr;
-		olc::vf2d vUVScale = { 1.0f, 1.0f };
-	};
-
-	enum class DecalMode
-	{
-		NORMAL,
-		ADDITIVE,
-		MULTIPLICATIVE,
-		STENCIL,
-		ILLUMINATE,
-		WIREFRAME,
-	};
-
-	enum class DecalStructure
-	{
-		LINE,
-		FAN,
-		STRIP,
-		LIST
-	};
-
-	// O------------------------------------------------------------------------------O
-	// | olc::Renderable - Convenience class to keep a sprite and decal together      |
-	// O------------------------------------------------------------------------------O
-	class Renderable
-	{
-	public:
-		Renderable() = default;		
-		Renderable(Renderable&& r) = default; 
-		Renderable& operator=(Renderable&& r) = default;
-		Renderable(const Renderable&) = delete;
-		olc::rcode Load(const std::string& sFile, ResourcePack* pack = nullptr, bool filter = false, bool clamp = true);
-		void Create(uint32_t width, uint32_t height, bool filter = false, bool clamp = true);
-		olc::Decal* Decal() const;
-		olc::Sprite* Sprite() const;
-
-
-	private:
-		std::unique_ptr<olc::Sprite> pSprite = nullptr;
-		std::unique_ptr<olc::Decal> pDecal = nullptr;
-	};
-
-
-	// O------------------------------------------------------------------------------O
-	// | Auxilliary components internal to engine                                     |
-	// O------------------------------------------------------------------------------O
-
-	struct DecalInstance
-	{
-		olc::Decal* decal = nullptr;
-		std::vector<olc::vf2d> pos;
-		std::vector<olc::vf2d> uv;
-		std::vector<float> w;
-		std::vector<float> z;
-		std::vector<olc::Pixel> tint;
-		olc::DecalMode mode = olc::DecalMode::NORMAL;
-		olc::DecalStructure structure = olc::DecalStructure::FAN;
-		uint32_t points = 0;
-		bool depth = false;
-	};
-
-	struct LayerDesc
-	{
-		olc::vf2d vOffset = { 0, 0 };
-		olc::vf2d vScale = { 1, 1 };
-		bool bShow = false;
-		bool bUpdate = false;
-		olc::Renderable pDrawTarget;
-		uint32_t nResID = 0;
-		std::vector<DecalInstance> vecDecalInstance;
-		olc::Pixel tint = olc::WHITE;
-		std::function<void()> funcHook = nullptr;
-	};
-
-	class Renderer
-	{
-	public:
-		virtual ~Renderer() = default;
-		virtual void       PrepareDevice() = 0;
-		virtual olc::rcode CreateDevice(std::vector<void*> params, bool bFullScreen, bool bVSYNC) = 0;
-		virtual olc::rcode DestroyDevice() = 0;
-		virtual void       DisplayFrame() = 0;
-		virtual void       PrepareDrawing() = 0;
-		virtual void	   SetDecalMode(const olc::DecalMode& mode) = 0;
-		virtual void       DrawLayerQuad(const olc::vf2d& offset, const olc::vf2d& scale, const olc::Pixel tint) = 0;
-		virtual void       DrawDecal(const olc::DecalInstance& decal) = 0;
-		virtual uint32_t   CreateTexture(const uint32_t width, const uint32_t height, const bool filtered = false, const bool clamp = true) = 0;
-		virtual void       UpdateTexture(uint32_t id, olc::Sprite* spr) = 0;
-		virtual void       ReadTexture(uint32_t id, olc::Sprite* spr) = 0;
-		virtual uint32_t   DeleteTexture(const uint32_t id) = 0;
-		virtual void       ApplyTexture(uint32_t id) = 0;
-		virtual void       UpdateViewport(const olc::vi2d& pos, const olc::vi2d& size) = 0;
-		virtual void       ClearBuffer(olc::Pixel p, bool bDepth) = 0;
-		static olc::PixelGameEngine* ptrPGE;
-	};
-
-	class Platform
-	{
-	public:
-		virtual ~Platform() = default;
-		virtual olc::rcode ApplicationStartUp() = 0;
-		virtual olc::rcode ApplicationCleanUp() = 0;
-		virtual olc::rcode ThreadStartUp() = 0;
-		virtual olc::rcode ThreadCleanUp() = 0;
-		virtual olc::rcode CreateGraphics(bool bFullScreen, bool bEnableVSYNC, const olc::vi2d& vViewPos, const olc::vi2d& vViewSize) = 0;
-		virtual olc::rcode CreateWindowPane(const olc::vi2d& vWindowPos, olc::vi2d& vWindowSize, bool bFullScreen) = 0;
-		virtual olc::rcode SetWindowTitle(const std::string& s) = 0;
-		virtual olc::rcode ShowWindowFrame(const bool bShowFrame = true) = 0;
-		virtual olc::rcode SetWindowSize(const olc::vi2d& vWindowPos, const olc::vi2d& vWindowSize) = 0;
-		virtual olc::rcode StartSystemEventLoop() = 0;
-		virtual olc::rcode HandleSystemEvent() = 0;
-		static olc::PixelGameEngine* ptrPGE;
-	};
-
-	class PGEX;
-
-	// The Static Twins (plus one)
-	static std::unique_ptr<Renderer> renderer;
-	static std::unique_ptr<Platform> platform;
-	inline std::map<size_t, olc::Key> mapKeys;
-
-	// O------------------------------------------------------------------------------O
-	// | olc::PixelGameEngine - The main BASE class for your application              |
-	// O------------------------------------------------------------------------------O
-	class PixelGameEngine
-	{
-	public:
-		PixelGameEngine();
-		virtual ~PixelGameEngine();
-	public:
-		olc::rcode Construct(int32_t screen_w, int32_t screen_h, int32_t pixel_w, int32_t pixel_h,
-			bool full_screen = false, bool vsync = false, bool cohesion = false, bool realwindow = false);
-		olc::rcode Start();
-
-	public: // User Override Interfaces
-		// Called once on application startup, use to load your resources
-		virtual bool OnUserCreate();
-		// Called every frame, and provides you with a time per frame value
-		virtual bool OnUserUpdate(float fElapsedTime);
-		// Called once on application termination, so you can be one clean coder
-		virtual bool OnUserDestroy();
-
-		// Called when a text entry is confirmed with "enter" key
-		virtual void OnTextEntryComplete(const std::string& sText);
-		// Called when a console command is executed
-		virtual bool OnConsoleCommand(const std::string& sCommand);
-
-
-	public: // Hardware Interfaces
-		// Returns true if window is currently in focus
-		bool IsFocused() const;
-		// Get the state of a specific keyboard button
-		HWButton GetKey(Key k) const;
-		// Get the state of a specific mouse button
-		HWButton GetMouse(uint32_t b) const;
-		// Get Mouse X coordinate in "pixel" space
-		int32_t GetMouseX() const;
-		// Get Mouse Y coordinate in "pixel" space
-		int32_t GetMouseY() const;
-		// Get Mouse Wheel Delta
-		int32_t GetMouseWheel() const;
-		// Get the mouse in window space
-		const olc::vi2d& GetWindowMouse() const;
-		// Gets the mouse as a vector to keep Tarriest happy
-		const olc::vi2d& GetMousePos() const;
-		
-		const std::map<size_t, olc::Key>& GetKeyMap() const { return mapKeys; }
-
-		// Muck about with the GUI
-		olc::rcode SetWindowSize(const olc::vi2d& vPos, const olc::vi2d& vSize);
-		olc::rcode ShowWindowFrame(const bool bShowFrame);
-
-	public: // Utility
-		// Returns the width of the screen in "pixels"
-		int32_t ScreenWidth() const;
-		// Returns the height of the screen in "pixels"
-		int32_t ScreenHeight() const;
-		// Returns the width of the currently selected drawing target in "pixels"
-		int32_t GetDrawTargetWidth() const;
-		// Returns the height of the currently selected drawing target in "pixels"
-		int32_t GetDrawTargetHeight() const;
-		// Returns the currently active draw target
-		olc::Sprite* GetDrawTarget() const;
-		// Resize the primary screen sprite
-		void SetScreenSize(int w, int h);
-		// Specify which Sprite should be the target of drawing functions, use nullptr
-		// to specify the primary screen
-		void SetDrawTarget(Sprite* target);
-		// Gets the current Frames Per Second
-		uint32_t GetFPS() const;
-		// Gets last update of elapsed time
-		float GetElapsedTime() const;
-		// Gets Actual Window size
-		const olc::vi2d& GetWindowSize() const;
-		// Gets Actual Window position
-		const olc::vi2d& GetWindowPos() const;
-		// Gets pixel scale
-		const olc::vi2d& GetPixelSize() const;
-		// Gets actual pixel scale
-		const olc::vi2d& GetScreenPixelSize() const;
-		// Gets "screen" size
-		const olc::vi2d& GetScreenSize() const;
-		// Gets any files dropped this frame
-		const std::vector<std::string>& GetDroppedFiles() const;
-		const olc::vi2d& GetDroppedFilesPoint() const;
-
-	public: // CONFIGURATION ROUTINES
-		// Layer targeting functions
-		void SetDrawTarget(uint8_t layer, bool bDirty = true);
-		void EnableLayer(uint8_t layer, bool b);
-		void SetLayerOffset(uint8_t layer, const olc::vf2d& offset);
-		void SetLayerOffset(uint8_t layer, float x, float y);
-		void SetLayerScale(uint8_t layer, const olc::vf2d& scale);
-		void SetLayerScale(uint8_t layer, float x, float y);
-		void SetLayerTint(uint8_t layer, const olc::Pixel& tint);
-		void SetLayerCustomRenderFunction(uint8_t layer, std::function<void()> f);
-
-		std::vector<LayerDesc>& GetLayers();
-		uint32_t CreateLayer();
-
-		// Change the pixel mode for different optimisations
-		// olc::Pixel::NORMAL = No transparency
-		// olc::Pixel::MASK   = Transparent if alpha is < 255
-		// olc::Pixel::ALPHA  = Full transparency
-		void SetPixelMode(Pixel::Mode m);
-		Pixel::Mode GetPixelMode();
-		// Use a custom blend function
-		void SetPixelMode(std::function<olc::Pixel(const int x, const int y, const olc::Pixel& pSource, const olc::Pixel& pDest)> pixelMode);
-		// Change the blend factor from between 0.0f to 1.0f;
-		void SetPixelBlend(float fBlend);
-
-		// [ADVANCED] For those that really want to dick about with PGE :P
-		// Note: Normal use of olc::PGE does not require you use these functions
-		void adv_ManualRenderEnable(const bool bEnable);
-		void adv_HardwareClip(const bool bScale, const olc::vi2d& viewPos, const olc::vi2d& viewSize, const bool bClear = false);
-		void adv_FlushLayer(const size_t nLayerID);
-		void adv_FlushLayerDecals(const size_t nLayerID);
-
-	public: // DRAWING ROUTINES
-		// Draws a single Pixel
-		virtual bool Draw(int32_t x, int32_t y, Pixel p = olc::WHITE);
-		bool Draw(const olc::vi2d& pos, Pixel p = olc::WHITE);
-		// Draws a line from (x1,y1) to (x2,y2)
-		void DrawLine(int32_t x1, int32_t y1, int32_t x2, int32_t y2, Pixel p = olc::WHITE, uint32_t pattern = 0xFFFFFFFF);
-		void DrawLine(const olc::vi2d& pos1, const olc::vi2d& pos2, Pixel p = olc::WHITE, uint32_t pattern = 0xFFFFFFFF);
-		// Draws a circle located at (x,y) with radius
-		void DrawCircle(int32_t x, int32_t y, int32_t radius, Pixel p = olc::WHITE, uint8_t mask = 0xFF);
-		void DrawCircle(const olc::vi2d& pos, int32_t radius, Pixel p = olc::WHITE, uint8_t mask = 0xFF);
-		// Fills a circle located at (x,y) with radius
-		void FillCircle(int32_t x, int32_t y, int32_t radius, Pixel p = olc::WHITE);
-		void FillCircle(const olc::vi2d& pos, int32_t radius, Pixel p = olc::WHITE);
-		// Draws a rectangle at (x,y) to (x+w,y+h)
-		void DrawRect(int32_t x, int32_t y, int32_t w, int32_t h, Pixel p = olc::WHITE);
-		void DrawRect(const olc::vi2d& pos, const olc::vi2d& size, Pixel p = olc::WHITE);
-		// Fills a rectangle at (x,y) to (x+w,y+h)
-		void FillRect(int32_t x, int32_t y, int32_t w, int32_t h, Pixel p = olc::WHITE);
-		void FillRect(const olc::vi2d& pos, const olc::vi2d& size, Pixel p = olc::WHITE);
-		// Draws a triangle between points (x1,y1), (x2,y2) and (x3,y3)
-		void DrawTriangle(int32_t x1, int32_t y1, int32_t x2, int32_t y2, int32_t x3, int32_t y3, Pixel p = olc::WHITE);
-		void DrawTriangle(const olc::vi2d& pos1, const olc::vi2d& pos2, const olc::vi2d& pos3, Pixel p = olc::WHITE);
-		// Flat fills a triangle between points (x1,y1), (x2,y2) and (x3,y3)
-		void FillTriangle(int32_t x1, int32_t y1, int32_t x2, int32_t y2, int32_t x3, int32_t y3, Pixel p = olc::WHITE);
-		void FillTriangle(const olc::vi2d& pos1, const olc::vi2d& pos2, const olc::vi2d& pos3, Pixel p = olc::WHITE);
-		// Fill a textured and coloured triangle
-		void FillTexturedTriangle(std::vector<olc::vf2d> vPoints, std::vector<olc::vf2d> vTex, std::vector<olc::Pixel> vColour, olc::Sprite* sprTex);
-		void FillTexturedPolygon(const std::vector<olc::vf2d>& vPoints, const std::vector<olc::vf2d>& vTex, const std::vector<olc::Pixel>& vColour, olc::Sprite* sprTex, olc::DecalStructure structure = olc::DecalStructure::LIST);
-		// Draws an entire sprite at location (x,y)
-		void DrawSprite(int32_t x, int32_t y, Sprite* sprite, uint32_t scale = 1, uint8_t flip = olc::Sprite::NONE);
-		void DrawSprite(const olc::vi2d& pos, Sprite* sprite, uint32_t scale = 1, uint8_t flip = olc::Sprite::NONE);
-		// Draws an area of a sprite at location (x,y), where the
-		// selected area is (ox,oy) to (ox+w,oy+h)
-		void DrawPartialSprite(int32_t x, int32_t y, Sprite* sprite, int32_t ox, int32_t oy, int32_t w, int32_t h, uint32_t scale = 1, uint8_t flip = olc::Sprite::NONE);
-		void DrawPartialSprite(const olc::vi2d& pos, Sprite* sprite, const olc::vi2d& sourcepos, const olc::vi2d& size, uint32_t scale = 1, uint8_t flip = olc::Sprite::NONE);
-		// Draws a single line of text - traditional monospaced
-		void DrawString(int32_t x, int32_t y, const std::string& sText, Pixel col = olc::WHITE, uint32_t scale = 1);
-		void DrawString(const olc::vi2d& pos, const std::string& sText, Pixel col = olc::WHITE, uint32_t scale = 1);
-		olc::vi2d GetTextSize(const std::string& s);
-		// Draws a single line of text - non-monospaced
-		void DrawStringProp(int32_t x, int32_t y, const std::string& sText, Pixel col = olc::WHITE, uint32_t scale = 1);
-		void DrawStringProp(const olc::vi2d& pos, const std::string& sText, Pixel col = olc::WHITE, uint32_t scale = 1);
-		olc::vi2d GetTextSizeProp(const std::string& s);
-
-		// Decal Quad functions
-		void SetDecalMode(const olc::DecalMode& mode);
-		void SetDecalStructure(const olc::DecalStructure& structure);
-		// Draws a whole decal, with optional scale and tinting
-		void DrawDecal(const olc::vf2d& pos, olc::Decal* decal, const olc::vf2d& scale = { 1.0f,1.0f }, const olc::Pixel& tint = olc::WHITE);
-		// Draws a region of a decal, with optional scale and tinting
-		void DrawPartialDecal(const olc::vf2d& pos, olc::Decal* decal, const olc::vf2d& source_pos, const olc::vf2d& source_size, const olc::vf2d& scale = { 1.0f,1.0f }, const olc::Pixel& tint = olc::WHITE);
-		void DrawPartialDecal(const olc::vf2d& pos, const olc::vf2d& size, olc::Decal* decal, const olc::vf2d& source_pos, const olc::vf2d& source_size, const olc::Pixel& tint = olc::WHITE);
-		// Draws fully user controlled 4 vertices, pos(pixels), uv(pixels), colours
-		void DrawExplicitDecal(olc::Decal* decal, const olc::vf2d* pos, const olc::vf2d* uv, const olc::Pixel* col, uint32_t elements = 4);
-		// Draws a decal with 4 arbitrary points, warping the texture to look "correct"
-		void DrawWarpedDecal(olc::Decal* decal, const olc::vf2d(&pos)[4], const olc::Pixel& tint = olc::WHITE);
-		void DrawWarpedDecal(olc::Decal* decal, const olc::vf2d* pos, const olc::Pixel& tint = olc::WHITE);
-		void DrawWarpedDecal(olc::Decal* decal, const std::array<olc::vf2d, 4>& pos, const olc::Pixel& tint = olc::WHITE);
-		// As above, but you can specify a region of a decal source sprite
-		void DrawPartialWarpedDecal(olc::Decal* decal, const olc::vf2d(&pos)[4], const olc::vf2d& source_pos, const olc::vf2d& source_size, const olc::Pixel& tint = olc::WHITE);
-		void DrawPartialWarpedDecal(olc::Decal* decal, const olc::vf2d* pos, const olc::vf2d& source_pos, const olc::vf2d& source_size, const olc::Pixel& tint = olc::WHITE);
-		void DrawPartialWarpedDecal(olc::Decal* decal, const std::array<olc::vf2d, 4>& pos, const olc::vf2d& source_pos, const olc::vf2d& source_size, const olc::Pixel& tint = olc::WHITE);
-		// Draws a decal rotated to specified angle, wit point of rotation offset
-		void DrawRotatedDecal(const olc::vf2d& pos, olc::Decal* decal, const float fAngle, const olc::vf2d& center = { 0.0f, 0.0f }, const olc::vf2d& scale = { 1.0f,1.0f }, const olc::Pixel& tint = olc::WHITE);
-		void DrawPartialRotatedDecal(const olc::vf2d& pos, olc::Decal* decal, const float fAngle, const olc::vf2d& center, const olc::vf2d& source_pos, const olc::vf2d& source_size, const olc::vf2d& scale = { 1.0f, 1.0f }, const olc::Pixel& tint = olc::WHITE);
-		// Draws a multiline string as a decal, with tiniting and scaling
-		void DrawStringDecal(const olc::vf2d& pos, const std::string& sText, const Pixel col = olc::WHITE, const olc::vf2d& scale = { 1.0f, 1.0f });
-		void DrawStringPropDecal(const olc::vf2d& pos, const std::string& sText, const Pixel col = olc::WHITE, const olc::vf2d& scale = { 1.0f, 1.0f });
-		// Draws a single shaded filled rectangle as a decal
-		void DrawRectDecal(const olc::vf2d& pos, const olc::vf2d& size, const olc::Pixel col = olc::WHITE);
-		void FillRectDecal(const olc::vf2d& pos, const olc::vf2d& size, const olc::Pixel col = olc::WHITE);
-		// Draws a corner shaded rectangle as a decal
-		void GradientFillRectDecal(const olc::vf2d& pos, const olc::vf2d& size, const olc::Pixel colTL, const olc::Pixel colBL, const olc::Pixel colBR, const olc::Pixel colTR);		
-		// Draws a single shaded filled triangle as a decal
-		void FillTriangleDecal(const olc::vf2d& p0, const olc::vf2d& p1, const olc::vf2d& p2, const olc::Pixel col = olc::WHITE);
-		// Draws a corner shaded triangle as a decal
-		void GradientTriangleDecal(const olc::vf2d& p0, const olc::vf2d& p1, const olc::vf2d& p2, const olc::Pixel c0, const olc::Pixel c1, const olc::Pixel c2);
-		// Draws an arbitrary convex textured polygon using GPU
-		void DrawPolygonDecal(olc::Decal* decal, const std::vector<olc::vf2d>& pos, const std::vector<olc::vf2d>& uv, const olc::Pixel tint = olc::WHITE);
-		void DrawPolygonDecal(olc::Decal* decal, const std::vector<olc::vf2d>& pos, const std::vector<float>& depth, const std::vector<olc::vf2d>& uv, const olc::Pixel tint = olc::WHITE);
-		void DrawPolygonDecal(olc::Decal* decal, const std::vector<olc::vf2d>& pos, const std::vector<olc::vf2d>& uv, const std::vector<olc::Pixel>& tint);
-		void DrawPolygonDecal(olc::Decal* decal, const std::vector<olc::vf2d>& pos, const std::vector<olc::vf2d>& uv, const std::vector<olc::Pixel>& colours, const olc::Pixel tint);
-		void DrawPolygonDecal(olc::Decal* decal, const std::vector<olc::vf2d>& pos, const std::vector<float>& depth, const std::vector<olc::vf2d>& uv, const std::vector<olc::Pixel>& colours, const olc::Pixel tint);
-
-		// Draws a line in Decal Space
-		void DrawLineDecal(const olc::vf2d& pos1, const olc::vf2d& pos2, Pixel p = olc::WHITE);
-		void DrawRotatedStringDecal(const olc::vf2d& pos, const std::string& sText, const float fAngle, const olc::vf2d& center = { 0.0f, 0.0f }, const olc::Pixel col = olc::WHITE, const olc::vf2d& scale = { 1.0f, 1.0f });
-		void DrawRotatedStringPropDecal(const olc::vf2d& pos, const std::string& sText, const float fAngle, const olc::vf2d& center = { 0.0f, 0.0f }, const olc::Pixel col = olc::WHITE, const olc::vf2d& scale = { 1.0f, 1.0f });
-		// Clears entire draw target to Pixel
-		void Clear(Pixel p);
-		// Clears the rendering back buffer
-		void ClearBuffer(Pixel p, bool bDepth = true);
-		// Returns the font image
-		olc::Sprite* GetFontSprite();
-
-		// Clip a line segment to visible area
-		bool ClipLineToScreen(olc::vi2d& in_p1, olc::vi2d& in_p2);
-
-		// Dont allow PGE to mark layers as dirty, so pixel graphics don't update
-		void EnablePixelTransfer(const bool bEnable = true);
-
-		// Command Console Routines
-		void ConsoleShow(const olc::Key &keyExit, bool bSuspendTime = true);
-		bool IsConsoleShowing() const;
-		void ConsoleClear();
-		std::stringstream& ConsoleOut();
-		void ConsoleCaptureStdOut(const bool bCapture);
-
-		// Text Entry Routines
-		void TextEntryEnable(const bool bEnable, const std::string& sText = "");
-		std::string TextEntryGetString() const;
-		int32_t TextEntryGetCursor() const;
-		bool IsTextEntryEnabled() const;
-
-
-		// KeyPress Cache
-		const std::vector<int32_t>& GetKeyPressCache() const;
-		olc::Key ConvertKeycode(const int keycode) const;
-		const std::string GetKeySymbol(const olc::Key pgekey, const bool modShift = false, const bool modCtrl = false, const bool modAlt = false) const;
-
-
-	private:
-		void UpdateTextEntry();
-		void UpdateConsole();
-
-	public:
-
-		// Experimental Lightweight 3D Routines ================
-#ifdef OLC_ENABLE_EXPERIMENTAL
-		// Set Manual View Matrix
-		void LW3D_View(const std::array<float, 16>& m);
-		// Set Manual World Matrix
-		void LW3D_World(const std::array<float, 16>& m);
-		// Set Manual Projection Matrix
-		void LW3D_Projection(const std::array<float, 16>& m);
-		
-		// Draws a vector of vertices, interprted as individual triangles
-		void LW3D_DrawTriangles(olc::Decal* decal, const std::vector<std::array<float,3>>& pos, const std::vector<olc::vf2d>& tex, const std::vector<olc::Pixel>& col);
-		void LW3D_DrawWarpedDecal(olc::Decal* decal, const std::vector<std::array<float, 3>>& pos, const olc::Pixel& tint);
-
-		void LW3D_ModelTranslate(const float x, const float y, const float z);
-		
-		// Camera convenience functions
-		void LW3D_SetCameraAtTarget(const float fEyeX, const float fEyeY, const float fEyeZ,
-			const float fTargetX, const float fTargetY, const float fTargetZ,
-			const float fUpX = 0.0f, const float fUpY = 1.0f, const float fUpZ = 0.0f);
-		void LW3D_SetCameraAlongDirection(const float fEyeX, const float fEyeY, const float fEyeZ,
-			const float fDirX, const float fDirY, const float fDirZ,
-			const float fUpX = 0.0f, const float fUpY = 1.0f, const float fUpZ = 0.0f);
-
-		// 3D Rendering Flags
-		void LW3D_EnableDepthTest(const bool bEnableDepth);
-		void LW3D_EnableBackfaceCulling(const bool bEnableCull);
-#endif
-	public: // Branding
-		std::string sAppName;
-
-	private: // Inner mysterious workings
-		olc::Sprite*     pDrawTarget = nullptr;
-		Pixel::Mode	nPixelMode = Pixel::NORMAL;
-		float		fBlendFactor = 1.0f;
-		olc::vi2d	vScreenSize = { 256, 240 };
-		olc::vf2d	vInvScreenSize = { 1.0f / 256.0f, 1.0f / 240.0f };
-		olc::vi2d	vPixelSize = { 4, 4 };
-		olc::vi2d   vScreenPixelSize = { 4, 4 };
-		olc::vi2d	vMousePos = { 0, 0 };
-		int32_t		nMouseWheelDelta = 0;
-		olc::vi2d	vMousePosCache = { 0, 0 };
-		olc::vi2d   vMouseWindowPos = { 0, 0 };
-		int32_t		nMouseWheelDeltaCache = 0;
-		olc::vi2d	vWindowPos = { 0, 0 };
-		olc::vi2d	vWindowSize = { 0, 0 };
-		olc::vi2d	vViewPos = { 0, 0 };
-		olc::vi2d	vViewSize = { 0,0 };
-		bool		bFullScreen = false;
-		olc::vf2d	vPixel = { 1.0f, 1.0f };
-		bool		bHasInputFocus = false;
-		bool		bHasMouseFocus = false;
-		bool		bEnableVSYNC = false;
-		bool		bRealWindowMode = false;
-		bool		bResizeRequested = false;
-		olc::vi2d	vResizeRequested = { 0, 0 };
-		float		fFrameTimer = 1.0f;
-		float		fLastElapsed = 0.0f;
-		int			nFrameCount = 0;		
-		bool bSuspendTextureTransfer = false;
-		Renderable  fontRenderable;
-		std::vector<LayerDesc> vLayers;
-		uint8_t		nTargetLayer = 0;
-		uint32_t	nLastFPS = 0;
-		bool		bManualRenderEnable = false;
-		bool        bPixelCohesion = false;
-		DecalMode   nDecalMode = DecalMode::NORMAL;
-		DecalStructure nDecalStructure = DecalStructure::FAN;
-		std::function<olc::Pixel(const int x, const int y, const olc::Pixel&, const olc::Pixel&)> funcPixelMode;
-		std::chrono::time_point<std::chrono::system_clock> m_tp1, m_tp2;
-		std::vector<olc::vi2d> vFontSpacing;
-		std::vector<std::string> vDroppedFiles;
-		std::vector<std::string> vDroppedFilesCache;
-		olc::vi2d vDroppedFilesPoint;
-		olc::vi2d vDroppedFilesPointCache;
-
-		// Command Console Specific
-		bool bConsoleShow = false;
-		bool bConsoleSuspendTime = false;
-		olc::Key keyConsoleExit = olc::Key::F1;
-		std::stringstream ssConsoleOutput;
-		std::streambuf* sbufOldCout = nullptr;
-		olc::vi2d vConsoleSize;
-		olc::vi2d vConsoleCursor = { 0,0 };
-		olc::vf2d vConsoleCharacterScale = { 1.0f, 2.0f };
-		std::vector<std::string> sConsoleLines;
-		std::list<std::string> sCommandHistory;
-		std::list<std::string>::iterator sCommandHistoryIt;
-
-		// Text Entry Specific
-		bool bTextEntryEnable = false;
-		std::string sTextEntryString = "";
-		int32_t nTextEntryCursor = 0;
-		std::unordered_map<olc::Key, std::tuple<std::string, std::string, std::string, std::string>> vKeyboardMap;
-
-
-
-		// State of keyboard		
-		bool		pKeyNewState[256] = { 0 };
-		bool		pKeyOldState[256] = { 0 };
-		HWButton	pKeyboardState[256] = { 0 };
-
-		// State of mouse
-		bool		pMouseNewState[nMouseButtons] = { 0 };
-		bool		pMouseOldState[nMouseButtons] = { 0 };
-		HWButton	pMouseState[nMouseButtons] = { 0 };
-
-		std::vector<int32_t>	vKeyPressCache[2];
-		uint32_t				nKeyPressCacheTarget = 0;
-
-		// The main engine thread
-		void		EngineThread();
-
-
-		// If anything sets this flag to false, the engine
-		// "should" shut down gracefully
-		static std::atomic<bool> bAtomActive;
-
-	public:
-		// "Break In" Functions
-		void olc_UpdateMouse(int32_t x, int32_t y);
-		void olc_UpdateMouseWheel(int32_t delta);
-		void olc_UpdateWindowPos(int32_t x, int32_t y);
-		void olc_UpdateWindowSize(int32_t x, int32_t y);
-		void olc_UpdateViewport();
-		void olc_ConstructFontSheet();
-		void olc_CoreUpdate();
-		void olc_PrepareEngine();
-		void olc_UpdateMouseState(int32_t button, bool state);
-		void olc_UpdateKeyState(int32_t keycode, bool state);
-		void olc_UpdateMouseFocus(bool state);
-		void olc_UpdateKeyFocus(bool state);
-		void olc_Terminate();
-		void olc_DropFiles(int32_t x, int32_t y, const std::vector<std::string>& vFiles);
-		void olc_Reanimate();
-		bool olc_IsRunning();
-
-		// At the very end of this file, chooses which
-		// components to compile
-		virtual void olc_ConfigureSystem();
-
-		// NOTE: Items Here are to be deprecated, I have left them in for now
-		// in case you are using them, but they will be removed.
-		// olc::vf2d	vSubPixelOffset = { 0.0f, 0.0f };
-
-	public: // PGEX Stuff
-		friend class PGEX;
-		void pgex_Register(olc::PGEX* pgex);
-
-	private:
-		std::vector<olc::PGEX*> vExtensions;
-	};
-
-
-
-	// O------------------------------------------------------------------------------O
-	// | PGE EXTENSION BASE CLASS - Permits access to PGE functions from extension    |
-	// O------------------------------------------------------------------------------O
-	class PGEX
-	{
-		friend class olc::PixelGameEngine;
-	public:
-		PGEX(bool bHook = false);
-
-	protected:
-		virtual void OnBeforeUserCreate();
-		virtual void OnAfterUserCreate();
-		virtual bool OnBeforeUserUpdate(float &fElapsedTime);
-		virtual void OnAfterUserUpdate(float fElapsedTime);
-
-	protected:
-		static PixelGameEngine* pge;
-	};
-}
-
-#pragma endregion
-
-
-#pragma region opengl33_iface
-// In order to facilitate more advanced graphics features, some PGEX
-// will rely on shaders. Instead of having each PGEX responsible for
-// managing this, for convenience, this interface exists.
-
-#if defined(OLC_GFX_OPENGL33)
-
-	#if defined(OLC_PLATFORM_WINAPI)
-		#include <gl/GL.h>
-		#define CALLSTYLE __stdcall
-	#endif
-
-	#if defined(__linux__) || defined(__FreeBSD__)
-		#include <GL/gl.h>
-	#endif
-
-	#if defined(OLC_PLATFORM_X11)
-		namespace X11 {
-			#include <GL/glx.h>
-		}
-		#define CALLSTYLE 
-	#endif
-
-	#if defined(__APPLE__)
-		#define GL_SILENCE_DEPRECATION
-		#include <OpenGL/OpenGL.h>
-		#include <OpenGL/gl.h>
-		#include <OpenGL/glu.h>
-	#endif
-
-	#if defined(OLC_PLATFORM_EMSCRIPTEN)
-		#include <EGL/egl.h>
-		#include <GLES2/gl2.h>
-		#define GL_GLEXT_PROTOTYPES
-		#include <GLES2/gl2ext.h>
-		#include <emscripten/emscripten.h>
-		#define CALLSTYLE
-		#define GL_CLAMP GL_CLAMP_TO_EDGE
-	#endif
-
-namespace olc
-{
-	typedef char GLchar;
-	typedef ptrdiff_t GLsizeiptr;
-
-	typedef GLuint CALLSTYLE locCreateShader_t(GLenum type);
-	typedef GLuint CALLSTYLE locCreateProgram_t(void);
-	typedef void CALLSTYLE locDeleteShader_t(GLuint shader);
-	typedef void CALLSTYLE locCompileShader_t(GLuint shader);
-	typedef void CALLSTYLE locLinkProgram_t(GLuint program);
-	typedef void CALLSTYLE locDeleteProgram_t(GLuint program);
-	typedef void CALLSTYLE locAttachShader_t(GLuint program, GLuint shader);
-	typedef void CALLSTYLE locBindBuffer_t(GLenum target, GLuint buffer);
-	typedef void CALLSTYLE locBufferData_t(GLenum target, GLsizeiptr size, const void* data, GLenum usage);
-	typedef void CALLSTYLE locGenBuffers_t(GLsizei n, GLuint* buffers);
-	typedef void CALLSTYLE locVertexAttribPointer_t(GLuint index, GLint size, GLenum type, GLboolean normalized, GLsizei stride, const void* pointer);
-	typedef void CALLSTYLE locEnableVertexAttribArray_t(GLuint index);
-	typedef void CALLSTYLE locUseProgram_t(GLuint program);
-	typedef void CALLSTYLE locBindVertexArray_t(GLuint array);
-	typedef void CALLSTYLE locGenVertexArrays_t(GLsizei n, GLuint* arrays);
-	typedef void CALLSTYLE locGetShaderInfoLog_t(GLuint shader, GLsizei bufSize, GLsizei* length, GLchar* infoLog);
-	typedef GLint CALLSTYLE locGetUniformLocation_t(GLuint program, const GLchar* name);
-	typedef void CALLSTYLE locUniform1f_t(GLint location, GLfloat v0);
-	typedef void CALLSTYLE locUniform1i_t(GLint location, GLint v0);
-	typedef void CALLSTYLE locUniform2fv_t(GLint location, GLsizei count, const GLfloat* value);
-	typedef void CALLSTYLE locActiveTexture_t(GLenum texture);
-	typedef void CALLSTYLE locGenFrameBuffers_t(GLsizei n, GLuint* ids);
-	typedef void CALLSTYLE locBindFrameBuffer_t(GLenum target, GLuint fb);
-	typedef GLenum CALLSTYLE locCheckFrameBufferStatus_t(GLenum target);
-	typedef void CALLSTYLE locDeleteFrameBuffers_t(GLsizei n, const GLuint* fbs);
-	typedef void CALLSTYLE locFrameBufferTexture2D_t(GLenum target, GLenum attachment, GLenum textarget, GLuint texture, GLint level);
-	typedef void CALLSTYLE locDrawBuffers_t(GLsizei n, const GLenum* bufs);
-	typedef void CALLSTYLE locBlendFuncSeparate_t(GLenum srcRGB, GLenum dstRGB, GLenum srcAlpha, GLenum dstAlpha);
-
-#if defined(OLC_PLATFORM_WINAPI)
-	typedef void __stdcall locSwapInterval_t(GLsizei n);
-#endif
-
-#if defined(OLC_PLATFORM_X11)
-	typedef int(locSwapInterval_t)(X11::Display* dpy, X11::GLXDrawable drawable, int interval);
-#endif
-
-#if defined(OLC_PLATFORM_EMSCRIPTEN)
-	typedef void CALLSTYLE locShaderSource_t(GLuint shader, GLsizei count, const GLchar* const* string, const GLint* length);
-	typedef EGLBoolean(locSwapInterval_t)(EGLDisplay display, EGLint interval);
-#else
-	typedef void CALLSTYLE locShaderSource_t(GLuint shader, GLsizei count, const GLchar** string, const GLint* length);
-#endif
-
-} // olc namespace
-#endif // OpenGL33 Definitions
-#pragma endregion
-
-
-#endif // OLC_PGE_DEF
-
-
-// O------------------------------------------------------------------------------O
-// | START OF OLC_PGE_APPLICATION                                                 |
-// O------------------------------------------------------------------------------O
-#ifdef OLC_PGE_APPLICATION
-#undef OLC_PGE_APPLICATION
-
-// O------------------------------------------------------------------------------O
-// | olcPixelGameEngine INTERFACE IMPLEMENTATION (CORE)                           |
-// | Note: The core implementation is platform independent                        |
-// O------------------------------------------------------------------------------O
-#pragma region pge_implementation
-namespace olc
-{
-	// O------------------------------------------------------------------------------O
-	// | olc::Pixel IMPLEMENTATION                                                    |
-	// O------------------------------------------------------------------------------O
-#if !defined(OLC_IGNORE_PIXEL)
-	Pixel::Pixel()
-	{ r = 0; g = 0; b = 0; a = nDefaultAlpha; }
-
-	Pixel::Pixel(uint8_t red, uint8_t green, uint8_t blue, uint8_t alpha)
-	{ n = red | (green << 8) | (blue << 16) | (alpha << 24); } // Thanks jarekpelczar 
-
-	Pixel::Pixel(uint32_t p)
-	{ n = p; }
-
-	bool Pixel::operator==(const Pixel& p) const
-	{ return n == p.n; }
-
-	bool Pixel::operator!=(const Pixel& p) const
-	{ return n != p.n; }
-
-	Pixel  Pixel::operator * (const float i) const
-	{
-		float fR = std::min(255.0f, std::max(0.0f, float(r) * i));
-		float fG = std::min(255.0f, std::max(0.0f, float(g) * i));
-		float fB = std::min(255.0f, std::max(0.0f, float(b) * i));
-		return Pixel(uint8_t(fR), uint8_t(fG), uint8_t(fB), a);
-	}
-
-	Pixel  Pixel::operator / (const float i) const
-	{
-		float fR = std::min(255.0f, std::max(0.0f, float(r) / i));
-		float fG = std::min(255.0f, std::max(0.0f, float(g) / i));
-		float fB = std::min(255.0f, std::max(0.0f, float(b) / i));
-		return Pixel(uint8_t(fR), uint8_t(fG), uint8_t(fB), a);
-	}
-
-	Pixel& Pixel::operator *=(const float i)
-	{
-		this->r = uint8_t(std::min(255.0f, std::max(0.0f, float(r) * i)));
-		this->g = uint8_t(std::min(255.0f, std::max(0.0f, float(g) * i)));
-		this->b = uint8_t(std::min(255.0f, std::max(0.0f, float(b) * i)));
-		return *this;
-	}
-
-	Pixel& Pixel::operator /=(const float i)
-	{
-		this->r = uint8_t(std::min(255.0f, std::max(0.0f, float(r) / i)));
-		this->g = uint8_t(std::min(255.0f, std::max(0.0f, float(g) / i)));
-		this->b = uint8_t(std::min(255.0f, std::max(0.0f, float(b) / i)));
-		return *this;
-	}
-
-	Pixel  Pixel::operator + (const Pixel& p) const
-	{
-		uint8_t nR = uint8_t(std::min(255, std::max(0, int(r) + int(p.r))));
-		uint8_t nG = uint8_t(std::min(255, std::max(0, int(g) + int(p.g))));
-		uint8_t nB = uint8_t(std::min(255, std::max(0, int(b) + int(p.b))));
-		return Pixel(nR, nG, nB, a);
-	}
-
-	Pixel  Pixel::operator - (const Pixel& p) const
-	{
-		uint8_t nR = uint8_t(std::min(255, std::max(0, int(r) - int(p.r))));
-		uint8_t nG = uint8_t(std::min(255, std::max(0, int(g) - int(p.g))));
-		uint8_t nB = uint8_t(std::min(255, std::max(0, int(b) - int(p.b))));
-		return Pixel(nR, nG, nB, a);
-	}
-
-	Pixel& Pixel::operator += (const Pixel& p)
-	{
-		this->r = uint8_t(std::min(255, std::max(0, int(r) + int(p.r))));
-		this->g = uint8_t(std::min(255, std::max(0, int(g) + int(p.g))));
-		this->b = uint8_t(std::min(255, std::max(0, int(b) + int(p.b))));
-		return *this;
-	}
-
-	Pixel& Pixel::operator -= (const Pixel& p) // Thanks Au Lit
-	{
-		this->r = uint8_t(std::min(255, std::max(0, int(r) - int(p.r))));
-		this->g = uint8_t(std::min(255, std::max(0, int(g) - int(p.g))));
-		this->b = uint8_t(std::min(255, std::max(0, int(b) - int(p.b))));
-		return *this;
-	}
-
-	Pixel Pixel::operator * (const Pixel& p) const
-	{
-		uint8_t nR = uint8_t(std::min(255.0f, std::max(0.0f, float(r) * float(p.r) / 255.0f)));
-		uint8_t nG = uint8_t(std::min(255.0f, std::max(0.0f, float(g) * float(p.g) / 255.0f)));
-		uint8_t nB = uint8_t(std::min(255.0f, std::max(0.0f, float(b) * float(p.b) / 255.0f)));
-		uint8_t nA = uint8_t(std::min(255.0f, std::max(0.0f, float(a) * float(p.a) / 255.0f)));
-		return Pixel(nR, nG, nB, nA);
-	}
-
-	Pixel& Pixel::operator *=(const Pixel& p)
-	{
-		this->r = uint8_t(std::min(255.0f, std::max(0.0f, float(r) * float(p.r) / 255.0f)));
-		this->g = uint8_t(std::min(255.0f, std::max(0.0f, float(g) * float(p.g) / 255.0f)));
-		this->b = uint8_t(std::min(255.0f, std::max(0.0f, float(b) * float(p.b) / 255.0f)));
-		this->a = uint8_t(std::min(255.0f, std::max(0.0f, float(a) * float(p.a) / 255.0f)));
-		return *this;
-	}
-
-	Pixel Pixel::inv() const
-	{
-		uint8_t nR = uint8_t(std::min(255, std::max(0, 255 - int(r))));
-		uint8_t nG = uint8_t(std::min(255, std::max(0, 255 - int(g))));
-		uint8_t nB = uint8_t(std::min(255, std::max(0, 255 - int(b))));
-		return Pixel(nR, nG, nB, a);
-	}
-
-	Pixel PixelF(float red, float green, float blue, float alpha)
-	{ return Pixel(uint8_t(red * 255.0f), uint8_t(green * 255.0f), uint8_t(blue * 255.0f), uint8_t(alpha * 255.0f)); }
-
-	Pixel PixelLerp(const olc::Pixel& p1, const olc::Pixel& p2, float t)
-	{ return (p2 * t) + p1 * (1.0f - t); }
-#endif
-	// O------------------------------------------------------------------------------O
-	// | olc::Sprite IMPLEMENTATION                                                   |
-	// O------------------------------------------------------------------------------O
-	Sprite::Sprite()
-	{ width = 0; height = 0; }
-
-	Sprite::Sprite(const std::string& sImageFile, olc::ResourcePack* pack)
-	{ LoadFromFile(sImageFile, pack); }
-
-	Sprite::Sprite(int32_t w, int32_t h)
-	{		
-		SetSize(w, h);
-	}
-
-	void Sprite::SetSize(int32_t w, int32_t h)
-	{
-		width = w;		height = h;
-		pColData.resize(width * height, nDefaultPixel);
-	}
-
-	Sprite::~Sprite()
-	{ pColData.clear();	}
-
-	void Sprite::SetSampleMode(olc::Sprite::Mode mode)
-	{ modeSample = mode; }
-
-	Pixel Sprite::GetPixel(const olc::vi2d& a) const
-	{ return GetPixel(a.x, a.y); }
-
-	bool Sprite::SetPixel(const olc::vi2d& a, Pixel p)
-	{ return SetPixel(a.x, a.y, p); }
-
-	Pixel Sprite::GetPixel(int32_t x, int32_t y) const
-	{
-		if (modeSample == olc::Sprite::Mode::NORMAL)
-		{
-			if (x >= 0 && x < width && y >= 0 && y < height)
-				return pColData[y * width + x];
-			else
-				return Pixel(0, 0, 0, 0);
-		}
-		else
-		{
-			if (modeSample == olc::Sprite::Mode::PERIODIC)
-				return pColData[abs(y % height) * width + abs(x % width)];
-			else
-				return pColData[std::max(0, std::min(y, height-1)) * width + std::max(0, std::min(x, width-1))];
-		}
-	}
-
-	bool Sprite::SetPixel(int32_t x, int32_t y, Pixel p)
-	{
-		if (x >= 0 && x < width && y >= 0 && y < height)
-		{
-			pColData[y * width + x] = p;
-			return true;
-		}
-		else
-			return false;
-	}
-
-	Pixel Sprite::Sample(float x, float y) const
-	{
-		int32_t sx = std::min((int32_t)((x * (float)width)), width - 1);
-		int32_t sy = std::min((int32_t)((y * (float)height)), height - 1);
-		return GetPixel(sx, sy);
-	}
-
-	Pixel Sprite::Sample(const olc::vf2d& uv) const
-	{
-		return Sample(uv.x, uv.y);
-	}
-
-	Pixel Sprite::SampleBL(float u, float v) const
-	{
-		u = u * width - 0.5f;
-		v = v * height - 0.5f;
-		int x = (int)floor(u); // cast to int rounds toward zero, not downward
-		int y = (int)floor(v); // Thanks @joshinils
-		float u_ratio = u - x;
-		float v_ratio = v - y;
-		float u_opposite = 1 - u_ratio;
-		float v_opposite = 1 - v_ratio;
-
-		olc::Pixel p1 = GetPixel(std::max(x, 0), std::max(y, 0));
-		olc::Pixel p2 = GetPixel(std::min(x + 1, (int)width - 1), std::max(y, 0));
-		olc::Pixel p3 = GetPixel(std::max(x, 0), std::min(y + 1, (int)height - 1));
-		olc::Pixel p4 = GetPixel(std::min(x + 1, (int)width - 1), std::min(y + 1, (int)height - 1));
-
-		return olc::Pixel(
-			(uint8_t)((p1.r * u_opposite + p2.r * u_ratio) * v_opposite + (p3.r * u_opposite + p4.r * u_ratio) * v_ratio),
-			(uint8_t)((p1.g * u_opposite + p2.g * u_ratio) * v_opposite + (p3.g * u_opposite + p4.g * u_ratio) * v_ratio),
-			(uint8_t)((p1.b * u_opposite + p2.b * u_ratio) * v_opposite + (p3.b * u_opposite + p4.b * u_ratio) * v_ratio));
-	}
-
-	Pixel Sprite::SampleBL(const olc::vf2d& uv) const
-	{
-		return SampleBL(uv.x, uv.y);
-	}
-
-	Pixel* Sprite::GetData()
-	{ return pColData.data(); }
-
-
-	olc::rcode Sprite::LoadFromFile(const std::string& sImageFile, olc::ResourcePack* pack)
-	{
-		UNUSED(pack);
-		return loader->LoadImageResource(this, sImageFile, pack);
-	}
-
-	olc::Sprite* Sprite::Duplicate()
-	{
-		olc::Sprite* spr = new olc::Sprite(width, height);
-		std::memcpy(spr->GetData(), GetData(), width * height * sizeof(olc::Pixel));
-		spr->modeSample = modeSample;
-		return spr;
-	}
-
-	olc::Sprite* Sprite::Duplicate(const olc::vi2d& vPos, const olc::vi2d& vSize)
-	{
-		olc::Sprite* spr = new olc::Sprite(vSize.x, vSize.y);
-		for (int y = 0; y < vSize.y; y++)
-			for (int x = 0; x < vSize.x; x++)
-				spr->SetPixel(x, y, GetPixel(vPos.x + x, vPos.y + y));
-		return spr;
-	}
-
-	olc::vi2d olc::Sprite::Size() const
-	{
-		return { width, height };
-	}
-
-	// O------------------------------------------------------------------------------O
-	// | olc::Decal IMPLEMENTATION                                                    |
-	// O------------------------------------------------------------------------------O
-	Decal::Decal(olc::Sprite* spr, bool filter, bool clamp)
-	{
-		id = -1;
-		if (spr == nullptr) return;
-		sprite = spr;
-		id = renderer->CreateTexture(sprite->width, sprite->height, filter, clamp);
-		Update();
-	}
-
-	Decal::Decal(const uint32_t nExistingTextureResource, olc::Sprite* spr)
-	{
-		if (spr == nullptr) return;
-		id = nExistingTextureResource;
-	}
-
-	void Decal::Update()
-	{
-		if (sprite == nullptr) return;
-		vUVScale = { 1.0f / float(sprite->width), 1.0f / float(sprite->height) };
-		renderer->ApplyTexture(id);
-		renderer->UpdateTexture(id, sprite);
-	}
-
-	void Decal::UpdateSprite()
-	{
-		if (sprite == nullptr) return;
-		renderer->ApplyTexture(id);
-		renderer->ReadTexture(id, sprite);
-	}
-
-	Decal::~Decal()
-	{
-		if (id != -1)
-		{
-			renderer->DeleteTexture(id);
-			id = -1;
-		}
-	}
-
-	void Renderable::Create(uint32_t width, uint32_t height, bool filter, bool clamp)
-	{
-		pSprite = std::make_unique<olc::Sprite>(width, height);
-		pDecal = std::make_unique<olc::Decal>(pSprite.get(), filter, clamp);
-	}
-
-	olc::rcode Renderable::Load(const std::string& sFile, ResourcePack* pack, bool filter, bool clamp)
-	{
-		pSprite = std::make_unique<olc::Sprite>();
-		if (pSprite->LoadFromFile(sFile, pack) == olc::rcode::OK)
-		{
-			pDecal = std::make_unique<olc::Decal>(pSprite.get(), filter, clamp);
-			return olc::rcode::OK;
-		}
-		else
-		{
-			pSprite.release();
-			pSprite = nullptr;
-			return olc::rcode::NO_FILE;
-		}
-	}
-
-	olc::Decal* Renderable::Decal() const
-	{ return pDecal.get(); }
-
-	olc::Sprite* Renderable::Sprite() const
-	{ return pSprite.get(); }
-
-	// O------------------------------------------------------------------------------O
-	// | olc::ResourcePack IMPLEMENTATION                                             |
-	// O------------------------------------------------------------------------------O
-
-
-	//=============================================================
-	// Resource Packs - Allows you to store files in one large 
-	// scrambled file - Thanks MaGetzUb for debugging a null char in std::stringstream bug
-	ResourceBuffer::ResourceBuffer(std::ifstream& ifs, uint32_t offset, uint32_t size)
-	{
-		vMemory.resize(size);
-		ifs.seekg(offset); ifs.read(vMemory.data(), vMemory.size());
-		setg(vMemory.data(), vMemory.data(), vMemory.data() + size);
-	}
-
-	ResourcePack::ResourcePack() { }
-	ResourcePack::~ResourcePack() { baseFile.close(); }
-
-	bool ResourcePack::AddFile(const std::string& sFile)
-	{
-		const std::string file = makeposix(sFile);
-
-		if (_gfs::exists(file))
-		{
-			sResourceFile e;
-			e.nSize = (uint32_t)_gfs::file_size(file);
-			e.nOffset = 0; // Unknown at this stage			
-			mapFiles[file] = e;
-			return true;
-		}
-		return false;
-	}
-
-	bool ResourcePack::LoadPack(const std::string& sFile, const std::string& sKey)
-	{
-		// Open the resource file
-		baseFile.open(sFile, std::ifstream::binary);
-		if (!baseFile.is_open()) return false;
-
-		// 1) Read Scrambled index
-		uint32_t nIndexSize = 0;
-		baseFile.read((char*)&nIndexSize, sizeof(uint32_t));
-
-		std::vector<char> buffer(nIndexSize);
-		for (uint32_t j = 0; j < nIndexSize; j++)
-			buffer[j] = baseFile.get();
-
-		std::vector<char> decoded = scramble(buffer, sKey);
-		size_t pos = 0;
-		auto read = [&decoded, &pos](char* dst, size_t size) {
-			memcpy((void*)dst, (const void*)(decoded.data() + pos), size);
-			pos += size;
-		};
-
-		auto get = [&read]() -> int { char c; read(&c, 1); return c; };
-
-		// 2) Read Map
-		uint32_t nMapEntries = 0;
-		read((char*)&nMapEntries, sizeof(uint32_t));
-		for (uint32_t i = 0; i < nMapEntries; i++)
-		{
-			uint32_t nFilePathSize = 0;
-			read((char*)&nFilePathSize, sizeof(uint32_t));
-
-			std::string sFileName(nFilePathSize, ' ');
-			for (uint32_t j = 0; j < nFilePathSize; j++)
-				sFileName[j] = get();
-
-			sResourceFile e;
-			read((char*)&e.nSize, sizeof(uint32_t));
-			read((char*)&e.nOffset, sizeof(uint32_t));
-			mapFiles[sFileName] = e;
-		}
-
-		// Don't close base file! we will provide a stream
-		// pointer when the file is requested
-		return true;
-	}
-
-	bool ResourcePack::SavePack(const std::string& sFile, const std::string& sKey)
-	{
-		// Create/Overwrite the resource file
-		std::ofstream ofs(sFile, std::ofstream::binary);
-		if (!ofs.is_open()) return false;
-
-		// Iterate through map
-		uint32_t nIndexSize = 0; // Unknown for now
-		ofs.write((char*)&nIndexSize, sizeof(uint32_t));
-		uint32_t nMapSize = uint32_t(mapFiles.size());
-		ofs.write((char*)&nMapSize, sizeof(uint32_t));
-		for (auto& e : mapFiles)
-		{
-			// Write the path of the file
-			size_t nPathSize = e.first.size();
-			ofs.write((char*)&nPathSize, sizeof(uint32_t));
-			ofs.write(e.first.c_str(), nPathSize);
-
-			// Write the file entry properties
-			ofs.write((char*)&e.second.nSize, sizeof(uint32_t));
-			ofs.write((char*)&e.second.nOffset, sizeof(uint32_t));
-		}
-
-		// 2) Write the individual Data
-		std::streampos offset = ofs.tellp();
-		nIndexSize = (uint32_t)offset;
-		for (auto& e : mapFiles)
-		{
-			// Store beginning of file offset within resource pack file
-			e.second.nOffset = (uint32_t)offset;
-
-			// Load the file to be added
-			std::vector<uint8_t> vBuffer(e.second.nSize);
-			std::ifstream i(e.first, std::ifstream::binary);
-			i.read((char*)vBuffer.data(), e.second.nSize);
-			i.close();
-
-			// Write the loaded file into resource pack file
-			ofs.write((char*)vBuffer.data(), e.second.nSize);
-			offset += e.second.nSize;
-		}
-
-		// 3) Scramble Index
-		std::vector<char> stream;
-		auto write = [&stream](const char* data, size_t size) {
-			size_t sizeNow = stream.size();
-			stream.resize(sizeNow + size);
-			memcpy(stream.data() + sizeNow, data, size);
-		};
-
-		// Iterate through map
-		write((char*)&nMapSize, sizeof(uint32_t));
-		for (auto& e : mapFiles)
-		{
-			// Write the path of the file
-			size_t nPathSize = e.first.size();
-			write((char*)&nPathSize, sizeof(uint32_t));
-			write(e.first.c_str(), nPathSize);
-
-			// Write the file entry properties
-			write((char*)&e.second.nSize, sizeof(uint32_t));
-			write((char*)&e.second.nOffset, sizeof(uint32_t));
-		}
-		std::vector<char> sIndexString = scramble(stream, sKey);
-		uint32_t nIndexStringLen = uint32_t(sIndexString.size());
-		// 4) Rewrite Map (it has been updated with offsets now)
-		// at start of file
-		ofs.seekp(0, std::ios::beg);
-		ofs.write((char*)&nIndexStringLen, sizeof(uint32_t));
-		ofs.write(sIndexString.data(), nIndexStringLen);
-		ofs.close();
-		return true;
-	}
-
-	ResourceBuffer ResourcePack::GetFileBuffer(const std::string& sFile)
-	{ return ResourceBuffer(baseFile, mapFiles[sFile].nOffset, mapFiles[sFile].nSize); }
-
-	bool ResourcePack::Loaded()
-	{ return baseFile.is_open(); }
-
-	std::vector<char> ResourcePack::scramble(const std::vector<char>& data, const std::string& key)
-	{
-		if (key.empty()) return data;
-		std::vector<char> o;
-		size_t c = 0;
-		for (auto s : data)	o.push_back(s ^ key[(c++) % key.size()]);
-		return o;
-	};
-
-	std::string ResourcePack::makeposix(const std::string& path)
-	{
-		std::string o;
-		for (auto s : path) o += std::string(1, s == '\\' ? '/' : s);
-		return o;
-	};
-
-	// O------------------------------------------------------------------------------O
-	// | olc::PixelGameEngine IMPLEMENTATION                                          |
-	// O------------------------------------------------------------------------------O
-	PixelGameEngine::PixelGameEngine()
-	{
-		sAppName = "Undefined";
-		olc::PGEX::pge = this;
-
-		// Bring in relevant Platform & Rendering systems depending
-		// on compiler parameters
-		olc_ConfigureSystem();
-	}
-
-	PixelGameEngine::~PixelGameEngine()
-	{}
-
-
-	olc::rcode PixelGameEngine::Construct(int32_t screen_w, int32_t screen_h, int32_t pixel_w, int32_t pixel_h, bool full_screen, bool vsync, bool cohesion, bool realwindow)
-	{
-		bPixelCohesion = cohesion;
-		bRealWindowMode = realwindow;
-		vScreenSize = { screen_w, screen_h };
-		vInvScreenSize = { 1.0f / float(screen_w), 1.0f / float(screen_h) };
-		vPixelSize = { pixel_w, pixel_h };
-		vWindowSize = vScreenSize * vPixelSize;
-		bFullScreen = full_screen;
-		bEnableVSYNC = vsync;
-		vPixel = 2.0f / vScreenSize;
-
-		if (vPixelSize.x <= 0 || vPixelSize.y <= 0 || vScreenSize.x <= 0 || vScreenSize.y <= 0)
-			return olc::FAIL;
-		return olc::OK;
-	}
-
-
-	void PixelGameEngine::SetScreenSize(int w, int h)
-	{
-		vScreenSize = { w, h };
-		vInvScreenSize = { 1.0f / float(w), 1.0f / float(h) };
-		for (auto& layer : vLayers)
-		{
-			layer.pDrawTarget.Create(vScreenSize.x, vScreenSize.y);
-			layer.bUpdate = true;
-		}
-		SetDrawTarget(nullptr);
-		if (!bRealWindowMode)
-		{
-			// Flush backbuffer
-			renderer->ClearBuffer(olc::BLACK, true);
-			renderer->DisplayFrame();
-			renderer->ClearBuffer(olc::BLACK, true);
-		}
-		renderer->UpdateViewport(vViewPos, vViewSize);
-	}
-
-#if !defined(PGE_USE_CUSTOM_START)
-	olc::rcode PixelGameEngine::Start()
-	{
-		if (platform->ApplicationStartUp() != olc::OK) return olc::FAIL;
-
-		// Construct the window
-		if (platform->CreateWindowPane({ 30,30 }, vWindowSize, bFullScreen) != olc::OK) return olc::FAIL;
-		olc_UpdateWindowSize(vWindowSize.x, vWindowSize.y);
-
-		// Start the thread
-		bAtomActive = true;
-		std::thread t = std::thread(&PixelGameEngine::EngineThread, this);
-
-		// Some implementations may form an event loop here
-		platform->StartSystemEventLoop();
-
-		// Wait for thread to be exited
-		t.join();
-
-		if (platform->ApplicationCleanUp() != olc::OK) return olc::FAIL;
-
-		return olc::OK;
-	}
-#endif
-
-	void PixelGameEngine::SetDrawTarget(Sprite* target)
-	{
-		if (target)
-		{
-			pDrawTarget = target;
-		}
-		else
-		{
-			nTargetLayer = 0;
-			if(!vLayers.empty())
-				pDrawTarget = vLayers[0].pDrawTarget.Sprite();
-		}
-	}
-
-	void PixelGameEngine::SetDrawTarget(uint8_t layer, bool bDirty)
-	{
-		if (layer < vLayers.size())
-		{
-			pDrawTarget = vLayers[layer].pDrawTarget.Sprite();
-			vLayers[layer].bUpdate = bDirty;
-			nTargetLayer = layer;
-		}
-	}
-
-	void PixelGameEngine::EnableLayer(uint8_t layer, bool b)
-	{ if (layer < vLayers.size()) vLayers[layer].bShow = b; }
-
-	void PixelGameEngine::SetLayerOffset(uint8_t layer, const olc::vf2d& offset)
-	{ SetLayerOffset(layer, offset.x, offset.y); }
-
-	void PixelGameEngine::SetLayerOffset(uint8_t layer, float x, float y)
-	{ if (layer < vLayers.size()) vLayers[layer].vOffset = { x, y }; }
-
-	void PixelGameEngine::SetLayerScale(uint8_t layer, const olc::vf2d& scale)
-	{ SetLayerScale(layer, scale.x, scale.y); }
-
-	void PixelGameEngine::SetLayerScale(uint8_t layer, float x, float y)
-	{ if (layer < vLayers.size()) vLayers[layer].vScale = { x, y }; }
-
-	void PixelGameEngine::SetLayerTint(uint8_t layer, const olc::Pixel& tint)
-	{ if (layer < vLayers.size()) vLayers[layer].tint = tint; }
-
-	void PixelGameEngine::SetLayerCustomRenderFunction(uint8_t layer, std::function<void()> f)
-	{ if (layer < vLayers.size()) vLayers[layer].funcHook = f; }
-
-	std::vector<LayerDesc>& PixelGameEngine::GetLayers()
-	{ return vLayers; }
-
-	uint32_t PixelGameEngine::CreateLayer()
-	{
-		LayerDesc ld;
-		ld.pDrawTarget.Create(vScreenSize.x, vScreenSize.y);
-		vLayers.push_back(std::move(ld));
-		return uint32_t(vLayers.size()) - 1;
-	}
-
-	Sprite* PixelGameEngine::GetDrawTarget() const
-	{ return pDrawTarget; }
-
-	int32_t PixelGameEngine::GetDrawTargetWidth() const
-	{
-		if (pDrawTarget)
-			return pDrawTarget->width;
-		else
-			return 0;
-	}
-
-	int32_t PixelGameEngine::GetDrawTargetHeight() const
-	{
-		if (pDrawTarget)
-			return pDrawTarget->height;
-		else
-			return 0;
-	}
-
-	uint32_t PixelGameEngine::GetFPS() const
-	{ return nLastFPS; }
-
-	bool PixelGameEngine::IsFocused() const
-	{ return bHasInputFocus; }
-
-	HWButton PixelGameEngine::GetKey(Key k) const
-	{ return pKeyboardState[uint8_t(k)];	}
-
-	HWButton PixelGameEngine::GetMouse(uint32_t b) const
-	{ return pMouseState[b]; }
-
-	int32_t PixelGameEngine::GetMouseX() const
-	{ return vMousePos.x; }
-
-	int32_t PixelGameEngine::GetMouseY() const
-	{ return vMousePos.y; }
-
-	const olc::vi2d& PixelGameEngine::GetMousePos() const
-	{ return vMousePos; }
-
-	int32_t PixelGameEngine::GetMouseWheel() const
-	{ return nMouseWheelDelta; }
-
-	int32_t PixelGameEngine::ScreenWidth() const
-	{ return vScreenSize.x; }
-
-	int32_t PixelGameEngine::ScreenHeight() const
-	{ return vScreenSize.y; }
-
-	float PixelGameEngine::GetElapsedTime() const
-	{ return fLastElapsed; }
-
-	const olc::vi2d& PixelGameEngine::GetWindowSize() const
-	{ return vWindowSize; }
-
-	const olc::vi2d& PixelGameEngine::GetWindowPos() const
-	{ return vWindowPos; }
-
-	const olc::vi2d& PixelGameEngine::GetPixelSize() const
-	{ return vPixelSize; }
-
-	const olc::vi2d& PixelGameEngine::GetScreenPixelSize() const
-	{ return vScreenPixelSize; }
-
-	const olc::vi2d& PixelGameEngine::GetScreenSize() const
-	{ return vScreenSize;	}
-
-	const olc::vi2d& PixelGameEngine::GetWindowMouse() const
-	{ return vMouseWindowPos; }
-
-	bool PixelGameEngine::Draw(const olc::vi2d& pos, Pixel p)
-	{ return Draw(pos.x, pos.y, p); }
-
-	// This is it, the critical function that plots a pixel
-	bool PixelGameEngine::Draw(int32_t x, int32_t y, Pixel p)
-	{
-		if (!pDrawTarget) return false;
-
-		if (nPixelMode == Pixel::NORMAL)
-		{
-			return pDrawTarget->SetPixel(x, y, p);
-		}
-
-		if (nPixelMode == Pixel::MASK)
-		{
-			if (p.a == 255)
-				return pDrawTarget->SetPixel(x, y, p);
-		}
-
-		if (nPixelMode == Pixel::ALPHA)
-		{
-			Pixel d = pDrawTarget->GetPixel(x, y);
-			float a = (float)(p.a / 255.0f) * fBlendFactor;
-			float c = 1.0f - a;
-			float r = a * (float)p.r + c * (float)d.r;
-			float g = a * (float)p.g + c * (float)d.g;
-			float b = a * (float)p.b + c * (float)d.b;
-			return pDrawTarget->SetPixel(x, y, Pixel((uint8_t)r, (uint8_t)g, (uint8_t)b/*, (uint8_t)(p.a * fBlendFactor)*/));
-		}
-
-		if (nPixelMode == Pixel::CUSTOM)
-		{
-			return pDrawTarget->SetPixel(x, y, funcPixelMode(x, y, p, pDrawTarget->GetPixel(x, y)));
-		}
-
-		return false;
-	}
-
-
-	void PixelGameEngine::DrawLine(const olc::vi2d& pos1, const olc::vi2d& pos2, Pixel p, uint32_t pattern)
-	{ DrawLine(pos1.x, pos1.y, pos2.x, pos2.y, p, pattern); }
-
-	void PixelGameEngine::DrawLine(int32_t x1, int32_t y1, int32_t x2, int32_t y2, Pixel p, uint32_t pattern)
-	{
-		int x, y, dx, dy, dx1, dy1, px, py, xe, ye, i;
-		dx = x2 - x1; dy = y2 - y1;
-
-		auto rol = [&](void) { pattern = (pattern << 1) | (pattern >> 31); return pattern & 1; };
-
-		olc::vi2d p1(x1, y1), p2(x2, y2);
-		if (!ClipLineToScreen(p1, p2))
-			return;
-		x1 = p1.x; y1 = p1.y;
-		x2 = p2.x; y2 = p2.y;
-
-		// straight lines idea by gurkanctn
-		if (dx == 0) // Line is vertical
-		{
-			if (y2 < y1) std::swap(y1, y2);
-			for (y = y1; y <= y2; y++) if (rol()) Draw(x1, y, p);
-			return;
-		}
-
-		if (dy == 0) // Line is horizontal
-		{
-			if (x2 < x1) std::swap(x1, x2);
-			for (x = x1; x <= x2; x++) if (rol()) Draw(x, y1, p);
-			return;
-		}
-
-		// Line is Funk-aye
-		dx1 = abs(dx); dy1 = abs(dy);
-		px = 2 * dy1 - dx1;	py = 2 * dx1 - dy1;
-		if (dy1 <= dx1)
-		{
-			if (dx >= 0)
-			{
-				x = x1; y = y1; xe = x2;
-			}
-			else
-			{
-				x = x2; y = y2; xe = x1;
-			}
-
-			if (rol()) Draw(x, y, p);
-
-			for (i = 0; x < xe; i++)
-			{
-				x = x + 1;
-				if (px < 0)
-					px = px + 2 * dy1;
-				else
-				{
-					if ((dx < 0 && dy < 0) || (dx > 0 && dy > 0)) y = y + 1; else y = y - 1;
-					px = px + 2 * (dy1 - dx1);
-				}
-				if (rol()) Draw(x, y, p);
-			}
-		}
-		else
-		{
-			if (dy >= 0)
-			{
-				x = x1; y = y1; ye = y2;
-			}
-			else
-			{
-				x = x2; y = y2; ye = y1;
-			}
-
-			if (rol()) Draw(x, y, p);
-
-			for (i = 0; y < ye; i++)
-			{
-				y = y + 1;
-				if (py <= 0)
-					py = py + 2 * dx1;
-				else
-				{
-					if ((dx < 0 && dy < 0) || (dx > 0 && dy > 0)) x = x + 1; else x = x - 1;
-					py = py + 2 * (dx1 - dy1);
-				}
-				if (rol()) Draw(x, y, p);
-			}
-		}
-	}
-
-	void PixelGameEngine::DrawCircle(const olc::vi2d& pos, int32_t radius, Pixel p, uint8_t mask)
-	{ DrawCircle(pos.x, pos.y, radius, p, mask); }
-
-	void PixelGameEngine::DrawCircle(int32_t x, int32_t y, int32_t radius, Pixel p, uint8_t mask)
-	{ // Thanks to IanM-Matrix1 #PR121
-		if (radius < 0 || x < -radius || y < -radius || x - GetDrawTargetWidth() > radius || y - GetDrawTargetHeight() > radius)
-			return;
-
-		if (radius > 0)
-		{
-			int x0 = 0;
-			int y0 = radius;
-			int d = 3 - 2 * radius;
-
-			while (y0 >= x0) // only formulate 1/8 of circle
-			{
-				// Draw even octants
-				if (mask & 0x01) Draw(x + x0, y - y0, p);// Q6 - upper right right
-				if (mask & 0x04) Draw(x + y0, y + x0, p);// Q4 - lower lower right
-				if (mask & 0x10) Draw(x - x0, y + y0, p);// Q2 - lower left left
-				if (mask & 0x40) Draw(x - y0, y - x0, p);// Q0 - upper upper left
-				if (x0 != 0 && x0 != y0)
-				{
-					if (mask & 0x02) Draw(x + y0, y - x0, p);// Q7 - upper upper right
-					if (mask & 0x08) Draw(x + x0, y + y0, p);// Q5 - lower right right
-					if (mask & 0x20) Draw(x - y0, y + x0, p);// Q3 - lower lower left
-					if (mask & 0x80) Draw(x - x0, y - y0, p);// Q1 - upper left left
-				}
-
-				if (d < 0)
-					d += 4 * x0++ + 6;
-				else
-					d += 4 * (x0++ - y0--) + 10;
-			}
-		}
-		else
-			Draw(x, y, p);
-	}
-
-	void PixelGameEngine::FillCircle(const olc::vi2d& pos, int32_t radius, Pixel p)
-	{ FillCircle(pos.x, pos.y, radius, p); }
-
-	void PixelGameEngine::FillCircle(int32_t x, int32_t y, int32_t radius, Pixel p)
-	{ // Thanks to IanM-Matrix1 #PR121
-		if (radius < 0 || x < -radius || y < -radius || x - GetDrawTargetWidth() > radius || y - GetDrawTargetHeight() > radius)
-			return;
-
-		if (radius > 0)
-		{
-			int x0 = 0;
-			int y0 = radius;
-			int d = 3 - 2 * radius;
-
-			auto drawline = [&](int sx, int ex, int y)
-			{
-				for (int x = sx; x <= ex; x++)
-					Draw(x, y, p);
-			};
-
-			while (y0 >= x0)
-			{
-				drawline(x - y0, x + y0, y - x0);
-				if (x0 > 0)	drawline(x - y0, x + y0, y + x0);
-
-				if (d < 0)
-					d += 4 * x0++ + 6;
-				else
-				{
-					if (x0 != y0)
-					{
-						drawline(x - x0, x + x0, y - y0);
-						drawline(x - x0, x + x0, y + y0);
-					}
-					d += 4 * (x0++ - y0--) + 10;
-				}
-			}
-		}
-		else
-			Draw(x, y, p);
-	}
-
-	void PixelGameEngine::DrawRect(const olc::vi2d& pos, const olc::vi2d& size, Pixel p)
-	{ DrawRect(pos.x, pos.y, size.x, size.y, p); }
-
-	void PixelGameEngine::DrawRect(int32_t x, int32_t y, int32_t w, int32_t h, Pixel p)
-	{
-		DrawLine(x, y, x + w, y, p);
-		DrawLine(x + w, y, x + w, y + h, p);
-		DrawLine(x + w, y + h, x, y + h, p);
-		DrawLine(x, y + h, x, y, p);
-	}
-
-	void PixelGameEngine::Clear(Pixel p)
-	{
-		int pixels = GetDrawTargetWidth() * GetDrawTargetHeight();
-		Pixel* m = GetDrawTarget()->GetData();
-		for (int i = 0; i < pixels; i++) m[i] = p;
-	}
-
-	void PixelGameEngine::ClearBuffer(Pixel p, bool bDepth)
-	{ renderer->ClearBuffer(p, bDepth);	}
-
-	olc::Sprite* PixelGameEngine::GetFontSprite()
-	{ return fontRenderable.Sprite(); }
-
-	bool PixelGameEngine::ClipLineToScreen(olc::vi2d& in_p1, olc::vi2d& in_p2)
-	{
-		// https://en.wikipedia.org/wiki/Cohen%E2%80%93Sutherland_algorithm
-		static constexpr int SEG_I = 0b0000, SEG_L = 0b0001, SEG_R = 0b0010, SEG_B = 0b0100, SEG_T = 0b1000;
-		auto Segment = [&vScreenSize = vScreenSize](const olc::vi2d& v)
-		{
-			int i = SEG_I;
-			if (v.x < 0) i |= SEG_L; else if (v.x > vScreenSize.x) i |= SEG_R;
-			if (v.y < 0) i |= SEG_B; else if (v.y > vScreenSize.y) i |= SEG_T;
-			return i;
-		};
-
-		int s1 = Segment(in_p1), s2 = Segment(in_p2);
-
-		while (true)
-		{
-			if (!(s1 | s2))	  return true;
-			else if (s1 & s2) return false;
-			else
-			{
-				int s3 = s2 > s1 ? s2 : s1;
-				olc::vi2d n;
-				if (s3 & SEG_T) { n.x = in_p1.x + (in_p2.x - in_p1.x) * (vScreenSize.y - in_p1.y) / (in_p2.y - in_p1.y); n.y = vScreenSize.y; }
-				else if (s3 & SEG_B) { n.x = in_p1.x + (in_p2.x - in_p1.x) * (0 - in_p1.y) / (in_p2.y - in_p1.y); n.y = 0; }
-				else if (s3 & SEG_R) { n.x = vScreenSize.x; n.y = in_p1.y + (in_p2.y - in_p1.y) * (vScreenSize.x - in_p1.x) / (in_p2.x - in_p1.x); }
-				else if (s3 & SEG_L) { n.x = 0; n.y = in_p1.y + (in_p2.y - in_p1.y) * (0 - in_p1.x) / (in_p2.x - in_p1.x); }
-				if (s3 == s1) { in_p1 = n; s1 = Segment(in_p1); }
-				else { in_p2 = n; s2 = Segment(in_p2); }
-			}
-		}
-		return true;
-	}
-
-	void PixelGameEngine::EnablePixelTransfer(const bool bEnable)
-	{
-		bSuspendTextureTransfer = !bEnable;
-	}
-
-
-	void PixelGameEngine::FillRect(const olc::vi2d& pos, const olc::vi2d& size, Pixel p)
-	{ FillRect(pos.x, pos.y, size.x, size.y, p); }
-
-	void PixelGameEngine::FillRect(int32_t x, int32_t y, int32_t w, int32_t h, Pixel p)
-	{
-		int32_t x2 = x + w;
-		int32_t y2 = y + h;
-
-		if (x < 0) x = 0;
-		if (x >= (int32_t)GetDrawTargetWidth()) x = (int32_t)GetDrawTargetWidth();
-		if (y < 0) y = 0;
-		if (y >= (int32_t)GetDrawTargetHeight()) y = (int32_t)GetDrawTargetHeight();
-
-		if (x2 < 0) x2 = 0;
-		if (x2 >= (int32_t)GetDrawTargetWidth()) x2 = (int32_t)GetDrawTargetWidth();
-		if (y2 < 0) y2 = 0;
-		if (y2 >= (int32_t)GetDrawTargetHeight()) y2 = (int32_t)GetDrawTargetHeight();
-
-		for (int i = x; i < x2; i++)
-			for (int j = y; j < y2; j++)
-				Draw(i, j, p);
-	}
-
-	void PixelGameEngine::DrawTriangle(const olc::vi2d& pos1, const olc::vi2d& pos2, const olc::vi2d& pos3, Pixel p)
-	{ DrawTriangle(pos1.x, pos1.y, pos2.x, pos2.y, pos3.x, pos3.y, p); }
-
-	void PixelGameEngine::DrawTriangle(int32_t x1, int32_t y1, int32_t x2, int32_t y2, int32_t x3, int32_t y3, Pixel p)
-	{
-		DrawLine(x1, y1, x2, y2, p);
-		DrawLine(x2, y2, x3, y3, p);
-		DrawLine(x3, y3, x1, y1, p);
-	}
-
-	void PixelGameEngine::FillTriangle(const olc::vi2d& pos1, const olc::vi2d& pos2, const olc::vi2d& pos3, Pixel p)
-	{ FillTriangle(pos1.x, pos1.y, pos2.x, pos2.y, pos3.x, pos3.y, p); }
-
-	// https://www.avrfreaks.net/sites/default/files/triangles.c
-	void PixelGameEngine::FillTriangle(int32_t x1, int32_t y1, int32_t x2, int32_t y2, int32_t x3, int32_t y3, Pixel p)
-	{
-		auto drawline = [&](int sx, int ex, int ny) { for (int i = sx; i <= ex; i++) Draw(i, ny, p); };
-
-		int t1x, t2x, y, minx, maxx, t1xp, t2xp;
-		bool changed1 = false;
-		bool changed2 = false;
-		int signx1, signx2, dx1, dy1, dx2, dy2;
-		int e1, e2;
-		// Sort vertices
-		if (y1 > y2) { std::swap(y1, y2); std::swap(x1, x2); }
-		if (y1 > y3) { std::swap(y1, y3); std::swap(x1, x3); }
-		if (y2 > y3) { std::swap(y2, y3); std::swap(x2, x3); }
-
-		t1x = t2x = x1; y = y1;   // Starting points
-		dx1 = (int)(x2 - x1);
-		if (dx1 < 0) { dx1 = -dx1; signx1 = -1; }
-		else signx1 = 1;
-		dy1 = (int)(y2 - y1);
-
-		dx2 = (int)(x3 - x1);
-		if (dx2 < 0) { dx2 = -dx2; signx2 = -1; }
-		else signx2 = 1;
-		dy2 = (int)(y3 - y1);
-
-		if (dy1 > dx1) { std::swap(dx1, dy1); changed1 = true; }
-		if (dy2 > dx2) { std::swap(dy2, dx2); changed2 = true; }
-
-		e2 = (int)(dx2 >> 1);
-		// Flat top, just process the second half
-		if (y1 == y2) goto next;
-		e1 = (int)(dx1 >> 1);
-
-		for (int i = 0; i < dx1;) {
-			t1xp = 0; t2xp = 0;
-			if (t1x < t2x) { minx = t1x; maxx = t2x; }
-			else { minx = t2x; maxx = t1x; }
-			// process first line until y value is about to change
-			while (i < dx1) {
-				i++;
-				e1 += dy1;
-				while (e1 >= dx1) {
-					e1 -= dx1;
-					if (changed1) t1xp = signx1;//t1x += signx1;
-					else          goto next1;
-				}
-				if (changed1) break;
-				else t1x += signx1;
-			}
-			// Move line
-		next1:
-			// process second line until y value is about to change
-			while (1) {
-				e2 += dy2;
-				while (e2 >= dx2) {
-					e2 -= dx2;
-					if (changed2) t2xp = signx2;//t2x += signx2;
-					else          goto next2;
-				}
-				if (changed2)     break;
-				else              t2x += signx2;
-			}
-		next2:
-			if (minx > t1x) minx = t1x;
-			if (minx > t2x) minx = t2x;
-			if (maxx < t1x) maxx = t1x;
-			if (maxx < t2x) maxx = t2x;
-			drawline(minx, maxx, y);    // Draw line from min to max points found on the y
-										// Now increase y
-			if (!changed1) t1x += signx1;
-			t1x += t1xp;
-			if (!changed2) t2x += signx2;
-			t2x += t2xp;
-			y += 1;
-			if (y == y2) break;
-		}
-	next:
-		// Second half
-		dx1 = (int)(x3 - x2); if (dx1 < 0) { dx1 = -dx1; signx1 = -1; }
-		else signx1 = 1;
-		dy1 = (int)(y3 - y2);
-		t1x = x2;
-
-		if (dy1 > dx1) {   // swap values
-			std::swap(dy1, dx1);
-			changed1 = true;
-		}
-		else changed1 = false;
-
-		e1 = (int)(dx1 >> 1);
-
-		for (int i = 0; i <= dx1; i++) {
-			t1xp = 0; t2xp = 0;
-			if (t1x < t2x) { minx = t1x; maxx = t2x; }
-			else { minx = t2x; maxx = t1x; }
-			// process first line until y value is about to change
-			while (i < dx1) {
-				e1 += dy1;
-				while (e1 >= dx1) {
-					e1 -= dx1;
-					if (changed1) { t1xp = signx1; break; }//t1x += signx1;
-					else          goto next3;
-				}
-				if (changed1) break;
-				else   	   	  t1x += signx1;
-				if (i < dx1) i++;
-			}
-		next3:
-			// process second line until y value is about to change
-			while (t2x != x3) {
-				e2 += dy2;
-				while (e2 >= dx2) {
-					e2 -= dx2;
-					if (changed2) t2xp = signx2;
-					else          goto next4;
-				}
-				if (changed2)     break;
-				else              t2x += signx2;
-			}
-		next4:
-
-			if (minx > t1x) minx = t1x;
-			if (minx > t2x) minx = t2x;
-			if (maxx < t1x) maxx = t1x;
-			if (maxx < t2x) maxx = t2x;
-			drawline(minx, maxx, y);
-			if (!changed1) t1x += signx1;
-			t1x += t1xp;
-			if (!changed2) t2x += signx2;
-			t2x += t2xp;
-			y += 1;
-			if (y > y3) return;
-		}
-	}
-
-	void PixelGameEngine::FillTexturedTriangle(std::vector<olc::vf2d> vPoints, std::vector<olc::vf2d> vTex, std::vector<olc::Pixel> vColour, olc::Sprite* sprTex)
-	{
-		olc::vi2d p1 = vPoints[0];
-		olc::vi2d p2 = vPoints[1];
-		olc::vi2d p3 = vPoints[2];
-
-		if (p2.y < p1.y){std::swap(p1.y, p2.y); std::swap(p1.x, p2.x); std::swap(vTex[0].x, vTex[1].x); std::swap(vTex[0].y, vTex[1].y); std::swap(vColour[0], vColour[1]);}
-		if (p3.y < p1.y){std::swap(p1.y, p3.y); std::swap(p1.x, p3.x); std::swap(vTex[0].x, vTex[2].x); std::swap(vTex[0].y, vTex[2].y); std::swap(vColour[0], vColour[2]);}
-		if (p3.y < p2.y){std::swap(p2.y, p3.y); std::swap(p2.x, p3.x); std::swap(vTex[1].x, vTex[2].x); std::swap(vTex[1].y, vTex[2].y); std::swap(vColour[1], vColour[2]);}
-
-		olc::vi2d dPos1 = p2 - p1;
-		olc::vf2d dTex1 = vTex[1] - vTex[0];
-		int dcr1 = vColour[1].r - vColour[0].r;
-		int dcg1 = vColour[1].g - vColour[0].g;
-		int dcb1 = vColour[1].b - vColour[0].b;
-		int dca1 = vColour[1].a - vColour[0].a;
-
-		olc::vi2d dPos2 = p3 - p1;
-		olc::vf2d dTex2 = vTex[2] - vTex[0];
-		int dcr2 = vColour[2].r - vColour[0].r;
-		int dcg2 = vColour[2].g - vColour[0].g;
-		int dcb2 = vColour[2].b - vColour[0].b;
-		int dca2 = vColour[2].a - vColour[0].a;
-
-		float dax_step = 0, dbx_step = 0, dcr1_step = 0, dcr2_step = 0,	dcg1_step = 0, dcg2_step = 0, dcb1_step = 0, dcb2_step = 0,	dca1_step = 0, dca2_step = 0;
-		olc::vf2d vTex1Step, vTex2Step;
-
-		if (dPos1.y)
-		{
-			dax_step = dPos1.x / (float)abs(dPos1.y);
-			vTex1Step = dTex1 / (float)abs(dPos1.y);
-			dcr1_step = dcr1 / (float)abs(dPos1.y);
-			dcg1_step = dcg1 / (float)abs(dPos1.y);
-			dcb1_step = dcb1 / (float)abs(dPos1.y);
-			dca1_step = dca1 / (float)abs(dPos1.y);
-		}
-
-		if (dPos2.y)
-		{
-			dbx_step = dPos2.x / (float)abs(dPos2.y);
-			vTex2Step = dTex2 / (float)abs(dPos2.y);
-			dcr2_step = dcr2 / (float)abs(dPos2.y);
-			dcg2_step = dcg2 / (float)abs(dPos2.y);
-			dcb2_step = dcb2 / (float)abs(dPos2.y);
-			dca2_step = dca2 / (float)abs(dPos2.y);
-		}
-
-		olc::vi2d vStart;
-		olc::vi2d vEnd;
-		int vStartIdx;
-
-		for (int pass = 0; pass < 2; pass++)
-		{
-			if (pass == 0)
-			{
-				vStart = p1; vEnd = p2;	vStartIdx = 0;
-			}
-			else
-			{
-				dPos1 = p3 - p2;
-				dTex1 = vTex[2] - vTex[1];
-				dcr1 = vColour[2].r - vColour[1].r;
-				dcg1 = vColour[2].g - vColour[1].g;
-				dcb1 = vColour[2].b - vColour[1].b;
-				dca1 = vColour[2].a - vColour[1].a;
-				dcr1_step = 0; dcg1_step = 0; dcb1_step = 0; dca1_step = 0;
-
-				if (dPos2.y) dbx_step = dPos2.x / (float)abs(dPos2.y);
-				if (dPos1.y)
-				{
-					dax_step = dPos1.x / (float)abs(dPos1.y);
-					vTex1Step = dTex1 / (float)abs(dPos1.y);
-					dcr1_step = dcr1 / (float)abs(dPos1.y);
-					dcg1_step = dcg1 / (float)abs(dPos1.y);
-					dcb1_step = dcb1 / (float)abs(dPos1.y);
-					dca1_step = dca1 / (float)abs(dPos1.y);
-				}
-
-				vStart = p2; vEnd = p3; vStartIdx = 1;
-			}
-
-			if (dPos1.y)
-			{
-				for (int i = vStart.y; i <= vEnd.y; i++)
-				{
-					int ax = int(vStart.x + (float)(i - vStart.y) * dax_step);
-					int bx = int(p1.x + (float)(i - p1.y) * dbx_step);
-
-					olc::vf2d tex_s(vTex[vStartIdx].x + (float)(i - vStart.y) * vTex1Step.x, vTex[vStartIdx].y + (float)(i - vStart.y) * vTex1Step.y);
-					olc::vf2d tex_e(vTex[0].x + (float)(i - p1.y) * vTex2Step.x, vTex[0].y + (float)(i - p1.y) * vTex2Step.y);
-
-					olc::Pixel col_s(vColour[vStartIdx].r + uint8_t((float)(i - vStart.y) * dcr1_step), vColour[vStartIdx].g + uint8_t((float)(i - vStart.y) * dcg1_step),
-						vColour[vStartIdx].b + uint8_t((float)(i - vStart.y) * dcb1_step), vColour[vStartIdx].a + uint8_t((float)(i - vStart.y) * dca1_step));
-
-					olc::Pixel col_e(vColour[0].r + uint8_t((float)(i - p1.y) * dcr2_step), vColour[0].g + uint8_t((float)(i - p1.y) * dcg2_step),
-						vColour[0].b + uint8_t((float)(i - p1.y) * dcb2_step), vColour[0].a + uint8_t((float)(i - p1.y) * dca2_step));
-
-					if (ax > bx) { std::swap(ax, bx); std::swap(tex_s, tex_e); std::swap(col_s, col_e); }
-
-					float tstep = 1.0f / ((float)(bx - ax));
-					float t = 0.0f;
-
-					for (int j = ax; j < bx; j++)
-					{
-						olc::Pixel pixel = PixelLerp(col_s, col_e, t);
-						if (sprTex != nullptr) pixel *= sprTex->Sample(tex_s.lerp(tex_e, t));
-						Draw(j, i, pixel);
-						t += tstep;
-					}
-				}
-			}
-		}			
-	}
-
-	void PixelGameEngine::FillTexturedPolygon(const std::vector<olc::vf2d>& vPoints, const std::vector<olc::vf2d>& vTex, const std::vector<olc::Pixel>& vColour, olc::Sprite* sprTex, olc::DecalStructure structure)
-	{
-		if (structure == olc::DecalStructure::LINE)
-		{
-			return; // Meaningless, so do nothing
-		}
-
-		if (vPoints.size() < 3 || vTex.size() < 3 || vColour.size() < 3)
-			return;
-
-		if (structure == olc::DecalStructure::LIST)
-		{			
-			for (size_t tri = 0; tri < vPoints.size() / 3; tri++)
-			{
-				std::vector<olc::vf2d> vP = { vPoints[tri * 3 + 0], vPoints[tri * 3 + 1], vPoints[tri * 3 + 2] };
-				std::vector<olc::vf2d> vT = { vTex[tri * 3 + 0], vTex[tri * 3 + 1], vTex[tri * 3 + 2] };
-				std::vector<olc::Pixel> vC = { vColour[tri * 3 + 0], vColour[tri * 3 + 1], vColour[tri * 3 + 2] };
-				FillTexturedTriangle(vP, vT, vC, sprTex);
-			}
-			return;
-		}
-
-		if (structure == olc::DecalStructure::STRIP)
-		{
-			for (size_t tri = 2; tri < vPoints.size(); tri++)
-			{
-				std::vector<olc::vf2d> vP = { vPoints[tri - 2], vPoints[tri-1], vPoints[tri] };
-				std::vector<olc::vf2d> vT = { vTex[tri - 2], vTex[tri - 1], vTex[tri] };
-				std::vector<olc::Pixel> vC = { vColour[tri - 2], vColour[tri - 1], vColour[tri] };
-				FillTexturedTriangle(vP, vT, vC, sprTex);
-			}
-			return;
-		}
-
-		if (structure == olc::DecalStructure::FAN)
-		{
-			for (size_t tri = 2; tri < vPoints.size(); tri++)
-			{
-				std::vector<olc::vf2d> vP = { vPoints[0], vPoints[tri - 1], vPoints[tri] };
-				std::vector<olc::vf2d> vT = { vTex[0], vTex[tri - 1], vTex[tri] };
-				std::vector<olc::Pixel> vC = { vColour[0], vColour[tri - 1], vColour[tri] };
-				FillTexturedTriangle(vP, vT, vC, sprTex);
-			}
-			return;
-		}
-	}
-
-
-	void PixelGameEngine::DrawSprite(const olc::vi2d& pos, Sprite* sprite, uint32_t scale, uint8_t flip)
-	{ DrawSprite(pos.x, pos.y, sprite, scale, flip); }
-
-	void PixelGameEngine::DrawSprite(int32_t x, int32_t y, Sprite* sprite, uint32_t scale, uint8_t flip)
-	{
-		if (sprite == nullptr)
-			return;
-
-		int32_t fxs = 0, fxm = 1, fx = 0;
-		int32_t fys = 0, fym = 1, fy = 0;
-		if (flip & olc::Sprite::Flip::HORIZ) { fxs = sprite->width - 1; fxm = -1; }
-		if (flip & olc::Sprite::Flip::VERT) { fys = sprite->height - 1; fym = -1; }
-
-		if (scale > 1)
-		{
-			fx = fxs;
-			for (int32_t i = 0; i < sprite->width; i++, fx += fxm)
-			{
-				fy = fys;
-				for (int32_t j = 0; j < sprite->height; j++, fy += fym)
-					for (uint32_t is = 0; is < scale; is++)
-						for (uint32_t js = 0; js < scale; js++)
-							Draw(x + (i * scale) + is, y + (j * scale) + js, sprite->GetPixel(fx, fy));
-			}
-		}
-		else
-		{
-			fx = fxs;
-			for (int32_t i = 0; i < sprite->width; i++, fx += fxm)
-			{
-				fy = fys;
-				for (int32_t j = 0; j < sprite->height; j++, fy += fym)
-					Draw(x + i, y + j, sprite->GetPixel(fx, fy));
-			}
-		}
-	}
-
-	void PixelGameEngine::DrawPartialSprite(const olc::vi2d& pos, Sprite* sprite, const olc::vi2d& sourcepos, const olc::vi2d& size, uint32_t scale, uint8_t flip)
-	{ DrawPartialSprite(pos.x, pos.y, sprite, sourcepos.x, sourcepos.y, size.x, size.y, scale, flip); }
-
-	void PixelGameEngine::DrawPartialSprite(int32_t x, int32_t y, Sprite* sprite, int32_t ox, int32_t oy, int32_t w, int32_t h, uint32_t scale, uint8_t flip)
-	{
-		if (sprite == nullptr)
-			return;
-
-		int32_t fxs = 0, fxm = 1, fx = 0;
-		int32_t fys = 0, fym = 1, fy = 0;
-		if (flip & olc::Sprite::Flip::HORIZ) { fxs = w - 1; fxm = -1; }
-		if (flip & olc::Sprite::Flip::VERT) { fys = h - 1; fym = -1; }
-
-		if (scale > 1)
-		{
-			fx = fxs;
-			for (int32_t i = 0; i < w; i++, fx += fxm)
-			{
-				fy = fys;
-				for (int32_t j = 0; j < h; j++, fy += fym)
-					for (uint32_t is = 0; is < scale; is++)
-						for (uint32_t js = 0; js < scale; js++)
-							Draw(x + (i * scale) + is, y + (j * scale) + js, sprite->GetPixel(fx + ox, fy + oy));
-			}
-		}
-		else
-		{
-			fx = fxs;
-			for (int32_t i = 0; i < w; i++, fx += fxm)
-			{
-				fy = fys;
-				for (int32_t j = 0; j < h; j++, fy += fym)
-					Draw(x + i, y + j, sprite->GetPixel(fx + ox, fy + oy));
-			}
-		}
-	}
-
-	void PixelGameEngine::SetDecalMode(const olc::DecalMode& mode)
-	{ nDecalMode = mode; }
-
-	void PixelGameEngine::SetDecalStructure(const olc::DecalStructure& structure)
-	{ nDecalStructure = structure; }
-
-	void PixelGameEngine::DrawPartialDecal(const olc::vf2d& pos, olc::Decal* decal, const olc::vf2d& source_pos, const olc::vf2d& source_size, const olc::vf2d& scale, const olc::Pixel& tint)
-	{
-		olc::vf2d vScreenSpacePos =
-		{
-			  (pos.x * vInvScreenSize.x) * 2.0f - 1.0f,
-			-((pos.y * vInvScreenSize.y) * 2.0f - 1.0f)
-		};
-
-		
-		olc::vf2d vScreenSpaceDim =
-		{
-			  ((pos.x + source_size.x * scale.x) * vInvScreenSize.x) * 2.0f - 1.0f,
-			-(((pos.y + source_size.y * scale.y) * vInvScreenSize.y) * 2.0f - 1.0f)
-		};
-
-		olc::vf2d vWindow = olc::vf2d(vViewSize);
-		olc::vf2d vQuantisedPos = ((vScreenSpacePos * vWindow) + olc::vf2d(0.5f, 0.5f)).floor() / vWindow;
-		olc::vf2d vQuantisedDim = ((vScreenSpaceDim * vWindow) + olc::vf2d(0.5f, -0.5f)).ceil() / vWindow;
-
-		DecalInstance di;
-		di.points = 4;
-		di.decal = decal;
-		di.tint = { tint, tint, tint, tint };
-		di.pos = { { vQuantisedPos.x, vQuantisedPos.y }, { vQuantisedPos.x, vQuantisedDim.y }, { vQuantisedDim.x, vQuantisedDim.y }, { vQuantisedDim.x, vQuantisedPos.y } };
-		olc::vf2d uvtl = (source_pos + olc::vf2d(0.0001f, 0.0001f)) * decal->vUVScale;
-		olc::vf2d uvbr = (source_pos + source_size - olc::vf2d(0.0001f, 0.0001f)) * decal->vUVScale;
-		di.uv = { { uvtl.x, uvtl.y }, { uvtl.x, uvbr.y }, { uvbr.x, uvbr.y }, { uvbr.x, uvtl.y } };
-		di.w = { 1,1,1,1 };
-		di.mode = nDecalMode;
-		di.structure = nDecalStructure;
-		vLayers[nTargetLayer].vecDecalInstance.push_back(di);
-	}
-
-	void PixelGameEngine::DrawPartialDecal(const olc::vf2d& pos, const olc::vf2d& size, olc::Decal* decal, const olc::vf2d& source_pos, const olc::vf2d& source_size, const olc::Pixel& tint)
-	{
-		olc::vf2d vScreenSpacePos =
-		{
-			(pos.x * vInvScreenSize.x) * 2.0f - 1.0f,
-			((pos.y * vInvScreenSize.y) * 2.0f - 1.0f) * -1.0f
-		};
-
-		olc::vf2d vScreenSpaceDim =
-		{
-			vScreenSpacePos.x + (2.0f * size.x * vInvScreenSize.x),
-			vScreenSpacePos.y - (2.0f * size.y * vInvScreenSize.y)
-		};
-
-		DecalInstance di;
-		di.points = 4;
-		di.decal = decal;
-		di.tint = { tint, tint, tint, tint };
-		di.pos = { { vScreenSpacePos.x, vScreenSpacePos.y }, { vScreenSpacePos.x, vScreenSpaceDim.y }, { vScreenSpaceDim.x, vScreenSpaceDim.y }, { vScreenSpaceDim.x, vScreenSpacePos.y } };
-		olc::vf2d uvtl = (source_pos) * decal->vUVScale;
-		olc::vf2d uvbr = uvtl + ((source_size) * decal->vUVScale);
-		di.uv = { { uvtl.x, uvtl.y }, { uvtl.x, uvbr.y }, { uvbr.x, uvbr.y }, { uvbr.x, uvtl.y } };
-		di.w = { 1,1,1,1 };
-		di.mode = nDecalMode;
-		di.structure = nDecalStructure;
-		vLayers[nTargetLayer].vecDecalInstance.push_back(di);
-	}
-
-
-	void PixelGameEngine::DrawDecal(const olc::vf2d& pos, olc::Decal* decal, const olc::vf2d& scale, const olc::Pixel& tint)
-	{
-		olc::vf2d vScreenSpacePos =
-		{
-			(pos.x * vInvScreenSize.x) * 2.0f - 1.0f,
-			((pos.y * vInvScreenSize.y) * 2.0f - 1.0f) * -1.0f
-		};
-
-		olc::vf2d vScreenSpaceDim =
-		{
-			vScreenSpacePos.x + (2.0f * (float(decal->sprite->width) * vInvScreenSize.x)) * scale.x,
-			vScreenSpacePos.y - (2.0f * (float(decal->sprite->height) * vInvScreenSize.y)) * scale.y
-		};
-
-		DecalInstance di;
-		di.decal = decal;
-		di.points = 4;
-		di.tint = { tint, tint, tint, tint };
-		di.pos = { { vScreenSpacePos.x, vScreenSpacePos.y }, { vScreenSpacePos.x, vScreenSpaceDim.y }, { vScreenSpaceDim.x, vScreenSpaceDim.y }, { vScreenSpaceDim.x, vScreenSpacePos.y } };
-		di.uv = { { 0.0f, 0.0f}, {0.0f, 1.0f}, {1.0f, 1.0f}, {1.0f, 0.0f} };
-		di.w = { 1, 1, 1, 1 };
-		di.mode = nDecalMode;
-		di.structure = nDecalStructure;
-		vLayers[nTargetLayer].vecDecalInstance.push_back(di);
-	}
-
-	void PixelGameEngine::DrawExplicitDecal(olc::Decal* decal, const olc::vf2d* pos, const olc::vf2d* uv, const olc::Pixel* col, uint32_t elements)
-	{
-		DecalInstance di;
-		di.decal = decal;
-		di.pos.resize(elements);
-		di.uv.resize(elements);
-		di.w.resize(elements);
-		di.tint.resize(elements);
-		di.points = elements;
-		for (uint32_t i = 0; i < elements; i++)
-		{
-			di.pos[i] = { (pos[i].x * vInvScreenSize.x) * 2.0f - 1.0f, ((pos[i].y * vInvScreenSize.y) * 2.0f - 1.0f) * -1.0f };
-			di.uv[i] = uv[i];
-			di.tint[i] = col[i];
-			di.w[i] = 1.0f;
-		}
-		di.mode = nDecalMode;
-		di.structure = nDecalStructure;
-		vLayers[nTargetLayer].vecDecalInstance.push_back(di);
-	}
-
-	void PixelGameEngine::DrawPolygonDecal(olc::Decal* decal, const std::vector<olc::vf2d>& pos, const std::vector<olc::vf2d>& uv, const olc::Pixel tint)
-	{
-		DecalInstance di;
-		di.decal = decal;
-		di.points = uint32_t(pos.size());
-		di.pos.resize(di.points);
-		di.uv.resize(di.points);
-		di.w.resize(di.points);
-		di.tint.resize(di.points);
-		for (uint32_t i = 0; i < di.points; i++)
-		{
-			di.pos[i] = { (pos[i].x * vInvScreenSize.x) * 2.0f - 1.0f, ((pos[i].y * vInvScreenSize.y) * 2.0f - 1.0f) * -1.0f };
-			di.uv[i] = uv[i];
-			di.tint[i] = tint;
-			di.w[i] = 1.0f;
-		}
-		di.mode = nDecalMode;
-		di.structure = nDecalStructure;
-		vLayers[nTargetLayer].vecDecalInstance.push_back(di);
-	}
-
-	void PixelGameEngine::DrawPolygonDecal(olc::Decal* decal, const std::vector<olc::vf2d>& pos, const std::vector<olc::vf2d>& uv, const std::vector<olc::Pixel> &tint)
-	{
-		DecalInstance di;
-		di.decal = decal;
-		di.points = uint32_t(pos.size());
-		di.pos.resize(di.points);
-		di.uv.resize(di.points);
-		di.w.resize(di.points);
-		di.tint.resize(di.points);
-		for (uint32_t i = 0; i < di.points; i++)
-		{
-			di.pos[i] = { (pos[i].x * vInvScreenSize.x) * 2.0f - 1.0f, ((pos[i].y * vInvScreenSize.y) * 2.0f - 1.0f) * -1.0f };
-			di.uv[i] = uv[i];
-			di.tint[i] = tint[i];
-			di.w[i] = 1.0f;
-		}
-		di.mode = nDecalMode;
-		di.structure = nDecalStructure;
-		vLayers[nTargetLayer].vecDecalInstance.push_back(di);
-	}
-
-	void PixelGameEngine::DrawPolygonDecal(olc::Decal* decal, const std::vector<olc::vf2d>& pos, const std::vector<olc::vf2d>& uv, const std::vector<olc::Pixel>& colours, const olc::Pixel tint)
-	{
-		std::vector<olc::Pixel> newColours(colours.size(), olc::WHITE);
-		std::transform(colours.begin(), colours.end(), newColours.begin(),
-			[&tint](const olc::Pixel pin) {	return pin * tint; });
-		DrawPolygonDecal(decal, pos, uv, newColours);
-	}
-
-
-	void PixelGameEngine::DrawPolygonDecal(olc::Decal* decal, const std::vector<olc::vf2d>& pos, const std::vector<float>& depth, const std::vector<olc::vf2d>& uv, const olc::Pixel tint)
-	{
-		DecalInstance di;
-		di.decal = decal;
-		di.points = uint32_t(pos.size());
-		di.pos.resize(di.points);
-		di.uv.resize(di.points);
-		di.w.resize(di.points);
-		di.tint.resize(di.points);
-		for (uint32_t i = 0; i < di.points; i++)
-		{
-			di.pos[i] = { (pos[i].x * vInvScreenSize.x) * 2.0f - 1.0f, ((pos[i].y * vInvScreenSize.y) * 2.0f - 1.0f) * -1.0f };
-			di.uv[i] = uv[i];
-			di.tint[i] = tint;
-			di.w[i] = depth[i];
-		}
-		di.mode = nDecalMode;
-		di.structure = nDecalStructure;
-		vLayers[nTargetLayer].vecDecalInstance.push_back(di);
-	}
-
-	void PixelGameEngine::DrawPolygonDecal(olc::Decal* decal, const std::vector<olc::vf2d>& pos, const std::vector<float>& depth, const std::vector<olc::vf2d>& uv, const std::vector<olc::Pixel>& colours, const olc::Pixel tint)
-	{
-		DecalInstance di;
-		di.decal = decal;
-		di.points = uint32_t(pos.size());
-		di.pos.resize(di.points);
-		di.uv.resize(di.points);
-		di.w.resize(di.points);
-		di.tint.resize(di.points);
-		for (uint32_t i = 0; i < di.points; i++)
-		{
-			di.pos[i] = { (pos[i].x * vInvScreenSize.x) * 2.0f - 1.0f, ((pos[i].y * vInvScreenSize.y) * 2.0f - 1.0f) * -1.0f };
-			di.uv[i] = uv[i];
-			di.tint[i] = colours[i] * tint;
-			di.w[i] = depth[i];
-		}
-		di.mode = nDecalMode;
-		di.structure = nDecalStructure;
-		vLayers[nTargetLayer].vecDecalInstance.push_back(di);
-	}
-
-#ifdef OLC_ENABLE_EXPERIMENTAL
-	// Lightweight 3D
-	void PixelGameEngine::LW3D_DrawTriangles(olc::Decal* decal, const std::vector<std::array<float, 3>>& pos, const std::vector<olc::vf2d>& tex, const std::vector<olc::Pixel>& col)
-	{
-		DecalInstance di;
-		di.decal = decal;
-		di.points = uint32_t(pos.size());
-		di.pos.resize(di.points);
-		di.uv.resize(di.points);
-		di.w.resize(di.points);
-		di.z.resize(di.points);
-		di.tint.resize(di.points);
-		for (uint32_t i = 0; i < di.points; i++)
-		{
-			di.pos[i] = { pos[i][0], pos[i][1] };
-			di.w[i] = pos[i][2];
-			di.z[i] = pos[i][2];
-			di.uv[i] = tex[i];
-			di.tint[i] = col[i];			
-		}
-		di.mode = nDecalMode;
-		di.structure = DecalStructure::LIST;
-		di.depth = true;
-		vLayers[nTargetLayer].vecDecalInstance.push_back(di);
-	}
-
-	void PixelGameEngine::LW3D_DrawWarpedDecal(olc::Decal* decal, const std::vector<std::array<float, 3>>& pos, const olc::Pixel& tint)
-	{
-		// Thanks Nathan Reed, a brilliant article explaining whats going on here
-		// http://www.reedbeta.com/blog/quadrilateral-interpolation-part-1/
-		DecalInstance di;
-		di.points = 4;
-		di.decal = decal;
-		di.tint = { tint, tint, tint, tint };
-		di.w = { 1, 1, 1, 1 };
-		di.z = { 1, 1, 1, 1 };
-		di.pos.resize(4);
-		di.uv = { { 0.0f, 0.0f}, {0.0f, 1.0f}, {1.0f, 1.0f}, {1.0f, 0.0f} };
-		olc::vf2d center;
-		float rd = ((pos[2][0] - pos[0][0]) * (pos[3][1] - pos[1][1]) - (pos[3][0] - pos[1][0]) * (pos[2][1] - pos[0][1]));
-		if (rd != 0)
-		{
-			rd = 1.0f / rd;
-			float rn = ((pos[3][0] - pos[1][0]) * (pos[0][1] - pos[1][1]) - (pos[3][1] - pos[1][1]) * (pos[0][0] - pos[1][0])) * rd;
-			float sn = ((pos[2][0] - pos[0][0]) * (pos[0][1] - pos[1][1]) - (pos[2][1] - pos[0][1]) * (pos[0][0] - pos[1][0])) * rd;
-			if (!(rn < 0.f || rn > 1.f || sn < 0.f || sn > 1.f))
-			{
-				center.x = pos[0][0] + rn * (pos[2][0] - pos[0][0]);
-				center.y = pos[0][1] + rn * (pos[2][1] - pos[0][1]);
-			}
-			float d[4];
-			for (int i = 0; i < 4; i++)
-				d[i] = std::sqrt((pos[i][0] - center.x) * (pos[i][0] - center.x) + (pos[i][1] - center.y) * (pos[i][1] - center.y));
-
-			for (int i = 0; i < 4; i++)
-			{
-				float q = d[i] == 0.0f ? 1.0f : (d[i] + d[(i + 2) & 3]) / d[(i + 2) & 3];
-				di.uv[i] *= q; 
-				di.w[i] *= q;
-				di.z[i] = pos[i][2];
-				di.pos[i] = { (pos[i][0] * vInvScreenSize.x) * 2.0f - 1.0f, ((pos[i][1] * vInvScreenSize.y) * 2.0f - 1.0f) * -1.0f };
-			}
-			di.mode = nDecalMode;
-			di.structure = nDecalStructure;
-			di.depth = true;
-			vLayers[nTargetLayer].vecDecalInstance.push_back(di);
-		}
-	}
-#endif
-
-	void PixelGameEngine::DrawLineDecal(const olc::vf2d& pos1, const olc::vf2d& pos2, Pixel p)
-	{
-		auto m = nDecalMode;
-		nDecalMode = olc::DecalMode::WIREFRAME;
-		DrawPolygonDecal(nullptr, { pos1, pos2 }, { {0, 0}, {0,0} }, p);
-		nDecalMode = m;
-
-		/*DecalInstance di;
-		di.decal = nullptr;
-		di.points = uint32_t(2);
-		di.pos.resize(di.points);
-		di.uv.resize(di.points);
-		di.w.resize(di.points);
-		di.tint.resize(di.points);
-		di.pos[0] = { (pos1.x * vInvScreenSize.x) * 2.0f - 1.0f, ((pos1.y * vInvScreenSize.y) * 2.0f - 1.0f) * -1.0f };
-		di.uv[0] = { 0.0f, 0.0f };
-		di.tint[0] = p;
-		di.w[0] = 1.0f;
-		di.pos[1] = { (pos2.x * vInvScreenSize.x) * 2.0f - 1.0f, ((pos2.y * vInvScreenSize.y) * 2.0f - 1.0f) * -1.0f };
-		di.uv[1] = { 0.0f, 0.0f };
-		di.tint[1] = p;
-		di.w[1] = 1.0f;
-		di.mode = olc::DecalMode::WIREFRAME;
-		di.structure = nDecalStructure;
-		vLayers[nTargetLayer].vecDecalInstance.push_back(di);*/
-	}
-
-	void PixelGameEngine::DrawRectDecal(const olc::vf2d& pos, const olc::vf2d& size, const olc::Pixel col)
-	{
-		auto m = nDecalMode;
-		SetDecalMode(olc::DecalMode::WIREFRAME);
-		olc::vf2d vNewSize = size;// (size - olc::vf2d(0.375f, 0.375f)).ceil();
-		std::array<olc::vf2d, 4> points = { { {pos}, {pos.x, pos.y + vNewSize.y}, {pos + vNewSize}, {pos.x + vNewSize.x, pos.y} } };
-		std::array<olc::vf2d, 4> uvs = { {{0,0},{0,0},{0,0},{0,0}} };
-		std::array<olc::Pixel, 4> cols = { {col, col, col, col} };
-		DrawExplicitDecal(nullptr, points.data(), uvs.data(), cols.data(), 4);
-		SetDecalMode(m);
-
-	}
-
-	void PixelGameEngine::FillRectDecal(const olc::vf2d& pos, const olc::vf2d& size, const olc::Pixel col)
-	{
-		olc::vf2d vNewSize = size;// (size - olc::vf2d(0.375f, 0.375f)).ceil();
-		std::array<olc::vf2d, 4> points = { { {pos}, {pos.x, pos.y + vNewSize.y}, {pos + vNewSize}, {pos.x + vNewSize.x, pos.y} } };
-		std::array<olc::vf2d, 4> uvs = { {{0,0},{0,0},{0,0},{0,0}} };
-		std::array<olc::Pixel, 4> cols = { {col, col, col, col} };
-		DrawExplicitDecal(nullptr, points.data(), uvs.data(), cols.data(), 4);
-	}
-
-	void PixelGameEngine::GradientFillRectDecal(const olc::vf2d& pos, const olc::vf2d& size, const olc::Pixel colTL, const olc::Pixel colBL, const olc::Pixel colBR, const olc::Pixel colTR)
-	{
-		std::array<olc::vf2d, 4> points = { { {pos}, {pos.x, pos.y + size.y}, {pos + size}, {pos.x + size.x, pos.y} } };
-		std::array<olc::vf2d, 4> uvs = { {{0,0},{0,0},{0,0},{0,0}} };
-		std::array<olc::Pixel, 4> cols = { {colTL, colBL, colBR, colTR} };
-		DrawExplicitDecal(nullptr, points.data(), uvs.data(), cols.data(), 4);
-	}
-
-	void PixelGameEngine::FillTriangleDecal(const olc::vf2d& p0, const olc::vf2d& p1, const olc::vf2d& p2, const olc::Pixel col)
-	{		
-		std::array<olc::vf2d, 4> points = { { p0, p1, p2 } };
-		std::array<olc::vf2d, 4> uvs = { {{0,0},{0,0},{0,0}} };
-		std::array<olc::Pixel, 4> cols = { {col, col, col} };
-		DrawExplicitDecal(nullptr, points.data(), uvs.data(), cols.data(), 3);
-	}
-
-	void PixelGameEngine::GradientTriangleDecal(const olc::vf2d& p0, const olc::vf2d& p1, const olc::vf2d& p2, const olc::Pixel c0, const olc::Pixel c1, const olc::Pixel c2)
-	{
-		std::array<olc::vf2d, 4> points = { { p0, p1, p2 } };
-		std::array<olc::vf2d, 4> uvs = { {{0,0},{0,0},{0,0}} };
-		std::array<olc::Pixel, 4> cols = { {c0, c1, c2} };
-		DrawExplicitDecal(nullptr, points.data(), uvs.data(), cols.data(), 3);
-	}
-
-	void PixelGameEngine::DrawRotatedDecal(const olc::vf2d& pos, olc::Decal* decal, const float fAngle, const olc::vf2d& center, const olc::vf2d& scale, const olc::Pixel& tint)
-	{
-		DecalInstance di;
-		di.decal = decal;
-		di.pos.resize(4);
-		di.uv = { { 0.0f, 0.0f}, {0.0f, 1.0f}, {1.0f, 1.0f}, {1.0f, 0.0f} };
-		di.w = { 1, 1, 1, 1 };
-		di.tint = { tint, tint, tint, tint };
-		di.points = 4;
-		di.pos[0] = (olc::vf2d(0.0f, 0.0f) - center) * scale;
-		di.pos[1] = (olc::vf2d(0.0f, float(decal->sprite->height)) - center) * scale;
-		di.pos[2] = (olc::vf2d(float(decal->sprite->width), float(decal->sprite->height)) - center) * scale;
-		di.pos[3] = (olc::vf2d(float(decal->sprite->width), 0.0f) - center) * scale;
-		float c = cos(fAngle), s = sin(fAngle);
-		for (int i = 0; i < 4; i++)
-		{
-			di.pos[i] = pos + olc::vf2d(di.pos[i].x * c - di.pos[i].y * s, di.pos[i].x * s + di.pos[i].y * c);
-			di.pos[i] = di.pos[i] * vInvScreenSize * 2.0f - olc::vf2d(1.0f, 1.0f);
-			di.pos[i].y *= -1.0f;
-			di.w[i] = 1;
-		}
-		di.mode = nDecalMode;
-		di.structure = nDecalStructure;
-		vLayers[nTargetLayer].vecDecalInstance.push_back(di);
-	}
-
-
-	void PixelGameEngine::DrawPartialRotatedDecal(const olc::vf2d& pos, olc::Decal* decal, const float fAngle, const olc::vf2d& center, const olc::vf2d& source_pos, const olc::vf2d& source_size, const olc::vf2d& scale, const olc::Pixel& tint)
-	{
-		DecalInstance di;
-		di.decal = decal;
-		di.points = 4;
-		di.tint = { tint, tint, tint, tint };
-		di.w = { 1, 1, 1, 1 };
-		di.pos.resize(4);
-		di.pos[0] = (olc::vf2d(0.0f, 0.0f) - center) * scale;
-		di.pos[1] = (olc::vf2d(0.0f, source_size.y) - center) * scale;
-		di.pos[2] = (olc::vf2d(source_size.x, source_size.y) - center) * scale;
-		di.pos[3] = (olc::vf2d(source_size.x, 0.0f) - center) * scale;
-		float c = cos(fAngle), s = sin(fAngle);
-		for (int i = 0; i < 4; i++)
-		{
-			di.pos[i] = pos + olc::vf2d(di.pos[i].x * c - di.pos[i].y * s, di.pos[i].x * s + di.pos[i].y * c);
-			di.pos[i] = di.pos[i] * vInvScreenSize * 2.0f - olc::vf2d(1.0f, 1.0f);
-			di.pos[i].y *= -1.0f;
-		}
-
-		olc::vf2d uvtl = source_pos * decal->vUVScale;
-		olc::vf2d uvbr = uvtl + (source_size * decal->vUVScale);
-		di.uv = { { uvtl.x, uvtl.y }, { uvtl.x, uvbr.y }, { uvbr.x, uvbr.y }, { uvbr.x, uvtl.y } };
-		di.mode = nDecalMode;
-		di.structure = nDecalStructure;
-		vLayers[nTargetLayer].vecDecalInstance.push_back(di);
-	}
-
-	void PixelGameEngine::DrawPartialWarpedDecal(olc::Decal* decal, const olc::vf2d* pos, const olc::vf2d& source_pos, const olc::vf2d& source_size, const olc::Pixel& tint)
-	{
-		DecalInstance di;
-		di.points = 4;
-		di.decal = decal;
-		di.tint = { tint, tint, tint, tint };
-		di.w = { 1, 1, 1, 1 };
-		di.pos.resize(4);
-		di.uv = { { 0.0f, 0.0f}, {0.0f, 1.0f}, {1.0f, 1.0f}, {1.0f, 0.0f} };
-		olc::vf2d center;
-		float rd = ((pos[2].x - pos[0].x) * (pos[3].y - pos[1].y) - (pos[3].x - pos[1].x) * (pos[2].y - pos[0].y));
-		if (rd != 0)
-		{
-			olc::vf2d uvtl = source_pos * decal->vUVScale;
-			olc::vf2d uvbr = uvtl + (source_size * decal->vUVScale);
-			di.uv = { { uvtl.x, uvtl.y }, { uvtl.x, uvbr.y }, { uvbr.x, uvbr.y }, { uvbr.x, uvtl.y } };
-
-			rd = 1.0f / rd;
-			float rn = ((pos[3].x - pos[1].x) * (pos[0].y - pos[1].y) - (pos[3].y - pos[1].y) * (pos[0].x - pos[1].x)) * rd;
-			float sn = ((pos[2].x - pos[0].x) * (pos[0].y - pos[1].y) - (pos[2].y - pos[0].y) * (pos[0].x - pos[1].x)) * rd;
-			if (!(rn < 0.f || rn > 1.f || sn < 0.f || sn > 1.f)) center = pos[0] + rn * (pos[2] - pos[0]);
-			float d[4];	for (int i = 0; i < 4; i++)	d[i] = (pos[i] - center).mag();
-			for (int i = 0; i < 4; i++)
-			{
-				float q = d[i] == 0.0f ? 1.0f : (d[i] + d[(i + 2) & 3]) / d[(i + 2) & 3];
-				di.uv[i] *= q; di.w[i] *= q;
-				di.pos[i] = { (pos[i].x * vInvScreenSize.x) * 2.0f - 1.0f, ((pos[i].y * vInvScreenSize.y) * 2.0f - 1.0f) * -1.0f };
-			}
-			di.mode = nDecalMode;
-			di.structure = nDecalStructure;
-			vLayers[nTargetLayer].vecDecalInstance.push_back(di);
-		}
-	}
-
-	void PixelGameEngine::DrawWarpedDecal(olc::Decal* decal, const olc::vf2d* pos, const olc::Pixel& tint)
-	{
-		// Thanks Nathan Reed, a brilliant article explaining whats going on here
-		// http://www.reedbeta.com/blog/quadrilateral-interpolation-part-1/
-		DecalInstance di;
-		di.points = 4;
-		di.decal = decal;
-		di.tint = { tint, tint, tint, tint };
-		di.w = { 1, 1, 1, 1 };
-		di.pos.resize(4);
-		di.uv = { { 0.0f, 0.0f}, {0.0f, 1.0f}, {1.0f, 1.0f}, {1.0f, 0.0f} };
-		olc::vf2d center;
-		float rd = ((pos[2].x - pos[0].x) * (pos[3].y - pos[1].y) - (pos[3].x - pos[1].x) * (pos[2].y - pos[0].y));
-		if (rd != 0)
-		{
-			rd = 1.0f / rd;
-			float rn = ((pos[3].x - pos[1].x) * (pos[0].y - pos[1].y) - (pos[3].y - pos[1].y) * (pos[0].x - pos[1].x)) * rd;
-			float sn = ((pos[2].x - pos[0].x) * (pos[0].y - pos[1].y) - (pos[2].y - pos[0].y) * (pos[0].x - pos[1].x)) * rd;
-			if (!(rn < 0.f || rn > 1.f || sn < 0.f || sn > 1.f)) center = pos[0] + rn * (pos[2] - pos[0]);
-			float d[4];	for (int i = 0; i < 4; i++)	d[i] = (pos[i] - center).mag();
-			for (int i = 0; i < 4; i++)
-			{
-				float q = d[i] == 0.0f ? 1.0f : (d[i] + d[(i + 2) & 3]) / d[(i + 2) & 3];
-				di.uv[i] *= q; di.w[i] *= q;
-				di.pos[i] = { (pos[i].x * vInvScreenSize.x) * 2.0f - 1.0f, ((pos[i].y * vInvScreenSize.y) * 2.0f - 1.0f) * -1.0f };
-			}
-			di.mode = nDecalMode;
-			di.structure = nDecalStructure;
-			vLayers[nTargetLayer].vecDecalInstance.push_back(di);
-		}
-	}
-
-	void PixelGameEngine::DrawWarpedDecal(olc::Decal* decal, const std::array<olc::vf2d, 4>& pos, const olc::Pixel& tint)
-	{ DrawWarpedDecal(decal, pos.data(), tint); }
-
-	void PixelGameEngine::DrawWarpedDecal(olc::Decal* decal, const olc::vf2d(&pos)[4], const olc::Pixel& tint)
-	{ DrawWarpedDecal(decal, &pos[0], tint); }
-
-	void PixelGameEngine::DrawPartialWarpedDecal(olc::Decal* decal, const std::array<olc::vf2d, 4>& pos, const olc::vf2d& source_pos, const olc::vf2d& source_size, const olc::Pixel& tint)
-	{ DrawPartialWarpedDecal(decal, pos.data(), source_pos, source_size, tint); }
-
-	void PixelGameEngine::DrawPartialWarpedDecal(olc::Decal* decal, const olc::vf2d(&pos)[4], const olc::vf2d& source_pos, const olc::vf2d& source_size, const olc::Pixel& tint)
-	{ DrawPartialWarpedDecal(decal, &pos[0], source_pos, source_size, tint); }
-
-	void PixelGameEngine::DrawStringDecal(const olc::vf2d& pos, const std::string& sText, const Pixel col, const olc::vf2d& scale)
-	{
-		olc::vf2d spos = { 0.0f, 0.0f };
-		for (auto c : sText)
-		{
-			if (c == '\n')
-			{
-				spos.x = 0; spos.y += 8.0f * scale.y;
-			}
-			else if (c == '\t')
-			{
-				spos.x += 8.0f * float(nTabSizeInSpaces) * scale.x;
-			}
-			else
-			{
-				int32_t ox = (c - 32) % 16;
-				int32_t oy = (c - 32) / 16;
-				DrawPartialDecal(pos + spos, fontRenderable.Decal(), {float(ox) * 8.0f, float(oy) * 8.0f}, {8.0f, 8.0f}, scale, col);
-				spos.x += 8.0f * scale.x;
-			}
-		}
-	}
-
-	void PixelGameEngine::DrawStringPropDecal(const olc::vf2d& pos, const std::string& sText, const Pixel col, const olc::vf2d& scale)
-	{
-		olc::vf2d spos = { 0.0f, 0.0f };
-		for (auto c : sText)
-		{
-			if (c == '\n')
-			{
-				spos.x = 0; spos.y += 8.0f * scale.y;
-			}
-			else if (c == '\t')
-			{
-				spos.x += 8.0f * float(nTabSizeInSpaces) * scale.x;
-			}
-			else
-			{
-				int32_t ox = (c - 32) % 16;
-				int32_t oy = (c - 32) / 16;
-				DrawPartialDecal(pos + spos, fontRenderable.Decal(), { float(ox) * 8.0f + float(vFontSpacing[c - 32].x), float(oy) * 8.0f }, { float(vFontSpacing[c - 32].y), 8.0f }, scale, col);
-				spos.x += float(vFontSpacing[c - 32].y) * scale.x;
-			}
-		}
-	}
-	// Thanks Oso-Grande/Sopadeoso For these awesom and stupidly clever Text Rotation routines... duh XD
-	void PixelGameEngine::DrawRotatedStringDecal(const olc::vf2d& pos, const std::string& sText, const float fAngle, const olc::vf2d& center, const Pixel col, const olc::vf2d& scale)
-	{
-		olc::vf2d spos = center;
-		for (auto c : sText)
-		{
-			if (c == '\n')
-			{
-				spos.x = center.x; spos.y -= 8.0f;
-			}
-			else if (c == '\t')
-			{
-				spos.x += 8.0f * float(nTabSizeInSpaces) * scale.x;
-			}
-			else
-			{
-				int32_t ox = (c - 32) % 16;
-				int32_t oy = (c - 32) / 16;
-				DrawPartialRotatedDecal(pos, fontRenderable.Decal(), fAngle, spos, { float(ox) * 8.0f, float(oy) * 8.0f }, { 8.0f, 8.0f }, scale, col);
-				spos.x -= 8.0f;
-			}
-		}
-	}
-
-	void PixelGameEngine::DrawRotatedStringPropDecal(const olc::vf2d& pos, const std::string& sText, const float fAngle, const olc::vf2d& center, const Pixel col, const olc::vf2d& scale)
-	{
-		olc::vf2d spos = center;
-		for (auto c : sText)
-		{
-			if (c == '\n')
-			{
-				spos.x = center.x; spos.y -= 8.0f;
-			}
-			else if (c == '\t')
-			{
-				spos.x += 8.0f * float(nTabSizeInSpaces) * scale.x;
-			}
-			else
-			{
-				int32_t ox = (c - 32) % 16;
-				int32_t oy = (c - 32) / 16;
-				DrawPartialRotatedDecal(pos, fontRenderable.Decal(), fAngle, spos, { float(ox) * 8.0f + float(vFontSpacing[c - 32].x), float(oy) * 8.0f }, { float(vFontSpacing[c - 32].y), 8.0f }, scale, col);
-				spos.x -= float(vFontSpacing[c - 32].y);
-			}
-		}
-	}
-
-	olc::vi2d PixelGameEngine::GetTextSize(const std::string& s)
-	{
-		olc::vi2d size = { 0,1 };
-		olc::vi2d pos = { 0,1 };
-		for (auto c : s)
-		{
-			if (c == '\n') { pos.y++;  pos.x = 0; }
-			else if (c == '\t') { pos.x += nTabSizeInSpaces; }
-			else pos.x++;
-			size.x = std::max(size.x, pos.x);
-			size.y = std::max(size.y, pos.y);
-		}
-		return size * 8;
-	}
-
-	void PixelGameEngine::DrawString(const olc::vi2d& pos, const std::string& sText, Pixel col, uint32_t scale)
-	{ DrawString(pos.x, pos.y, sText, col, scale); }
-
-	void PixelGameEngine::DrawString(int32_t x, int32_t y, const std::string& sText, Pixel col, uint32_t scale)
-	{
-		int32_t sx = 0;
-		int32_t sy = 0;
-		Pixel::Mode m = nPixelMode;
-		// Thanks @tucna, spotted bug with col.ALPHA :P
-		if (m != Pixel::CUSTOM) // Thanks @Megarev, required for "shaders"
-		{
-			if (col.a != 255)		SetPixelMode(Pixel::ALPHA);
-			else					SetPixelMode(Pixel::MASK);
-		}
-		for (auto c : sText)
-		{
-			if (c == '\n')
-			{
-				sx = 0; sy += 8 * scale;
-			}
-			else if (c == '\t')
-			{
-				sx += 8 * nTabSizeInSpaces * scale;
-			}
-			else			
-			{
-				int32_t ox = (c - 32) % 16;
-				int32_t oy = (c - 32) / 16;
-
-				if (scale > 1)
-				{
-					for (uint32_t i = 0; i < 8; i++)
-						for (uint32_t j = 0; j < 8; j++)
-							if (fontRenderable.Sprite()->GetPixel(i + ox * 8, j + oy * 8).r > 0)
-								for (uint32_t is = 0; is < scale; is++)
-									for (uint32_t js = 0; js < scale; js++)
-										Draw(x + sx + (i * scale) + is, y + sy + (j * scale) + js, col);
-				}
-				else
-				{
-					for (uint32_t i = 0; i < 8; i++)
-						for (uint32_t j = 0; j < 8; j++)
-							if (fontRenderable.Sprite()->GetPixel(i + ox * 8, j + oy * 8).r > 0)
-								Draw(x + sx + i, y + sy + j, col);
-				}
-				sx += 8 * scale;
-			}
-		}
-		SetPixelMode(m);
-	}
-
-	olc::vi2d PixelGameEngine::GetTextSizeProp(const std::string& s)
-	{
-		olc::vi2d size = { 0,1 };
-		olc::vi2d pos = { 0,1 };
-		for (auto c : s)
-		{
-			if (c == '\n') { pos.y += 1;  pos.x = 0; }
-			else if (c == '\t') { pos.x += nTabSizeInSpaces * 8; }
-			else pos.x += vFontSpacing[c - 32].y;
-			size.x = std::max(size.x, pos.x);
-			size.y = std::max(size.y, pos.y);
-		}
-
-		size.y *= 8;
-		return size;
-	}
-
-	void PixelGameEngine::DrawStringProp(const olc::vi2d& pos, const std::string& sText, Pixel col, uint32_t scale)
-	{ DrawStringProp(pos.x, pos.y, sText, col, scale); }
-
-	void PixelGameEngine::DrawStringProp(int32_t x, int32_t y, const std::string& sText, Pixel col, uint32_t scale)
-	{
-		int32_t sx = 0;
-		int32_t sy = 0;
-		Pixel::Mode m = nPixelMode;
-
-		if (m != Pixel::CUSTOM)
-		{
-			if (col.a != 255)		SetPixelMode(Pixel::ALPHA);
-			else					SetPixelMode(Pixel::MASK);
-		}
-		for (auto c : sText)
-		{
-			if (c == '\n')
-			{
-				sx = 0; sy += 8 * scale;
-			}
-			else if (c == '\t')
-			{
-				sx += 8 * nTabSizeInSpaces * scale;
-			}
-			else
-			{
-				int32_t ox = (c - 32) % 16;
-				int32_t oy = (c - 32) / 16;
-
-				if (scale > 1)
-				{
-					for (int32_t i = 0; i < vFontSpacing[c - 32].y; i++)
-						for (int32_t j = 0; j < 8; j++)
-							if (fontRenderable.Sprite()->GetPixel(i + ox * 8 + vFontSpacing[c - 32].x, j + oy * 8).r > 0)
-								for (int32_t is = 0; is < int(scale); is++)
-									for (int32_t js = 0; js < int(scale); js++)
-										Draw(x + sx + (i * scale) + is, y + sy + (j * scale) + js, col);
-				}
-				else
-				{
-					for (int32_t i = 0; i < vFontSpacing[c - 32].y; i++)
-						for (int32_t j = 0; j < 8; j++)
-							if (fontRenderable.Sprite()->GetPixel(i + ox * 8 + vFontSpacing[c - 32].x, j + oy * 8).r > 0)
-								Draw(x + sx + i, y + sy + j, col);
-				}
-				sx += vFontSpacing[c - 32].y * scale;
-			}
-		}
-		SetPixelMode(m);
-	}
-
-	void PixelGameEngine::SetPixelMode(Pixel::Mode m)
-	{ nPixelMode = m; }
-
-	Pixel::Mode PixelGameEngine::GetPixelMode()
-	{ return nPixelMode; }
-
-	void PixelGameEngine::SetPixelMode(std::function<olc::Pixel(const int x, const int y, const olc::Pixel&, const olc::Pixel&)> pixelMode)
-	{
-		funcPixelMode = pixelMode;
-		nPixelMode = Pixel::Mode::CUSTOM;
-	}
-
-	void PixelGameEngine::SetPixelBlend(float fBlend)
-	{
-		fBlendFactor = fBlend;
-		if (fBlendFactor < 0.0f) fBlendFactor = 0.0f;
-		if (fBlendFactor > 1.0f) fBlendFactor = 1.0f;
-	}
-
-	std::stringstream& PixelGameEngine::ConsoleOut()
-	{ return ssConsoleOutput; }
-
-	bool PixelGameEngine::IsConsoleShowing() const
-	{ return bConsoleShow; }
-
-	void PixelGameEngine::ConsoleShow(const olc::Key& keyExit, bool bSuspendTime)
-	{
-		if (bConsoleShow)
-			return;
-
-		bConsoleShow = true;		
-		bConsoleSuspendTime = bSuspendTime;
-		TextEntryEnable(true);
-		keyConsoleExit = keyExit;
-		pKeyboardState[uint8_t(keyConsoleExit)].bHeld = false;
-		pKeyboardState[uint8_t(keyConsoleExit)].bPressed = false;
-		pKeyboardState[uint8_t(keyConsoleExit)].bReleased = true;
-	}
-	
-	void PixelGameEngine::ConsoleClear()
-	{ sConsoleLines.clear(); }
-
-	void PixelGameEngine::ConsoleCaptureStdOut(const bool bCapture)
-	{
-		if(bCapture)
-			sbufOldCout = std::cout.rdbuf(ssConsoleOutput.rdbuf());
-		else
-			std::cout.rdbuf(sbufOldCout);
-	}
-
-	void PixelGameEngine::UpdateConsole()
-	{
-		if (GetKey(keyConsoleExit).bPressed)
-		{
-			TextEntryEnable(false);
-			bConsoleSuspendTime = false;
-			bConsoleShow = false;
-			return;
-		}
-
-		// Keep Console sizes based in real screen dimensions
-		vConsoleCharacterScale = olc::vf2d(1.0f, 2.0f) / (olc::vf2d(vViewSize) * vInvScreenSize);
-		vConsoleSize = (vViewSize / olc::vi2d(8, 16)) - olc::vi2d(2, 4);
-
-		// If console has changed size, simply reset it
-		if (vConsoleSize.y != sConsoleLines.size())
-		{
-			vConsoleCursor = { 0,0 };
-			sConsoleLines.clear();
-			sConsoleLines.resize(vConsoleSize.y);
-		}
-
-		auto TypeCharacter = [&](const char c)
-		{
-			if (c >= 32 && c < 127)
-			{
-				sConsoleLines[vConsoleCursor.y].append(1, c);
-				vConsoleCursor.x++;
-			}
-
-			if( c == '\n' || vConsoleCursor.x >= vConsoleSize.x)
-			{
-				vConsoleCursor.y++; vConsoleCursor.x = 0;				
-			}			
-
-			if (vConsoleCursor.y >= vConsoleSize.y)
-			{
-				vConsoleCursor.y = vConsoleSize.y - 1;
-				for (int i = 1; i < vConsoleSize.y; i++)
-					sConsoleLines[i - 1] = sConsoleLines[i];
-				sConsoleLines[vConsoleCursor.y].clear();
-			}
-		};
-
-		// Empty out "std::cout", parsing as we go
-		while (ssConsoleOutput.rdbuf()->sgetc() != -1)
-		{
-			char c = ssConsoleOutput.rdbuf()->sbumpc();
-			TypeCharacter(c);
-		}
-
-		// Draw Shadow
-		GradientFillRectDecal({ 0,0 }, olc::vf2d(vScreenSize), olc::PixelF(0, 0, 0.5f, 0.5f), olc::PixelF(0, 0, 0.25f, 0.5f), olc::PixelF(0, 0, 0.25f, 0.5f), olc::PixelF(0, 0, 0.25f, 0.5f));
-				
-		// Draw the console buffer
-		SetDecalMode(olc::DecalMode::NORMAL);
-		for (int32_t nLine = 0; nLine < vConsoleSize.y; nLine++)
-			DrawStringDecal(olc::vf2d( 1, 1 + float(nLine) ) * vConsoleCharacterScale * 8.0f, sConsoleLines[nLine], olc::WHITE, vConsoleCharacterScale);
-
-		// Draw Input State
-		FillRectDecal(olc::vf2d(1 + float((TextEntryGetCursor() + 1)), 1 + float((vConsoleSize.y - 1))) * vConsoleCharacterScale * 8.0f, olc::vf2d(8, 8) * vConsoleCharacterScale, olc::DARK_CYAN);
-		DrawStringDecal(olc::vf2d(1, 1 + float((vConsoleSize.y - 1))) * vConsoleCharacterScale * 8.0f, std::string(">") + TextEntryGetString(), olc::YELLOW, vConsoleCharacterScale);		
-	}
-
-
-	const std::vector<std::string>& PixelGameEngine::GetDroppedFiles() const
-	{ return vDroppedFiles;	}
-
-	const olc::vi2d& PixelGameEngine::GetDroppedFilesPoint() const
-	{ return vDroppedFilesPoint; }
-
-
-	void PixelGameEngine::TextEntryEnable(const bool bEnable, const std::string& sText)
-	{
-		if (bEnable)
-		{
-			nTextEntryCursor = int32_t(sText.size());
-			sTextEntryString = sText;
-			bTextEntryEnable = true;
-		}
-		else
-		{
-			bTextEntryEnable = false;
-		}
-	}
-
-	std::string PixelGameEngine::TextEntryGetString() const
-	{ return sTextEntryString; }
-
-	int32_t PixelGameEngine::TextEntryGetCursor() const
-	{ return nTextEntryCursor; }
-
-	bool PixelGameEngine::IsTextEntryEnabled() const
-	{ return bTextEntryEnable; }
-
-
-	void PixelGameEngine::UpdateTextEntry()
-	{
-		// Check for typed characters
-		for (const auto& key : GetKeyPressCache())
-		{
-			const auto& sym = GetKeySymbol(ConvertKeycode(key), GetKey(olc::Key::SHIFT).bHeld, GetKey(olc::Key::CTRL).bHeld);
-			
-
-
-			// Check for command characters
-			if (sym == "_L")
-				nTextEntryCursor = std::max(0, nTextEntryCursor - 1);
-			else if (sym == "_R")
-				nTextEntryCursor = std::min(int32_t(sTextEntryString.size()), nTextEntryCursor + 1);
-			else if (sym == "\b" && nTextEntryCursor > 0)
-			{
-				sTextEntryString.erase(nTextEntryCursor - 1, 1);
-				nTextEntryCursor = std::max(0, nTextEntryCursor - 1);
-			}
-			else if (sym == "_X" && size_t(nTextEntryCursor) < sTextEntryString.size())
-				sTextEntryString.erase(nTextEntryCursor, 1);
-			else if (sym == "_U")
-			{
-				if (!sCommandHistory.empty())
-				{
-					if (sCommandHistoryIt != sCommandHistory.begin())
-						sCommandHistoryIt--;
-
-					nTextEntryCursor = int32_t(sCommandHistoryIt->size());
-					sTextEntryString = *sCommandHistoryIt;
-				}
-			}
-
-			else if (sym == "_D")
-			{
-				if (!sCommandHistory.empty())
-				{
-					if (sCommandHistoryIt != sCommandHistory.end())
-					{
-						sCommandHistoryIt++;
-						if (sCommandHistoryIt != sCommandHistory.end())
-						{
-							nTextEntryCursor = int32_t(sCommandHistoryIt->size());
-							sTextEntryString = *sCommandHistoryIt;
-						}
-						else
-						{
-							nTextEntryCursor = 0;
-							sTextEntryString = "";
-						}
-					}
-				}
-			}
-
-			else if (sym == "\n")
-			{
-				if (bConsoleShow)
-				{
-					std::cout << ">" + sTextEntryString + "\n";
-					if (OnConsoleCommand(sTextEntryString))
-					{
-						sCommandHistory.push_back(sTextEntryString);
-						sCommandHistoryIt = sCommandHistory.end();
-					}
-					sTextEntryString.clear();
-					nTextEntryCursor = 0;
-				}
-				else
-				{
-					OnTextEntryComplete(sTextEntryString);
-					TextEntryEnable(false);
-				}
-			}
-			else if (sym.size() == 1)
-			{
-				sTextEntryString.insert(nTextEntryCursor, sym);
-				nTextEntryCursor++;
-			}
-		}
-	}
-
-	// User must override these functions as required. I have not made
-	// them abstract because I do need a default behaviour to occur if
-	// they are not overwritten
-
-	bool PixelGameEngine::OnUserCreate()
-	{ return false;	}
-
-	bool PixelGameEngine::OnUserUpdate(float fElapsedTime)
-	{ UNUSED(fElapsedTime);  return false; }
-
-	bool PixelGameEngine::OnUserDestroy()
-	{ return true; }
-
-	void PixelGameEngine::OnTextEntryComplete(const std::string& sText) { UNUSED(sText); }
-	bool PixelGameEngine::OnConsoleCommand(const std::string& sCommand) { UNUSED(sCommand); return false; }
-	
-
-	olc::rcode PixelGameEngine::SetWindowSize(const olc::vi2d& vPos, const olc::vi2d& vSize)
-	{
-		if (platform)
-			return platform->SetWindowSize(vPos, vSize);
-		else
-			return olc::FAIL;
-	}
-	
-	olc::rcode PixelGameEngine::ShowWindowFrame(const bool bShowFrame)
-	{
-		if (platform)
-			return platform->ShowWindowFrame(bShowFrame);
-		else
-			return olc::FAIL;
-	}
-
-
-	// Externalised API
-	void PixelGameEngine::olc_UpdateViewport()
-	{
-		if (bRealWindowMode)
-		{
-			vPixelSize = { 1,1 };
-			vViewSize = vScreenSize;
-			vViewPos = { 0,0 };
-			return;
-		}
-
-		int32_t ww = vScreenSize.x * vPixelSize.x;
-		int32_t wh = vScreenSize.y * vPixelSize.y;
-		float wasp = (float)ww / (float)wh;
-
-		if (bPixelCohesion)
-		{
-			vScreenPixelSize = (vWindowSize / vScreenSize);
-			vViewSize = (vWindowSize / vScreenSize) * vScreenSize;
-		}
-		else
-		{
-			vViewSize.x = (int32_t)vWindowSize.x;
-			vViewSize.y = (int32_t)((float)vViewSize.x / wasp);
-
-			if (vViewSize.y > vWindowSize.y)
-			{
-				vViewSize.y = vWindowSize.y;
-				vViewSize.x = (int32_t)((float)vViewSize.y * wasp);
-			}
-		}
-
-		vViewPos = (vWindowSize - vViewSize) / 2;
-	}
-
-	void PixelGameEngine::olc_UpdateWindowPos(int32_t x, int32_t y)
-	{
-		vWindowPos = { x, y };	
-		olc_UpdateViewport();
-	}
-
-	void PixelGameEngine::olc_UpdateWindowSize(int32_t x, int32_t y)
-	{
-		vWindowSize = { x, y };
-
-		if (bRealWindowMode)
-		{
-			vResizeRequested = vWindowSize;
-			bResizeRequested = true;			
-		}
-
-		olc_UpdateViewport();
-	}
-
-	void PixelGameEngine::olc_UpdateMouseWheel(int32_t delta)
-	{ nMouseWheelDeltaCache += delta; }
-
-	void PixelGameEngine::olc_UpdateMouse(int32_t x, int32_t y)
-	{
-		// Mouse coords come in screen space
-		// But leave in pixel space
-		bHasMouseFocus = true;
-		vMouseWindowPos = { x, y };
-		// Full Screen mode may have a weird viewport we must clamp to
-		x -= vViewPos.x;
-		y -= vViewPos.y;
-		vMousePosCache.x = (int32_t)(((float)x / (float)(vWindowSize.x - (vViewPos.x * 2)) * (float)vScreenSize.x));
-		vMousePosCache.y = (int32_t)(((float)y / (float)(vWindowSize.y - (vViewPos.y * 2)) * (float)vScreenSize.y));
-		if (vMousePosCache.x >= (int32_t)vScreenSize.x)	vMousePosCache.x = vScreenSize.x - 1;
-		if (vMousePosCache.y >= (int32_t)vScreenSize.y)	vMousePosCache.y = vScreenSize.y - 1;
-		if (vMousePosCache.x < 0) vMousePosCache.x = 0;
-		if (vMousePosCache.y < 0) vMousePosCache.y = 0;
-	}
-
-	void PixelGameEngine::olc_UpdateMouseState(int32_t button, bool state)
-	{ pMouseNewState[button] = state; }
-
-	void PixelGameEngine::olc_UpdateKeyState(int32_t keycode, bool state)
-	{ 
-		pKeyNewState[uint8_t(mapKeys[keycode])] = state;
-		if(state) vKeyPressCache[nKeyPressCacheTarget].push_back(keycode);
-	}
-
-	void PixelGameEngine::olc_UpdateMouseFocus(bool state)
-	{ bHasMouseFocus = state; }
-
-	void PixelGameEngine::olc_UpdateKeyFocus(bool state)
-	{ bHasInputFocus = state; }
-
-	void PixelGameEngine::olc_DropFiles(int32_t x, int32_t y, const std::vector<std::string>& vFiles)
-	{ 
-		x -= vViewPos.x;
-		y -= vViewPos.y;
-		vDroppedFilesPointCache.x = (int32_t)(((float)x / (float)(vWindowSize.x - (vViewPos.x * 2)) * (float)vScreenSize.x));
-		vDroppedFilesPointCache.y = (int32_t)(((float)y / (float)(vWindowSize.y - (vViewPos.y * 2)) * (float)vScreenSize.y));
-		if (vDroppedFilesPointCache.x >= (int32_t)vScreenSize.x)	vDroppedFilesPointCache.x = vScreenSize.x - 1;
-		if (vDroppedFilesPointCache.y >= (int32_t)vScreenSize.y)	vDroppedFilesPointCache.y = vScreenSize.y - 1;
-		if (vDroppedFilesPointCache.x < 0) vDroppedFilesPointCache.x = 0;
-		if (vDroppedFilesPointCache.y < 0) vDroppedFilesPointCache.y = 0;
-		vDroppedFilesCache = vFiles; 
-	}
-
-	void PixelGameEngine::olc_Reanimate()
-	{ bAtomActive = true; }
-
-	bool PixelGameEngine::olc_IsRunning()
-	{ return bAtomActive; }
-
-	void PixelGameEngine::olc_Terminate()
-	{ bAtomActive = false; }
-
-	void PixelGameEngine::EngineThread()
-	{
-		// Allow platform to do stuff here if needed, since its now in the
-		// context of this thread
-		if (platform->ThreadStartUp() == olc::FAIL)	return;
-
-		// Do engine context specific initialisation
-		olc_PrepareEngine();
-
-		// Create user resources as part of this thread
-		for (auto& ext : vExtensions) ext->OnBeforeUserCreate();
-		if (!OnUserCreate()) bAtomActive = false;
-		for (auto& ext : vExtensions) ext->OnAfterUserCreate();
-
-		while (bAtomActive)
-		{
-			// Run as fast as possible
-			while (bAtomActive) { olc_CoreUpdate(); }
-
-			// Allow the user to free resources if they have overrided the destroy function
-			if (!OnUserDestroy())
-			{
-				// User denied destroy for some reason, so continue running
-				bAtomActive = true;
-			}
-		}
-
-		platform->ThreadCleanUp();
-	}
-
-	void PixelGameEngine::olc_PrepareEngine()
-	{
-		// Start OpenGL, the context is owned by the game thread
-		if (platform->CreateGraphics(bFullScreen, bEnableVSYNC, vViewPos, vViewSize) == olc::FAIL) return;
-
-		// Construct default font sheet
-		olc_ConstructFontSheet();
-
-		// Create Primary Layer "0"
-		CreateLayer();
-		vLayers[0].bUpdate = true;
-		vLayers[0].bShow = true;
-		SetDrawTarget(nullptr);
-
-		m_tp1 = std::chrono::system_clock::now();
-		m_tp2 = std::chrono::system_clock::now();
-	}
-
-
-	void PixelGameEngine::adv_ManualRenderEnable(const bool bEnable)
-	{
-		bManualRenderEnable = bEnable;
-	}
-
-	void PixelGameEngine::adv_HardwareClip(const bool bClipAndScale, const olc::vi2d & viewPos, const olc::vi2d & viewSize, const bool bClear)
-	{
-		olc::vf2d vNewSize = olc::vf2d(viewSize) / olc::vf2d(vScreenSize);
-		olc::vf2d vNewPos = olc::vf2d(viewPos) / olc::vf2d(vScreenSize);
-		renderer->UpdateViewport(vViewPos + vNewPos * vViewSize, vNewSize * vViewSize);
-
-		if (bClear)
-			renderer->ClearBuffer(olc::BLACK, true);
-
-		SetDecalMode(DecalMode::NORMAL);
-		renderer->PrepareDrawing();
-
-		if(!bClipAndScale)
-			vInvScreenSize = 1.0f / olc::vf2d(viewSize);
-		else
-			vInvScreenSize = 1.0f / olc::vf2d(vScreenSize);
-	}
-
-	void PixelGameEngine::adv_FlushLayer(const size_t nLayerID)
-	{
-		auto& layer = vLayers[nLayerID];
-
-		if (layer.bShow)
-		{
-			if (layer.funcHook == nullptr)
-			{
-				renderer->ApplyTexture(layer.pDrawTarget.Decal()->id);
-				if (!bSuspendTextureTransfer)
-				{
-					layer.pDrawTarget.Decal()->Update();
-					layer.bUpdate = false;
-				}
-
-				// Can't use this as it assumes full screen coords
-				// renderer->DrawLayerQuad(layer.vOffset, layer.vScale, layer.tint);			
-				// Instead, render a textured decal
-
-				olc::vf2d vScreenSpacePos =
-				{
-					(layer.vOffset.x  * vInvScreenSize.x) * 2.0f - 1.0f,
-					((layer.vOffset.y  * vInvScreenSize.y) * 2.0f - 1.0f) * -1.0f
-				};
-
-				olc::vf2d vScreenSpaceDim =
-				{
-					vScreenSpacePos.x + (2.0f * (float(layer.pDrawTarget.Sprite()->width) * vInvScreenSize.x)) * layer.vScale.x,
-					vScreenSpacePos.y - (2.0f * (float(layer.pDrawTarget.Sprite()->height) * vInvScreenSize.y)) * layer.vScale.y
-				};
-
-				DecalInstance di;
-				di.decal = layer.pDrawTarget.Decal();
-				di.points = 4;
-				di.tint = { olc::WHITE, olc::WHITE, olc::WHITE, olc::WHITE };
-				di.pos = { { vScreenSpacePos.x, vScreenSpacePos.y }, { vScreenSpacePos.x, vScreenSpaceDim.y }, { vScreenSpaceDim.x, vScreenSpaceDim.y }, { vScreenSpaceDim.x, vScreenSpacePos.y } };
-				di.uv = { { 0.0f, 0.0f}, {0.0f, 1.0f}, {1.0f, 1.0f}, {1.0f, 0.0f} };
-				di.w = { 1, 1, 1, 1 };
-				di.mode = DecalMode::NORMAL;
-				di.structure = DecalStructure::FAN;
-				renderer->DrawDecal(di);
-			}
-			else
-			{
-				// Mwa ha ha.... Have Fun!!!
-				layer.funcHook();
-			}
-		}
-	}
-
-	void PixelGameEngine::adv_FlushLayerDecals(const size_t nLayerID)
-	{
-		// Display Decals in order for this layer
-		auto& layer = vLayers[nLayerID];
-		for (auto& decal : layer.vecDecalInstance)
-			renderer->DrawDecal(decal);
-		layer.vecDecalInstance.clear();
-	}
-
-
-
-	void PixelGameEngine::olc_CoreUpdate()
-	{
-		// Handle Timing
-		m_tp2 = std::chrono::system_clock::now();
-		std::chrono::duration<float> elapsedTime = m_tp2 - m_tp1;
-		m_tp1 = m_tp2;
-
-		// Our time per frame coefficient
-		float fElapsedTime = elapsedTime.count();
-		fLastElapsed = fElapsedTime;
-
-		if (bConsoleSuspendTime)
-			fElapsedTime = 0.0f;
-
-		// Some platforms will need to check for events
-		platform->HandleSystemEvent();
-
-		// Compare hardware input states from previous frame
-		auto ScanHardware = [&](HWButton* pKeys, bool* pStateOld, bool* pStateNew, uint32_t nKeyCount)
-		{
-			for (uint32_t i = 0; i < nKeyCount; i++)
-			{
-				pKeys[i].bPressed = false;
-				pKeys[i].bReleased = false;
-				if (pStateNew[i] != pStateOld[i])
-				{
-					if (pStateNew[i])
-					{
-						pKeys[i].bPressed = !pKeys[i].bHeld;
-						pKeys[i].bHeld = true;
-					}
-					else
-					{
-						pKeys[i].bReleased = true;
-						pKeys[i].bHeld = false;
-					}
-				}
-				pStateOld[i] = pStateNew[i];
-			}
-		};
-
-		ScanHardware(pKeyboardState, pKeyOldState, pKeyNewState, 256);
-		ScanHardware(pMouseState, pMouseOldState, pMouseNewState, nMouseButtons);
-
-		// Cache mouse coordinates so they remain consistent during frame
-		vMousePos = vMousePosCache;
-		nMouseWheelDelta = nMouseWheelDeltaCache;
-		nMouseWheelDeltaCache = 0;
-
-		vDroppedFiles = vDroppedFilesCache;
-		vDroppedFilesPoint = vDroppedFilesPointCache;
-		vDroppedFilesCache.clear();
-
-		
-
-		// Swap Keypress cache
-		nKeyPressCacheTarget ^= 0x01;
-
-		if (bTextEntryEnable)
-		{
-			UpdateTextEntry();
-		}
-
-		// Handle Frame Update
-		bool bExtensionBlockFrame = false;		
-		for (auto& ext : vExtensions) bExtensionBlockFrame |= ext->OnBeforeUserUpdate(fElapsedTime);
-		if (!bExtensionBlockFrame)
-		{
-			if (!OnUserUpdate(fElapsedTime)) bAtomActive = false;
-			
-		}
-		for (auto& ext : vExtensions) ext->OnAfterUserUpdate(fElapsedTime);
-
-		// Clear prior keypress cache
-		vKeyPressCache[nKeyPressCacheTarget ^ 0x01].clear();
-
-		if (bRealWindowMode)
-		{
-			vPixelSize = { 1,1 };
-			vViewSize = vScreenSize;
-			vViewPos = { 0,0 };
-		}
-
-		if (!bManualRenderEnable)
-		{
-			if (bConsoleShow)
-			{
-				SetDrawTarget((uint8_t)0);
-				UpdateConsole();
-			}
-
-			// Display Frame
-			renderer->UpdateViewport(vViewPos, vViewSize);
-			renderer->ClearBuffer(olc::BLACK, true);
-
-			// Layer 0 must always exist
-			vLayers[0].bUpdate = true;
-			vLayers[0].bShow = true;
-			SetDecalMode(DecalMode::NORMAL);
-			renderer->PrepareDrawing();
-
-			for (auto layer = vLayers.rbegin(); layer != vLayers.rend(); ++layer)
-			{
-				if (layer->bShow)
-				{
-					if (layer->funcHook == nullptr)
-					{
-						renderer->ApplyTexture(layer->pDrawTarget.Decal()->id);
-						if (!bSuspendTextureTransfer && layer->bUpdate)
-						{
-							layer->pDrawTarget.Decal()->Update();
-							layer->bUpdate = false;
-						}
-
-						renderer->DrawLayerQuad(layer->vOffset, layer->vScale, layer->tint);
-
-						// Display Decals in order for this layer
-						for (auto& decal : layer->vecDecalInstance)
-							renderer->DrawDecal(decal);
-						layer->vecDecalInstance.clear();
-					}
-					else
-					{
-						// Mwa ha ha.... Have Fun!!!
-						layer->funcHook();
-					}
-				}
-			}
-		}	
-
-		// Present Graphics to screen
-		renderer->DisplayFrame();
-
-		if (bResizeRequested)
-		{
-			bResizeRequested = false;
-			SetScreenSize(vWindowSize.x, vWindowSize.y);
-			renderer->UpdateViewport({ 0,0 }, vWindowSize);
-		}
-
-		// Update Title Bar
-		fFrameTimer += fElapsedTime;
-		nFrameCount++;
-		if (fFrameTimer >= 1.0f)
-		{
-			nLastFPS = nFrameCount;
-			fFrameTimer -= 1.0f;
-			std::string sTitle = "OneLoneCoder.com - Pixel Game Engine - " + sAppName + " - FPS: " + std::to_string(nFrameCount);
-			platform->SetWindowTitle(sTitle);
-			nFrameCount = 0;
-		}
-	}
-
-	void PixelGameEngine::olc_ConstructFontSheet()
-	{
-		std::string data;
-		data += "?Q`0001oOch0o01o@F40o0<AGD4090LAGD<090@A7ch0?00O7Q`0600>00000000";
-		data += "O000000nOT0063Qo4d8>?7a14Gno94AA4gno94AaOT0>o3`oO400o7QN00000400";
-		data += "Of80001oOg<7O7moBGT7O7lABET024@aBEd714AiOdl717a_=TH013Q>00000000";
-		data += "720D000V?V5oB3Q_HdUoE7a9@DdDE4A9@DmoE4A;Hg]oM4Aj8S4D84@`00000000";
-		data += "OaPT1000Oa`^13P1@AI[?g`1@A=[OdAoHgljA4Ao?WlBA7l1710007l100000000";
-		data += "ObM6000oOfMV?3QoBDD`O7a0BDDH@5A0BDD<@5A0BGeVO5ao@CQR?5Po00000000";
-		data += "Oc``000?Ogij70PO2D]??0Ph2DUM@7i`2DTg@7lh2GUj?0TO0C1870T?00000000";
-		data += "70<4001o?P<7?1QoHg43O;`h@GT0@:@LB@d0>:@hN@L0@?aoN@<0O7ao0000?000";
-		data += "OcH0001SOglLA7mg24TnK7ln24US>0PL24U140PnOgl0>7QgOcH0K71S0000A000";
-		data += "00H00000@Dm1S007@DUSg00?OdTnH7YhOfTL<7Yh@Cl0700?@Ah0300700000000";
-		data += "<008001QL00ZA41a@6HnI<1i@FHLM81M@@0LG81?O`0nC?Y7?`0ZA7Y300080000";
-		data += "O`082000Oh0827mo6>Hn?Wmo?6HnMb11MP08@C11H`08@FP0@@0004@000000000";
-		data += "00P00001Oab00003OcKP0006@6=PMgl<@440MglH@000000`@000001P00000000";
-		data += "Ob@8@@00Ob@8@Ga13R@8Mga172@8?PAo3R@827QoOb@820@0O`0007`0000007P0";
-		data += "O`000P08Od400g`<3V=P0G`673IP0`@3>1`00P@6O`P00g`<O`000GP800000000";
-		data += "?P9PL020O`<`N3R0@E4HC7b0@ET<ATB0@@l6C4B0O`H3N7b0?P01L3R000000020";
-
-		fontRenderable.Create(128, 48);
-
-		int px = 0, py = 0;
-		for (size_t b = 0; b < 1024; b += 4)
-		{
-			uint32_t sym1 = (uint32_t)data[b + 0] - 48;
-			uint32_t sym2 = (uint32_t)data[b + 1] - 48;
-			uint32_t sym3 = (uint32_t)data[b + 2] - 48;
-			uint32_t sym4 = (uint32_t)data[b + 3] - 48;
-			uint32_t r = sym1 << 18 | sym2 << 12 | sym3 << 6 | sym4;
-
-			for (int i = 0; i < 24; i++)
-			{
-				int k = r & (1 << i) ? 255 : 0;
-				fontRenderable.Sprite()->SetPixel(px, py, olc::Pixel(k, k, k, k));
-				if (++py == 48) { px++; py = 0; }
-			}
-		}
-
-		fontRenderable.Decal()->Update();
-
-		constexpr std::array<uint8_t, 96> vSpacing = { {
-			0x03,0x25,0x16,0x08,0x07,0x08,0x08,0x04,0x15,0x15,0x08,0x07,0x15,0x07,0x24,0x08,
-			0x08,0x17,0x08,0x08,0x08,0x08,0x08,0x08,0x08,0x08,0x24,0x15,0x06,0x07,0x16,0x17,
-			0x08,0x08,0x08,0x08,0x08,0x08,0x08,0x08,0x08,0x17,0x08,0x08,0x17,0x08,0x08,0x08,
-			0x08,0x08,0x08,0x08,0x17,0x08,0x08,0x08,0x08,0x17,0x08,0x15,0x08,0x15,0x08,0x08,
-			0x24,0x18,0x17,0x17,0x17,0x17,0x17,0x17,0x17,0x33,0x17,0x17,0x33,0x18,0x17,0x17,
-			0x17,0x17,0x17,0x17,0x07,0x17,0x17,0x18,0x18,0x17,0x17,0x07,0x33,0x07,0x08,0x00, } };
-
-		for (auto c : vSpacing) vFontSpacing.push_back({ c >> 4, c & 15 });
-
-		// UK Standard Layout
-#ifdef OLC_KEYBOARD_UK
-		vKeyboardMap =
-		{
-			// PGE Key, no mods, shift mod, ctrl mod, alt mod
-			{olc::Key::A, {"a", "A", "a", "a"}}, 
-			{olc::Key::B, {"b", "B", "b", "b"}}, 
-			{olc::Key::C, {"c", "C", "c", "c"}}, 
-			{olc::Key::D, {"d", "D", "d", "d"}}, 
-			{olc::Key::E, {"e", "E", "e", "e"}},
-			{olc::Key::F, {"f", "F", "f", "f"}}, 
-			{olc::Key::G, {"g", "G", "g", "g"}}, 
-			{olc::Key::H, {"h", "H", "h", "h"}}, 
-			{olc::Key::I, {"i", "I", "i", "i"}}, 
-			{olc::Key::J, {"j", "J", "j", "j"}},
-			{olc::Key::K, {"k", "K", "k", "k"}}, 
-			{olc::Key::L, {"l", "L", "l", "l"}}, 
-			{olc::Key::M, {"m", "M", "m", "m"}}, 
-			{olc::Key::N, {"n", "N", "n", "n"}}, 
-			{olc::Key::O, {"o", "O", "o", "o"}},
-			{olc::Key::P, {"p", "P", "p", "p"}}, 
-			{olc::Key::Q, {"q", "Q", "q", "q"}}, 
-			{olc::Key::R, {"r", "R", "r", "r"}}, 
-			{olc::Key::S, {"s", "S", "s", "s"}}, 
-			{olc::Key::T, {"t", "T", "t", "t"}},
-			{olc::Key::U, {"u", "U", "u", "u"}}, 
-			{olc::Key::V, {"v", "V", "v", "v"}}, 
-			{olc::Key::W, {"w", "W", "w", "w"}}, 
-			{olc::Key::X, {"x", "X", "x", "x"}}, 
-			{olc::Key::Y, {"y", "Y", "y", "y"}},
-			{olc::Key::Z, {"z", "Z", "z", "z"}},
-
-			{olc::Key::K0, {"0", ")", "0", "0"}},
-			{olc::Key::K1, {"1", "!", "1", "1"}},
-			{olc::Key::K2, {"2", "\"","2", "2"}},
-			{olc::Key::K3, {"3", "#", "3", "3"}},
-			{olc::Key::K4, {"4", "$", "4", "4"}},
-			{olc::Key::K5, {"5", "%", "5", "5"}},
-			{olc::Key::K6, {"6", "^", "6", "6"}},
-			{olc::Key::K7, {"7", "&", "7", "7"}},
-			{olc::Key::K8, {"8", "*", "8", "8"}},
-			{olc::Key::K9, {"9", "(", "9", "9"}},
-
-			{olc::Key::NP0, {"0", "0", "0", "0"}}, 
-			{olc::Key::NP1, {"1", "1", "1", "1"}}, 
-			{olc::Key::NP2, {"2", "2", "2", "2"}}, 
-			{olc::Key::NP3, {"3", "3", "3", "3"}},	
-			{olc::Key::NP4, {"4", "4", "4", "4"}},
-			{olc::Key::NP5, {"5", "5", "5", "5"}}, 
-			{olc::Key::NP6, {"6", "6", "6", "6"}}, 
-			{olc::Key::NP7, {"7", "7", "7", "7"}}, 
-			{olc::Key::NP8, {"8", "8", "8", "8"}},	
-			{olc::Key::NP9, {"9", "9", "9", "9"}},
-			{olc::Key::NP_MUL, {"*", "*", "", ""}},
-			{olc::Key::NP_DIV, {"/", "/", "", ""}}, 
-			{olc::Key::NP_ADD, {"+", "+", "", ""}}, 
-			{olc::Key::NP_SUB, {"-", "-", "", ""}},	
-			{olc::Key::NP_DECIMAL, {".", ".", "", ""}},
-
-			{olc::Key::PERIOD, {".", ">", "", ""}},
-			{olc::Key::EQUALS, {"=", "+", "", ""}}, 
-			{olc::Key::COMMA, {",", "<", "", ""}}, 
-			{olc::Key::MINUS, {"-", "_", "", ""}}, 
-			{olc::Key::SPACE, {" ", " ", "", ""}},
-			{olc::Key::ENTER, {"\n", "\n ", "\n", "\n"}},
-
-			{olc::Key::OEM_1, {";", ":", "", ""}}, 
-			{olc::Key::OEM_2, {"/", "?", "", ""}}, 
-			{olc::Key::OEM_3, {"\'","@", "", ""}}, 
-			{olc::Key::OEM_4, {"[", "{", "", ""}},
-			{olc::Key::OEM_5, {"\\", "|", "", ""}}, 
-			{olc::Key::OEM_6, {"]", "}", "", ""}}, 
-			{olc::Key::OEM_7, {"#", "~", "", ""}},
-			
-			{olc::Key::TAB, {"\t", "\t", "\t", "\t"}},
-			{olc::Key::BACK, {"\b", "\b", "\b", "\b"}},
-			{olc::Key::DEL, {"_X", "_X", "_X", "_X"}},
-
-
-			{olc::Key::LEFT, {"_L", "_L", "_L", "_L"}},
-			{olc::Key::RIGHT, {"_R", "_R", "_R", "_R"}},
-			{olc::Key::UP, {"_U", "_U", "_U", "_U"}},
-			{olc::Key::DOWN, {"_D", "_D", "_D", "_D"}},
-		};
-#endif
-	}
-
-
-	// KeyPress Cache
-	const std::vector<int32_t>& PixelGameEngine::GetKeyPressCache() const
-	{
-		// Return prior-switch cache
-		return vKeyPressCache[nKeyPressCacheTarget ^ 0x01];
-	}
-
-	olc::Key PixelGameEngine::ConvertKeycode(const int keycode) const
-	{
-		if (mapKeys.count(size_t(keycode)) > 0)
-		{
-			return mapKeys.at(keycode);
-		}
-
-		return olc::Key::NONE;
-	}
-
-	const std::string PixelGameEngine::GetKeySymbol(const olc::Key pgekey, const bool modShift, const bool modCtrl, const bool modAlt) const
-	{
-		if (vKeyboardMap.count(pgekey) > 0)
-		{
-			const auto& [sym, sym_s, sym_c, sym_a] = vKeyboardMap.at(pgekey);
-			if (modShift) return sym_s;
-			if (modCtrl) return sym_c;
-			if (modAlt) return sym_a;
-			return sym;
-		}
-		else
-			return "";
-	}
-
-	void PixelGameEngine::pgex_Register(olc::PGEX* pgex)
-	{
-		if (std::find(vExtensions.begin(), vExtensions.end(), pgex) == vExtensions.end())
-			vExtensions.push_back(pgex);			
-	}
-
-
-	PGEX::PGEX(bool bHook) { if(bHook) pge->pgex_Register(this); }
-	void PGEX::OnBeforeUserCreate() {}
-	void PGEX::OnAfterUserCreate()	{}
-	bool PGEX::OnBeforeUserUpdate(float& fElapsedTime) { return false; }
-	void PGEX::OnAfterUserUpdate(float fElapsedTime) {}
-
-	// Need a couple of statics as these are singleton instances
-	// read from multiple locations
-	std::atomic<bool> PixelGameEngine::bAtomActive{ false };
-	olc::PixelGameEngine* olc::PGEX::pge = nullptr;
-	olc::PixelGameEngine* olc::Platform::ptrPGE = nullptr;
-	olc::PixelGameEngine* olc::Renderer::ptrPGE = nullptr;
-	std::unique_ptr<ImageLoader> olc::Sprite::loader = nullptr;
-};
-#pragma endregion 
-
-
-#pragma region platform_headless
-namespace olc
-{
-#if defined(OLC_GFX_HEADLESS)
-	class Renderer_Headless : public olc::Renderer
-	{
-	public:
-		virtual void       PrepareDevice() {};
-		virtual olc::rcode CreateDevice(std::vector<void*> params, bool bFullScreen, bool bVSYNC) { return olc::rcode::OK;		}
-		virtual olc::rcode DestroyDevice() { return olc::rcode::OK; }
-		virtual void       DisplayFrame() {}
-		virtual void       PrepareDrawing() {}
-		virtual void	   SetDecalMode(const olc::DecalMode& mode) {}
-		virtual void       DrawLayerQuad(const olc::vf2d& offset, const olc::vf2d& scale, const olc::Pixel tint) {}
-		virtual void       DrawDecal(const olc::DecalInstance& decal) {}
-		virtual uint32_t   CreateTexture(const uint32_t width, const uint32_t height, const bool filtered = false, const bool clamp = true) {return 1;};
-		virtual void       UpdateTexture(uint32_t id, olc::Sprite* spr) {}
-		virtual void       ReadTexture(uint32_t id, olc::Sprite* spr) {}
-		virtual uint32_t   DeleteTexture(const uint32_t id) {return 1;}
-		virtual void       ApplyTexture(uint32_t id) {}
-		virtual void       UpdateViewport(const olc::vi2d& pos, const olc::vi2d& size) {}
-		virtual void       ClearBuffer(olc::Pixel p, bool bDepth) {}
-	};
-#endif
-#if defined(OLC_PLATFORM_HEADLESS)
-	class Platform_Headless : public olc::Platform
-	{
-	public:
-		virtual olc::rcode SetWindowSize(const olc::vi2d& vPos, const olc::vi2d& vSize) override
-		{ return olc::rcode::OK; }
-
-		virtual olc::rcode ShowWindowFrame(const bool bShowFrame = true) override
-		{ return olc::rcode::OK; }
-
-		virtual olc::rcode ApplicationStartUp() { return olc::rcode::OK; }
-		virtual olc::rcode ApplicationCleanUp() { return olc::rcode::OK; }
-		virtual olc::rcode ThreadStartUp() { return olc::rcode::OK; }
-		virtual olc::rcode ThreadCleanUp() { return olc::rcode::OK; }
-		virtual olc::rcode CreateGraphics(bool bFullScreen, bool bEnableVSYNC, const olc::vi2d& vViewPos, const olc::vi2d& vViewSize) { return olc::rcode::OK; }
-		virtual olc::rcode CreateWindowPane(const olc::vi2d& vWindowPos, olc::vi2d& vWindowSize, bool bFullScreen) { return olc::rcode::OK; }
-		virtual olc::rcode SetWindowTitle(const std::string& s) { return olc::rcode::OK; }
-		virtual olc::rcode StartSystemEventLoop() { return olc::rcode::OK; }
-		virtual olc::rcode HandleSystemEvent() { return olc::rcode::OK; }
-	};
-#endif
-}
-#pragma endregion
-
-// O------------------------------------------------------------------------------O
-// | olcPixelGameEngine Renderers - the draw-y bits                               |
-// O------------------------------------------------------------------------------O
-
-#pragma region image_stb
-// O------------------------------------------------------------------------------O
-// | START IMAGE LOADER: stb_image.h, all systems, very fast                      |
-// O------------------------------------------------------------------------------O
-// Thanks to Sean Barrett - https://github.com/nothings/stb/blob/master/stb_image.h
-// MIT License - Copyright(c) 2017 Sean Barrett
-
-// Note you need to download the above file into your project folder, and
-// #define OLC_IMAGE_STB 
-// #define OLC_PGE_APPLICATION
-// #include "olcPixelGameEngine.h"
-
-#if defined(OLC_IMAGE_STB)
-#define STB_IMAGE_IMPLEMENTATION
-#include "stb_image.h"
-namespace olc
-{
-	class ImageLoader_STB : public olc::ImageLoader
-	{
-	public:
-		ImageLoader_STB() : ImageLoader()
-		{}
-
-		olc::rcode LoadImageResource(olc::Sprite* spr, const std::string& sImageFile, olc::ResourcePack* pack) override
-		{
-			UNUSED(pack);
-			// clear out existing sprite
-			spr->pColData.clear();
-			// Open file
-			stbi_uc* bytes = nullptr;
-			int w = 0, h = 0, cmp = 0;
-			if (pack != nullptr)
-			{
-				ResourceBuffer rb = pack->GetFileBuffer(sImageFile);
-				bytes = stbi_load_from_memory((unsigned char*)rb.vMemory.data(), rb.vMemory.size(), &w, &h, &cmp, 4);
-			}
-			else
-			{
-				// Check file exists
-				if (!_gfs::exists(sImageFile)) return olc::rcode::NO_FILE;
-				bytes = stbi_load(sImageFile.c_str(), &w, &h, &cmp, 4);
-			}
-
-			if (!bytes) return olc::rcode::FAIL;
-			spr->width = w; spr->height = h;
-			spr->pColData.resize(spr->width * spr->height);
-			std::memcpy(spr->pColData.data(), bytes, spr->width * spr->height * 4);
-			delete[] bytes;
-			return olc::rcode::OK;
-		}
-
-		olc::rcode SaveImageResource(olc::Sprite* spr, const std::string& sImageFile) override
-		{
-			return olc::rcode::OK;
-		}
-	};
-}
-#endif
-// O------------------------------------------------------------------------------O
-// | START IMAGE LOADER: stb_image.h                                              |
-// O------------------------------------------------------------------------------O
-#pragma endregion
-
-
-
-#if !defined(OLC_PGE_HEADLESS)
-
-#pragma region renderer_ogl10
-// O------------------------------------------------------------------------------O
-// | START RENDERER: OpenGL 1.0 (the original, the best...)                       |
-// O------------------------------------------------------------------------------O
-#if defined(OLC_GFX_OPENGL10)
-
-#if defined(OLC_PLATFORM_WINAPI)
-	#include <dwmapi.h>
-	#include <GL/gl.h>
-	#if !defined(__MINGW32__)
-		#pragma comment(lib, "Dwmapi.lib")
-	#endif
-	typedef BOOL(WINAPI wglSwapInterval_t) (int interval);
-	static wglSwapInterval_t* wglSwapInterval = nullptr;
-	typedef HDC glDeviceContext_t;
-	typedef HGLRC glRenderContext_t;
-#endif
-
-#if defined(__linux__) || defined(__FreeBSD__)
-	#include <GL/gl.h>
-#endif
-
-#if defined(OLC_PLATFORM_X11)
-	namespace X11
-	{
-		#include <GL/glx.h>
-	}
-	typedef int(glSwapInterval_t)(X11::Display* dpy, X11::GLXDrawable drawable, int interval);
-	static glSwapInterval_t* glSwapIntervalEXT;
-	typedef X11::GLXContext glDeviceContext_t;
-	typedef X11::GLXContext glRenderContext_t;
-#endif
-
-#if defined(__APPLE__)
-	#define GL_SILENCE_DEPRECATION
-	#include <OpenGL/OpenGL.h>
-	#include <OpenGL/gl.h>
-	#include <OpenGL/glu.h>
-#endif
-
-namespace olc
-{
-	class Renderer_OGL10 : public olc::Renderer
-	{
-	private:
-#if defined(OLC_PLATFORM_GLUT)
-		bool mFullScreen = false;
-#else
-		glDeviceContext_t glDeviceContext = 0;
-		glRenderContext_t glRenderContext = 0;
-#endif
-
-		bool bSync = false;
-		olc::DecalMode nDecalMode = olc::DecalMode(-1); // Thanks Gusgo & Bispoo
-		olc::DecalStructure nDecalStructure = olc::DecalStructure(-1);
-#if defined(OLC_PLATFORM_X11)
-		X11::Display* olc_Display = nullptr;
-		X11::Window* olc_Window = nullptr;
-		X11::XVisualInfo* olc_VisualInfo = nullptr;
-#endif
-
-	public:
-		void PrepareDevice() override
-		{
-#if defined(OLC_PLATFORM_GLUT)
-			//glutInit has to be called with main() arguments, make fake ones
-			int argc = 0;
-			char* argv[1] = { (char*)"" };
-			glutInit(&argc, argv);
-			glutInitWindowPosition(0, 0);
-			glutInitWindowSize(512, 512);
-			glutInitDisplayMode(GLUT_DOUBLE | GLUT_DEPTH | GLUT_RGBA);
-			// Creates the window and the OpenGL context for it
-			glutCreateWindow("OneLoneCoder.com - Pixel Game Engine");
-			glEnable(GL_TEXTURE_2D); // Turn on texturing
-			glHint(GL_PERSPECTIVE_CORRECTION_HINT, GL_NICEST);
-#endif
-		}
-
-		olc::rcode CreateDevice(std::vector<void*> params, bool bFullScreen, bool bVSYNC) override
-		{
-#if defined(OLC_PLATFORM_WINAPI)
-			// Create Device Context
-			glDeviceContext = GetDC((HWND)(params[0]));
-			PIXELFORMATDESCRIPTOR pfd =
-			{
-				sizeof(PIXELFORMATDESCRIPTOR), 1,
-				PFD_DRAW_TO_WINDOW | PFD_SUPPORT_OPENGL | PFD_DOUBLEBUFFER,
-				PFD_TYPE_RGBA, 32, 0, 0, 0, 0, 0, 0, 0, 0, 0, 0, 0, 0, 0, 0, 0, 0,
-				PFD_MAIN_PLANE, 0, 0, 0, 0
-			};
-
-			int pf = 0;
-			if (!(pf = ChoosePixelFormat(glDeviceContext, &pfd))) return olc::FAIL;
-			SetPixelFormat(glDeviceContext, pf, &pfd);
-
-			if (!(glRenderContext = wglCreateContext(glDeviceContext))) return olc::FAIL;
-			wglMakeCurrent(glDeviceContext, glRenderContext);
-
-			// Remove Frame cap
-			wglSwapInterval = (wglSwapInterval_t*)wglGetProcAddress("wglSwapIntervalEXT");
-			if (wglSwapInterval && !bVSYNC) wglSwapInterval(0);
-			bSync = bVSYNC;
-#endif
-
-#if defined(OLC_PLATFORM_X11)
-			using namespace X11;
-			// Linux has tighter coupling between OpenGL and X11, so we store
-			// various "platform" handles in the renderer
-			olc_Display = (X11::Display*)(params[0]);
-			olc_Window = (X11::Window*)(params[1]);
-			olc_VisualInfo = (X11::XVisualInfo*)(params[2]);
-
-			glDeviceContext = glXCreateContext(olc_Display, olc_VisualInfo, nullptr, GL_TRUE);
-			glXMakeCurrent(olc_Display, *olc_Window, glDeviceContext);
-
-			XWindowAttributes gwa;
-			XGetWindowAttributes(olc_Display, *olc_Window, &gwa);
-			glViewport(0, 0, gwa.width, gwa.height);
-
-			glSwapIntervalEXT = nullptr;
-			glSwapIntervalEXT = (glSwapInterval_t*)glXGetProcAddress((unsigned char*)"glXSwapIntervalEXT");
-
-			if (glSwapIntervalEXT == nullptr && !bVSYNC)
-			{
-				printf("NOTE: Could not disable VSYNC, glXSwapIntervalEXT() was not found!\n");
-				printf("      Don't worry though, things will still work, it's just the\n");
-				printf("      frame rate will be capped to your monitors refresh rate - javidx9\n");
-			}
-
-			if (glSwapIntervalEXT != nullptr && !bVSYNC)
-				glSwapIntervalEXT(olc_Display, *olc_Window, 0);
-#endif		
-
-#if defined(OLC_PLATFORM_GLUT)
-			mFullScreen = bFullScreen;
-			if (!bVSYNC)
-			{
-#if defined(__APPLE__)
-				GLint sync = 0;
-				CGLContextObj ctx = CGLGetCurrentContext();
-				if (ctx) CGLSetParameter(ctx, kCGLCPSwapInterval, &sync);
-#endif
-			}
-#else
-			glEnable(GL_TEXTURE_2D); // Turn on texturing
-			glHint(GL_PERSPECTIVE_CORRECTION_HINT, GL_NICEST);
-#endif
-			return olc::rcode::OK;
-		}
-
-		olc::rcode DestroyDevice() override
-		{
-#if defined(OLC_PLATFORM_WINAPI)
-			wglDeleteContext(glRenderContext);
-#endif
-
-#if defined(OLC_PLATFORM_X11)
-			glXMakeCurrent(olc_Display, None, NULL);
-			glXDestroyContext(olc_Display, glDeviceContext);
-#endif
-
-#if defined(OLC_PLATFORM_GLUT)
-			glutDestroyWindow(glutGetWindow());
-#endif
-			return olc::rcode::OK;
-		}
-
-		void DisplayFrame() override
-		{
-#if defined(OLC_PLATFORM_WINAPI)
-			SwapBuffers(glDeviceContext);
-			if (bSync) DwmFlush(); // Woooohooooooo!!!! SMOOOOOOOTH!
-#endif	
-
-#if defined(OLC_PLATFORM_X11)
-			X11::glXSwapBuffers(olc_Display, *olc_Window);
-#endif		
-
-#if defined(OLC_PLATFORM_GLUT)
-			glutSwapBuffers();
-#endif
-		}
-
-		void PrepareDrawing() override
-		{
-			
-			//ClearBuffer(olc::GREEN, true);
-			glEnable(GL_BLEND);
-			nDecalMode = DecalMode::NORMAL;
-			nDecalStructure = DecalStructure::FAN;
-			glBlendFunc(GL_SRC_ALPHA, GL_ONE_MINUS_SRC_ALPHA);
-		}
-
-		void SetDecalMode(const olc::DecalMode& mode)
-		{
-			if (mode != nDecalMode)
-			{
-				switch (mode)
-				{
-				case olc::DecalMode::NORMAL:
-					glBlendFunc(GL_SRC_ALPHA, GL_ONE_MINUS_SRC_ALPHA);
-					break;
-				case olc::DecalMode::ADDITIVE:
-					glBlendFunc(GL_SRC_ALPHA, GL_ONE);
-					break;
-				case olc::DecalMode::MULTIPLICATIVE:
-					glBlendFunc(GL_DST_COLOR, GL_ONE_MINUS_SRC_ALPHA);
-					break;
-				case olc::DecalMode::STENCIL:
-					glBlendFunc(GL_ZERO, GL_SRC_ALPHA);
-					break;
-				case olc::DecalMode::ILLUMINATE:
-					glBlendFunc(GL_ONE_MINUS_SRC_ALPHA, GL_SRC_ALPHA);
-					break;
-				case olc::DecalMode::WIREFRAME:
-					glBlendFunc(GL_SRC_ALPHA, GL_ONE_MINUS_SRC_ALPHA);
-					break;
-				}
-
-				nDecalMode = mode;
-			}
-		}
-
-		void DrawLayerQuad(const olc::vf2d& offset, const olc::vf2d& scale, const olc::Pixel tint) override
-		{
-			glBegin(GL_QUADS);
-			glColor4ub(tint.r, tint.g, tint.b, tint.a);
-			glTexCoord2f(0.0f * scale.x + offset.x, 1.0f * scale.y + offset.y);
-			glVertex3f(-1.0f /*+ vSubPixelOffset.x*/, -1.0f /*+ vSubPixelOffset.y*/, 0.0f);
-			glTexCoord2f(0.0f * scale.x + offset.x, 0.0f * scale.y + offset.y);
-			glVertex3f(-1.0f /*+ vSubPixelOffset.x*/, 1.0f /*+ vSubPixelOffset.y*/, 0.0f);
-			glTexCoord2f(1.0f * scale.x + offset.x, 0.0f * scale.y + offset.y);
-			glVertex3f(1.0f /*+ vSubPixelOffset.x*/, 1.0f /*+ vSubPixelOffset.y*/, 0.0f);
-			glTexCoord2f(1.0f * scale.x + offset.x, 1.0f * scale.y + offset.y);
-			glVertex3f(1.0f /*+ vSubPixelOffset.x*/, -1.0f /*+ vSubPixelOffset.y*/, 0.0f);
-			glEnd();
-		}
-
-		void DrawDecal(const olc::DecalInstance& decal) override
-		{
-			SetDecalMode(decal.mode);
-
-			if (decal.decal == nullptr)
-				glBindTexture(GL_TEXTURE_2D, 0);
-			else
-				glBindTexture(GL_TEXTURE_2D, decal.decal->id);
-			
-			if (decal.depth)
-			{
-				glEnable(GL_DEPTH_TEST);
-			}
-
-			if (nDecalMode == DecalMode::WIREFRAME)
-				glBegin(GL_LINE_LOOP);
-			else
-			{
-				if(decal.structure == olc::DecalStructure::FAN)
-					glBegin(GL_TRIANGLE_FAN);
-				else if(decal.structure == olc::DecalStructure::STRIP)
-					glBegin(GL_TRIANGLE_STRIP);
-				else if(decal.structure == olc::DecalStructure::LIST)
-					glBegin(GL_TRIANGLES);
-				else if (decal.structure == olc::DecalStructure::LINE)
-					glBegin(GL_LINE_STRIP);
-			}
-
-			if (decal.depth)
-			{
-
-				// Render as 3D Spatial Entity
-				for (uint32_t n = 0; n < decal.points; n++)
-				{
-					glColor4ub(decal.tint[n].r, decal.tint[n].g, decal.tint[n].b, decal.tint[n].a);
-					glTexCoord4f(decal.uv[n].x, decal.uv[n].y, 0.0f, decal.w[n]);
-					glVertex3f(decal.pos[n].x, decal.pos[n].y, decal.z[n]);
-				}
-			}
-			else
-			{
-				// Render as 2D Spatial entity
-				for (uint32_t n = 0; n < decal.points; n++)
-				{
-					glColor4ub(decal.tint[n].r, decal.tint[n].g, decal.tint[n].b, decal.tint[n].a);
-					glTexCoord4f(decal.uv[n].x, decal.uv[n].y, 0.0f, decal.w[n]);
-					glVertex2f(decal.pos[n].x, decal.pos[n].y);
-				}
-			}
-
-			glEnd();
-
-			if (decal.depth)
-			{
-				glDisable(GL_DEPTH_TEST);
-			}
-		
-		}
-
-		uint32_t CreateTexture(const uint32_t width, const uint32_t height, const bool filtered, const bool clamp) override
-		{
-			UNUSED(width);
-			UNUSED(height);
-			uint32_t id = 0;
-			glGenTextures(1, &id);
-			glBindTexture(GL_TEXTURE_2D, id);
-			if (filtered)
-			{
-				glTexParameteri(GL_TEXTURE_2D, GL_TEXTURE_MIN_FILTER, GL_LINEAR);
-				glTexParameteri(GL_TEXTURE_2D, GL_TEXTURE_MAG_FILTER, GL_LINEAR);
-			}
-			else
-			{
-				glTexParameteri(GL_TEXTURE_2D, GL_TEXTURE_MAG_FILTER, GL_NEAREST);
-				glTexParameteri(GL_TEXTURE_2D, GL_TEXTURE_MIN_FILTER, GL_NEAREST);
-			}
-
-			if (clamp)
-			{
-				glTexParameteri(GL_TEXTURE_2D, GL_TEXTURE_WRAP_S, GL_CLAMP);
-				glTexParameteri(GL_TEXTURE_2D, GL_TEXTURE_WRAP_T, GL_CLAMP);
-			}
-			else
-			{
-				glTexParameteri(GL_TEXTURE_2D, GL_TEXTURE_WRAP_S, GL_REPEAT);
-				glTexParameteri(GL_TEXTURE_2D, GL_TEXTURE_WRAP_T, GL_REPEAT);
-			}
-
-			glTexEnvf(GL_TEXTURE_ENV, GL_TEXTURE_ENV_MODE, GL_MODULATE);
-			return id;
-		}
-
-		uint32_t DeleteTexture(const uint32_t id) override
-		{
-			glDeleteTextures(1, &id);
-			return id;
-		}
-
-		void UpdateTexture(uint32_t id, olc::Sprite* spr) override
-		{
-			UNUSED(id);
-			glTexImage2D(GL_TEXTURE_2D, 0, GL_RGBA, spr->width, spr->height, 0, GL_RGBA, GL_UNSIGNED_BYTE, spr->GetData());
-		}
-
-		void ReadTexture(uint32_t id, olc::Sprite* spr) override
-		{
-			glReadPixels(0, 0, spr->width, spr->height, GL_RGBA, GL_UNSIGNED_BYTE, spr->GetData());
-		}
-
-		void ApplyTexture(uint32_t id) override
-		{
-			glBindTexture(GL_TEXTURE_2D, id);
-		}
-
-		void ClearBuffer(olc::Pixel p, bool bDepth) override
-		{
-			glClearColor(float(p.r) / 255.0f, float(p.g) / 255.0f, float(p.b) / 255.0f, float(p.a) / 255.0f);
-			glClear(GL_COLOR_BUFFER_BIT);
-			if (bDepth) glClear(GL_DEPTH_BUFFER_BIT);
-		}
-
-		void UpdateViewport(const olc::vi2d& pos, const olc::vi2d& size) override
-		{
-			glViewport(pos.x, pos.y, size.x, size.y);
-		}
-	};
-}
-#endif
-// O------------------------------------------------------------------------------O
-// | END RENDERER: OpenGL 1.0 (the original, the best...)                         |
-// O------------------------------------------------------------------------------O
-#pragma endregion
-
-#pragma region renderer_ogl33
-// O------------------------------------------------------------------------------O
-// | START RENDERER: OpenGL 3.3 (3.0 es) (sh-sh-sh-shaders....)                   |
-// O------------------------------------------------------------------------------O
-#if defined(OLC_GFX_OPENGL33)
-
-#if defined(OLC_PLATFORM_WINAPI)
-	#include <dwmapi.h>
-	//#include <gl/GL.h>
-	#if !defined(__MINGW32__)
-		#pragma comment(lib, "Dwmapi.lib")
-	#endif		
-	//typedef void __stdcall locSwapInterval_t(GLsizei n);
-	typedef HDC glDeviceContext_t;
-	typedef HGLRC glRenderContext_t;
-	//#define CALLSTYLE __stdcall
-	#define OGL_LOAD(t, n) (t*)wglGetProcAddress(#n)
-#endif
-//
-//#if defined(__linux__) || defined(__FreeBSD__)
-//	#include <GL/gl.h>
-//#endif
-
-#if defined(OLC_PLATFORM_X11)
-	/*namespace X11
-	{
-		#include <GL/glx.h>
-	}
-	typedef int(locSwapInterval_t)(X11::Display* dpy, X11::GLXDrawable drawable, int interval);*/
-	typedef X11::GLXContext glDeviceContext_t;
-	typedef X11::GLXContext glRenderContext_t;
-	//#define CALLSTYLE 
-	#define OGL_LOAD(t, n) (t*)glXGetProcAddress((unsigned char*)#n);
-#endif
-
-//#if defined(__APPLE__)
-//	#define GL_SILENCE_DEPRECATION
-//	#include <OpenGL/OpenGL.h>
-//	#include <OpenGL/gl.h>
-//	#include <OpenGL/glu.h>
-//#endif
-
-#if defined(OLC_PLATFORM_EMSCRIPTEN)
-	#include <EGL/egl.h>
-	#include <GLES2/gl2.h>
-	#define GL_GLEXT_PROTOTYPES
-	#include <GLES2/gl2ext.h>
-	#include <emscripten/emscripten.h>
-	#define CALLSTYLE
-	typedef EGLBoolean(locSwapInterval_t)(EGLDisplay display, EGLint interval);
-	#define GL_CLAMP GL_CLAMP_TO_EDGE
-	#define OGL_LOAD(t, n) n;
-#endif
-
-namespace olc
-{
-//	typedef char GLchar;
-//	typedef ptrdiff_t GLsizeiptr;
-//	typedef GLuint CALLSTYLE locCreateShader_t(GLenum type);
-//	typedef GLuint CALLSTYLE locCreateProgram_t(void);
-//	typedef void CALLSTYLE locDeleteShader_t(GLuint shader);
-//#if defined(OLC_PLATFORM_EMSCRIPTEN)
-//	typedef void CALLSTYLE locShaderSource_t(GLuint shader, GLsizei count, const GLchar* const* string, const GLint* length);
-//#else
-//	typedef void CALLSTYLE locShaderSource_t(GLuint shader, GLsizei count, const GLchar** string, const GLint* length);
-//#endif
-//	typedef void CALLSTYLE locCompileShader_t(GLuint shader);
-//	typedef void CALLSTYLE locLinkProgram_t(GLuint program);
-//	typedef void CALLSTYLE locDeleteProgram_t(GLuint program);
-//	typedef void CALLSTYLE locAttachShader_t(GLuint program, GLuint shader);
-//	typedef void CALLSTYLE locBindBuffer_t(GLenum target, GLuint buffer);
-//	typedef void CALLSTYLE locBufferData_t(GLenum target, GLsizeiptr size, const void* data, GLenum usage);
-//	typedef void CALLSTYLE locGenBuffers_t(GLsizei n, GLuint* buffers);
-//	typedef void CALLSTYLE locVertexAttribPointer_t(GLuint index, GLint size, GLenum type, GLboolean normalized, GLsizei stride, const void* pointer);
-//	typedef void CALLSTYLE locEnableVertexAttribArray_t(GLuint index);
-//	typedef void CALLSTYLE locUseProgram_t(GLuint program);
-//	typedef void CALLSTYLE locBindVertexArray_t(GLuint array);
-//	typedef void CALLSTYLE locGenVertexArrays_t(GLsizei n, GLuint* arrays);
-//	typedef void CALLSTYLE locGetShaderInfoLog_t(GLuint shader, GLsizei bufSize, GLsizei* length, GLchar* infoLog);
-//	typedef GLint CALLSTYLE locGetUniformLocation_t(GLuint program, const GLchar* name);
-//	typedef void CALLSTYLE locUniform1f_t(GLint location, GLfloat v0);
-//	typedef void CALLSTYLE locUniform1i_t(GLint location, GLint v0);
-//	typedef void CALLSTYLE locUniform2fv_t(GLint location, GLsizei count, const GLfloat* value);
-//	typedef void CALLSTYLE locActiveTexture_t(GLenum texture);
-//	typedef void CALLSTYLE locGenFrameBuffers_t(GLsizei n, GLuint* ids);
-//	typedef void CALLSTYLE locBindFrameBuffer_t(GLenum target, GLuint fb);
-//	typedef GLenum CALLSTYLE locCheckFrameBufferStatus_t(GLenum target);
-//	typedef void CALLSTYLE locDeleteFrameBuffers_t(GLsizei n, const GLuint* fbs);
-//	typedef void CALLSTYLE locFrameBufferTexture2D_t(GLenum target, GLenum attachment, GLenum textarget, GLuint texture, GLint level);
-//	typedef void CALLSTYLE locDrawBuffers_t(GLsizei n, const GLenum* bufs);
-//	typedef void CALLSTYLE locBlendFuncSeparate_t(GLenum srcRGB, GLenum dstRGB, GLenum srcAlpha, GLenum dstAlpha);
-
-	
-
-	class Renderer_OGL33 : public olc::Renderer
-	{
-	private:
-#if defined(OLC_PLATFORM_EMSCRIPTEN)
-		EGLDisplay olc_Display;
-		EGLConfig olc_Config;
-		EGLContext olc_Context;
-		EGLSurface olc_Surface;
-#endif
-
-#if defined(OLC_PLATFORM_GLUT)
-		bool mFullScreen = false;
-#else
-	#if !defined(OLC_PLATFORM_EMSCRIPTEN)
-		glDeviceContext_t glDeviceContext = 0;
-		glRenderContext_t glRenderContext = 0;
-	#endif
-#endif
-		bool bSync = false;
-		olc::DecalMode nDecalMode = olc::DecalMode(-1); // Thanks Gusgo & Bispoo
-#if defined(OLC_PLATFORM_X11)
-		X11::Display* olc_Display = nullptr;
-		X11::Window* olc_Window = nullptr;
-		X11::XVisualInfo* olc_VisualInfo = nullptr;
-#endif
-
-	private:
-		locCreateShader_t* locCreateShader = nullptr;
-		locShaderSource_t* locShaderSource = nullptr;
-		locCompileShader_t* locCompileShader = nullptr;
-		locDeleteShader_t* locDeleteShader = nullptr;
-		locCreateProgram_t* locCreateProgram = nullptr;
-		locDeleteProgram_t* locDeleteProgram = nullptr;
-		locLinkProgram_t* locLinkProgram = nullptr;
-		locAttachShader_t* locAttachShader = nullptr;
-		locBindBuffer_t* locBindBuffer = nullptr;
-		locBufferData_t* locBufferData = nullptr;
-		locGenBuffers_t* locGenBuffers = nullptr;
-		locVertexAttribPointer_t* locVertexAttribPointer = nullptr;
-		locEnableVertexAttribArray_t* locEnableVertexAttribArray = nullptr;
-		locUseProgram_t* locUseProgram = nullptr;
-		locBindVertexArray_t* locBindVertexArray = nullptr;
-		locGenVertexArrays_t* locGenVertexArrays = nullptr;
-		locSwapInterval_t* locSwapInterval = nullptr;
-		locGetShaderInfoLog_t* locGetShaderInfoLog = nullptr;
-
-		uint32_t m_nFS = 0;
-		uint32_t m_nVS = 0;
-		uint32_t m_nQuadShader = 0;
-		uint32_t m_vbQuad = 0;
-		uint32_t m_vaQuad = 0;
-
-		struct locVertex
-		{
-			float pos[3];
-			olc::vf2d tex;
-			olc::Pixel col;
-		};
-
-		locVertex pVertexMem[OLC_MAX_VERTS];
-
-		olc::Renderable rendBlankQuad;
-
-	public:
-		void PrepareDevice() override
-		{
-#if defined(OLC_PLATFORM_GLUT)
-			//glutInit has to be called with main() arguments, make fake ones
-			int argc = 0;
-			char* argv[1] = { (char*)"" };
-			glutInit(&argc, argv);
-			glutInitWindowPosition(0, 0);
-			glutInitWindowSize(512, 512);
-			glutInitDisplayMode(GLUT_DOUBLE | GLUT_DEPTH | GLUT_RGBA);
-			// Creates the window and the OpenGL context for it
-			glutCreateWindow("OneLoneCoder.com - Pixel Game Engine");
-			glEnable(GL_TEXTURE_2D); // Turn on texturing
-			glHint(GL_PERSPECTIVE_CORRECTION_HINT, GL_NICEST);
-#endif
-		}
-
-		olc::rcode CreateDevice(std::vector<void*> params, bool bFullScreen, bool bVSYNC) override
-		{
-			// Create OpenGL Context
-#if defined(OLC_PLATFORM_WINAPI)
-			// Create Device Context
-			glDeviceContext = GetDC((HWND)(params[0]));
-			PIXELFORMATDESCRIPTOR pfd =
-			{
-				sizeof(PIXELFORMATDESCRIPTOR), 1,
-				PFD_DRAW_TO_WINDOW | PFD_SUPPORT_OPENGL | PFD_DOUBLEBUFFER,
-				PFD_TYPE_RGBA, 32, 0, 0, 0, 0, 0, 0, 0, 0, 0, 0, 0, 0, 0, 0, 0, 0,
-				PFD_MAIN_PLANE, 0, 0, 0, 0
-			};
-
-			int pf = 0;
-			if (!(pf = ChoosePixelFormat(glDeviceContext, &pfd))) return olc::FAIL;
-			SetPixelFormat(glDeviceContext, pf, &pfd);
-
-			if (!(glRenderContext = wglCreateContext(glDeviceContext))) return olc::FAIL;
-			wglMakeCurrent(glDeviceContext, glRenderContext);
-
-			// Set Vertical Sync
-			locSwapInterval = OGL_LOAD(locSwapInterval_t, wglSwapIntervalEXT);
-			if (locSwapInterval && !bVSYNC) locSwapInterval(0);
-			bSync = bVSYNC;
-#endif
-
-#if defined(OLC_PLATFORM_X11)
-			using namespace X11;
-			// Linux has tighter coupling between OpenGL and X11, so we store
-			// various "platform" handles in the renderer
-			olc_Display = (X11::Display*)(params[0]);
-			olc_Window = (X11::Window*)(params[1]);
-			olc_VisualInfo = (X11::XVisualInfo*)(params[2]);
-
-			glDeviceContext = glXCreateContext(olc_Display, olc_VisualInfo, nullptr, GL_TRUE);
-			glXMakeCurrent(olc_Display, *olc_Window, glDeviceContext);
-
-			XWindowAttributes gwa;
-			XGetWindowAttributes(olc_Display, *olc_Window, &gwa);
-			glViewport(0, 0, gwa.width, gwa.height);
-
-			locSwapInterval = OGL_LOAD(locSwapInterval_t, glXSwapIntervalEXT);
-
-			if (locSwapInterval == nullptr && !bVSYNC)
-			{
-				printf("NOTE: Could not disable VSYNC, glXSwapIntervalEXT() was not found!\n");
-				printf("      Don't worry though, things will still work, it's just the\n");
-				printf("      frame rate will be capped to your monitors refresh rate - javidx9\n");
-			}
-
-			if (locSwapInterval != nullptr && !bVSYNC)
-				locSwapInterval(olc_Display, *olc_Window, 0);
-#endif		
-
-#if defined(OLC_PLATFORM_EMSCRIPTEN)
-			EGLint const attribute_list[] = { EGL_RED_SIZE, 8, EGL_GREEN_SIZE, 8, EGL_BLUE_SIZE, 8, EGL_ALPHA_SIZE, 8, EGL_NONE };
-			EGLint const context_config[] = { EGL_CONTEXT_CLIENT_VERSION , 2, EGL_NONE };
-			EGLint num_config;
-
-			olc_Display = eglGetDisplay(EGL_DEFAULT_DISPLAY);
-			eglInitialize(olc_Display, nullptr, nullptr);
-			eglChooseConfig(olc_Display, attribute_list, &olc_Config, 1, &num_config);
-
-			/* create an EGL rendering context */
-			olc_Context = eglCreateContext(olc_Display, olc_Config, EGL_NO_CONTEXT, context_config);
-			olc_Surface = eglCreateWindowSurface(olc_Display, olc_Config, NULL, nullptr);
-			eglMakeCurrent(olc_Display, olc_Surface, olc_Surface, olc_Context);
-			//eglSwapInterval is currently a NOP, plement anyways in case it becomes supported
-			locSwapInterval = &eglSwapInterval;
-			locSwapInterval(olc_Display, bVSYNC ? 1 : 0);
-#endif
-
-#if defined(OLC_PLATFORM_GLUT)
-			mFullScreen = bFullScreen;
-			if (!bVSYNC)
-			{
-#if defined(__APPLE__)
-				GLint sync = 0;
-				CGLContextObj ctx = CGLGetCurrentContext();
-				if (ctx) CGLSetParameter(ctx, kCGLCPSwapInterval, &sync);
-#endif
-			}
-#else
-	#if !defined(OLC_PLATFORM_EMSCRIPTEN)
-			glEnable(GL_TEXTURE_2D); // Turn on texturing
-			glHint(GL_PERSPECTIVE_CORRECTION_HINT, GL_NICEST);
-	#endif
-#endif
-			// Load External OpenGL Functions
-			locCreateShader = OGL_LOAD(locCreateShader_t, glCreateShader);
-			locCompileShader = OGL_LOAD(locCompileShader_t, glCompileShader);
-			locShaderSource = OGL_LOAD(locShaderSource_t, glShaderSource);
-			locDeleteShader = OGL_LOAD(locDeleteShader_t, glDeleteShader);
-			locCreateProgram = OGL_LOAD(locCreateProgram_t, glCreateProgram);
-			locDeleteProgram = OGL_LOAD(locDeleteProgram_t, glDeleteProgram);
-			locLinkProgram = OGL_LOAD(locLinkProgram_t, glLinkProgram);
-			locAttachShader = OGL_LOAD(locAttachShader_t, glAttachShader);
-			locBindBuffer = OGL_LOAD(locBindBuffer_t, glBindBuffer);
-			locBufferData = OGL_LOAD(locBufferData_t, glBufferData);
-			locGenBuffers = OGL_LOAD(locGenBuffers_t, glGenBuffers);
-			locVertexAttribPointer = OGL_LOAD(locVertexAttribPointer_t, glVertexAttribPointer);
-			locEnableVertexAttribArray = OGL_LOAD(locEnableVertexAttribArray_t, glEnableVertexAttribArray);
-			locUseProgram = OGL_LOAD(locUseProgram_t, glUseProgram);
-			locGetShaderInfoLog = OGL_LOAD(locGetShaderInfoLog_t, glGetShaderInfoLog);
-#if !defined(OLC_PLATFORM_EMSCRIPTEN)
-			locBindVertexArray = OGL_LOAD(locBindVertexArray_t, glBindVertexArray);
-			locGenVertexArrays = OGL_LOAD(locGenVertexArrays_t, glGenVertexArrays);
-#else
-			locBindVertexArray = glBindVertexArrayOES;
-			locGenVertexArrays = glGenVertexArraysOES;
-#endif
-
-			// Load & Compile Quad Shader - assumes no errors
-			m_nFS = locCreateShader(0x8B30);
-			const GLchar* strFS =
-#if defined(__arm__) || defined(OLC_PLATFORM_EMSCRIPTEN)
-				"#version 300 es\n"
-				"precision mediump float;"
-#else
-				"#version 330 core\n"
-#endif
-				"out vec4 pixel;\n""in vec2 oTex;\n"
-				"in vec4 oCol;\n""uniform sampler2D sprTex;\n""void main(){pixel = texture(sprTex, oTex) * oCol;}";
-			locShaderSource(m_nFS, 1, &strFS, NULL);
-			locCompileShader(m_nFS);
-
-			m_nVS = locCreateShader(0x8B31);
-			const GLchar* strVS =
-#if defined(__arm__) || defined(OLC_PLATFORM_EMSCRIPTEN)
-				"#version 300 es\n"
-				"precision mediump float;"
-#else
-				"#version 330 core\n"
-#endif
-				"layout(location = 0) in vec3 aPos;\n""layout(location = 1) in vec2 aTex;\n"
-				"layout(location = 2) in vec4 aCol;\n""out vec2 oTex;\n""out vec4 oCol;\n"
-				"void main(){ float p = 1.0 / aPos.z; gl_Position = p * vec4(aPos.x, aPos.y, 0.0, 1.0); oTex = p * aTex; oCol = aCol;}";
-			locShaderSource(m_nVS, 1, &strVS, NULL);
-			locCompileShader(m_nVS);
-
-			m_nQuadShader = locCreateProgram();
-			locAttachShader(m_nQuadShader, m_nFS);
-			locAttachShader(m_nQuadShader, m_nVS);
-			locLinkProgram(m_nQuadShader);
-
-			// Create Quad
-			locGenBuffers(1, &m_vbQuad);
-			locGenVertexArrays(1, &m_vaQuad);
-			locBindVertexArray(m_vaQuad);
-			locBindBuffer(0x8892, m_vbQuad);
-
-			locVertex verts[OLC_MAX_VERTS];
-			locBufferData(0x8892, sizeof(locVertex) * OLC_MAX_VERTS, verts, 0x88E0);
-			locVertexAttribPointer(0, 3, GL_FLOAT, GL_FALSE, sizeof(locVertex), 0); locEnableVertexAttribArray(0);
-			locVertexAttribPointer(1, 2, GL_FLOAT, GL_FALSE, sizeof(locVertex), (void*)(3 * sizeof(float))); locEnableVertexAttribArray(1);
-			locVertexAttribPointer(2, 4, GL_UNSIGNED_BYTE, GL_TRUE, sizeof(locVertex), (void*)(5 * sizeof(float)));	locEnableVertexAttribArray(2);
-			locBindBuffer(0x8892, 0);
-			locBindVertexArray(0);
-
-			// Create blank texture for spriteless decals
-			rendBlankQuad.Create(1, 1);
-			rendBlankQuad.Sprite()->GetData()[0] = olc::WHITE;
-			rendBlankQuad.Decal()->Update();
-			return olc::rcode::OK;
-		}
-
-		olc::rcode DestroyDevice() override
-		{
-#if defined(OLC_PLATFORM_WINAPI)
-			wglDeleteContext(glRenderContext);
-#endif
-
-#if defined(OLC_PLATFORM_X11)
-			glXMakeCurrent(olc_Display, None, NULL);
-			glXDestroyContext(olc_Display, glDeviceContext);
-#endif
-
-#if defined(OLC_PLATFORM_GLUT)
-			glutDestroyWindow(glutGetWindow());
-#endif
-
-#if defined(OLC_PLATFORM_EMSCRIPTEN)
-			eglMakeCurrent(olc_Display, EGL_NO_SURFACE, EGL_NO_SURFACE, EGL_NO_CONTEXT);
-			eglDestroyContext(olc_Display, olc_Context);
-			eglDestroySurface(olc_Display, olc_Surface);
-			eglTerminate(olc_Display);
-			olc_Display = EGL_NO_DISPLAY;
-			olc_Surface = EGL_NO_SURFACE;
-			olc_Context = EGL_NO_CONTEXT;
-#endif
-			return olc::rcode::OK;
-		}
-
-		void DisplayFrame() override
-		{
-#if defined(OLC_PLATFORM_WINAPI)
-			SwapBuffers(glDeviceContext);
-			if (bSync) DwmFlush(); // Woooohooooooo!!!! SMOOOOOOOTH!
-#endif	
-
-#if defined(OLC_PLATFORM_X11)
-			X11::glXSwapBuffers(olc_Display, *olc_Window);
-#endif		
-
-#if defined(OLC_PLATFORM_GLUT)
-			glutSwapBuffers();
-#endif
-
-#if defined(OLC_PLATFORM_EMSCRIPTEN)
-			eglSwapBuffers(olc_Display, olc_Surface);
-#endif
-		}
-
-		void PrepareDrawing() override
-		{
-			glEnable(GL_BLEND);
-			nDecalMode = DecalMode::NORMAL;
-			glBlendFunc(GL_SRC_ALPHA, GL_ONE_MINUS_SRC_ALPHA);
-			locUseProgram(m_nQuadShader);
-			locBindVertexArray(m_vaQuad);
-
-#if defined(OLC_PLATFORM_EMSCRIPTEN)
-			locVertexAttribPointer(0, 3, GL_FLOAT, GL_FALSE, sizeof(locVertex), 0); locEnableVertexAttribArray(0);
-			locVertexAttribPointer(1, 2, GL_FLOAT, GL_FALSE, sizeof(locVertex), (void*)(3 * sizeof(float))); locEnableVertexAttribArray(1);
-			locVertexAttribPointer(2, 4, GL_UNSIGNED_BYTE, GL_TRUE, sizeof(locVertex), (void*)(5 * sizeof(float)));	locEnableVertexAttribArray(2);
-#endif
-		}
-
-		void SetDecalMode(const olc::DecalMode& mode) override
-		{
-			if (mode != nDecalMode)
-			{
-				switch (mode)
-				{
-				case olc::DecalMode::NORMAL: glBlendFunc(GL_SRC_ALPHA, GL_ONE_MINUS_SRC_ALPHA);	break;
-				case olc::DecalMode::ADDITIVE: glBlendFunc(GL_SRC_ALPHA, GL_ONE); break;
-				case olc::DecalMode::MULTIPLICATIVE: glBlendFunc(GL_DST_COLOR, GL_ONE_MINUS_SRC_ALPHA);	break;
-				case olc::DecalMode::STENCIL: glBlendFunc(GL_ZERO, GL_SRC_ALPHA); break;
-				case olc::DecalMode::ILLUMINATE: glBlendFunc(GL_ONE_MINUS_SRC_ALPHA, GL_SRC_ALPHA);	break;
-				case olc::DecalMode::WIREFRAME: glBlendFunc(GL_SRC_ALPHA, GL_ONE_MINUS_SRC_ALPHA);	break;
-				}
-
-				nDecalMode = mode;
-			}
-		}
-
-		void DrawLayerQuad(const olc::vf2d& offset, const olc::vf2d& scale, const olc::Pixel tint) override
-		{
-			locBindBuffer(0x8892, m_vbQuad);
-			locVertex verts[4] = {
-				{{-1.0f, -1.0f, 1.0}, {0.0f * scale.x + offset.x, 1.0f * scale.y + offset.y}, tint},
-				{{+1.0f, -1.0f, 1.0}, {1.0f * scale.x + offset.x, 1.0f * scale.y + offset.y}, tint},
-				{{-1.0f, +1.0f, 1.0}, {0.0f * scale.x + offset.x, 0.0f * scale.y + offset.y}, tint},
-				{{+1.0f, +1.0f, 1.0}, {1.0f * scale.x + offset.x, 0.0f * scale.y + offset.y}, tint},
-			};
-
-			locBufferData(0x8892, sizeof(locVertex) * 4, verts, 0x88E0);
-			glDrawArrays(GL_TRIANGLE_STRIP, 0, 4);
-		}
-
-		void DrawDecal(const olc::DecalInstance& decal) override
-		{
-			SetDecalMode(decal.mode);
-			if (decal.decal == nullptr)
-				glBindTexture(GL_TEXTURE_2D, rendBlankQuad.Decal()->id);
-			else
-				glBindTexture(GL_TEXTURE_2D, decal.decal->id);
-
-			locBindBuffer(0x8892, m_vbQuad);
-
-			for (uint32_t i = 0; i < decal.points; i++)
-				pVertexMem[i] = { { decal.pos[i].x, decal.pos[i].y, decal.w[i] }, { decal.uv[i].x, decal.uv[i].y }, decal.tint[i] };
-
-			locBufferData(0x8892, sizeof(locVertex) * decal.points, pVertexMem, 0x88E0);
-
-			if (nDecalMode == DecalMode::WIREFRAME)
-				glDrawArrays(GL_LINE_LOOP, 0, decal.points);
-			else
-			{
-				if (decal.structure == olc::DecalStructure::FAN)
-					glDrawArrays(GL_TRIANGLE_FAN, 0, decal.points);
-				else if (decal.structure == olc::DecalStructure::STRIP)
-					glDrawArrays(GL_TRIANGLE_STRIP, 0, decal.points);
-				else if (decal.structure == olc::DecalStructure::LIST)
-					glDrawArrays(GL_TRIANGLES, 0, decal.points);
-			}
-		}
-
-		uint32_t CreateTexture(const uint32_t width, const uint32_t height, const bool filtered, const bool clamp) override
-		{
-			UNUSED(width);
-			UNUSED(height);
-			uint32_t id = 0;
-			glGenTextures(1, &id);
-			glBindTexture(GL_TEXTURE_2D, id);
-
-			if (filtered)
-			{
-				glTexParameteri(GL_TEXTURE_2D, GL_TEXTURE_MIN_FILTER, GL_LINEAR);
-				glTexParameteri(GL_TEXTURE_2D, GL_TEXTURE_MAG_FILTER, GL_LINEAR);
-			}
-			else
-			{
-				glTexParameteri(GL_TEXTURE_2D, GL_TEXTURE_MAG_FILTER, GL_NEAREST);
-				glTexParameteri(GL_TEXTURE_2D, GL_TEXTURE_MIN_FILTER, GL_NEAREST);
-			}
-
-			if (clamp)
-			{
-				glTexParameteri(GL_TEXTURE_2D, GL_TEXTURE_WRAP_S, GL_CLAMP);
-				glTexParameteri(GL_TEXTURE_2D, GL_TEXTURE_WRAP_T, GL_CLAMP);
-			}
-			else
-			{
-				glTexParameteri(GL_TEXTURE_2D, GL_TEXTURE_WRAP_S, GL_REPEAT);
-				glTexParameteri(GL_TEXTURE_2D, GL_TEXTURE_WRAP_T, GL_REPEAT);
-			}
-#if !defined(OLC_PLATFORM_EMSCRIPTEN)
-			glTexEnvf(GL_TEXTURE_ENV, GL_TEXTURE_ENV_MODE, GL_MODULATE);
-#endif
-			return id;
-		}
-
-		uint32_t DeleteTexture(const uint32_t id) override
-		{
-			glDeleteTextures(1, &id);
-			return id;
-		}
-
-		void UpdateTexture(uint32_t id, olc::Sprite* spr) override
-		{
-			UNUSED(id);
-			glTexImage2D(GL_TEXTURE_2D, 0, GL_RGBA, spr->width, spr->height, 0, GL_RGBA, GL_UNSIGNED_BYTE, spr->GetData());
-		}
-
-		void ReadTexture(uint32_t id, olc::Sprite* spr) override
-		{
-			glReadPixels(0, 0, spr->width, spr->height, GL_RGBA, GL_UNSIGNED_BYTE, spr->GetData());
-		}
-
-		void ApplyTexture(uint32_t id) override
-		{
-			glBindTexture(GL_TEXTURE_2D, id);
-		}
-
-		void ClearBuffer(olc::Pixel p, bool bDepth) override
-		{
-			glClearColor(float(p.r) / 255.0f, float(p.g) / 255.0f, float(p.b) / 255.0f, float(p.a) / 255.0f);
-			glClear(GL_COLOR_BUFFER_BIT);
-			if (bDepth) glClear(GL_DEPTH_BUFFER_BIT);
-		}
-
-		void UpdateViewport(const olc::vi2d& pos, const olc::vi2d& size) override
-		{
-			glViewport(pos.x, pos.y, size.x, size.y);
-		}
-	};
-}
-#endif
-// O------------------------------------------------------------------------------O
-// | END RENDERER: OpenGL 3.3 (3.0 es) (sh-sh-sh-shaders....)                     |
-// O------------------------------------------------------------------------------O
-#pragma endregion
-
-// O------------------------------------------------------------------------------O
-// | olcPixelGameEngine Image loaders                                             |
-// O------------------------------------------------------------------------------O
-
-#pragma region image_gdi
-// O------------------------------------------------------------------------------O
-// | START IMAGE LOADER: GDI+, Windows Only, always exists, a little slow         |
-// O------------------------------------------------------------------------------O
-#if defined(OLC_IMAGE_GDI)
-
-#define min(a, b) ((a < b) ? a : b)
-#define max(a, b) ((a > b) ? a : b)
-#include <objidl.h>
-#include <gdiplus.h>
-#if defined(__MINGW32__) // Thanks Gusgo & Dandistine, but c'mon mingw!! wtf?!
-	#include <gdiplus/gdiplusinit.h>
-#else
-	#include <gdiplusinit.h>
-#endif
-#include <shlwapi.h>
-#undef min
-#undef max
-
-#if !defined(__MINGW32__)
-	#pragma comment(lib, "gdiplus.lib")
-	#pragma comment(lib, "Shlwapi.lib")
-#endif
-
-namespace olc
-{
-	// Thanks @MaGetzUb for this, which allows sprites to be defined
-	// at construction, by initialising the GDI subsystem
-	static class GDIPlusStartup
-	{
-	public:
-		GDIPlusStartup()
-		{			
-			Gdiplus::GdiplusStartupInput startupInput;
-			GdiplusStartup(&token, &startupInput, NULL);
-		}
-
-		ULONG_PTR	token;
-		
-		~GDIPlusStartup()
-		{
-			// Well, MarcusTU thought this was important :D
-			Gdiplus::GdiplusShutdown(token);
-		}
-	} gdistartup;
-
-	class ImageLoader_GDIPlus : public olc::ImageLoader
-	{
-	private:
-		std::wstring ConvertS2W(std::string s)
-		{
-#ifdef __MINGW32__
-			wchar_t* buffer = new wchar_t[s.length() + 1];
-			mbstowcs(buffer, s.c_str(), s.length());
-			buffer[s.length()] = L'\0';
-#else
-			int count = MultiByteToWideChar(CP_UTF8, 0, s.c_str(), -1, NULL, 0);
-			wchar_t* buffer = new wchar_t[count];
-			MultiByteToWideChar(CP_UTF8, 0, s.c_str(), -1, buffer, count);
-#endif
-			std::wstring w(buffer);
-			delete[] buffer;
-			return w;
-		}
-
-	public:
-		ImageLoader_GDIPlus() : ImageLoader()
-		{}
-
-		olc::rcode LoadImageResource(olc::Sprite* spr, const std::string& sImageFile, olc::ResourcePack* pack) override
-		{
-			// clear out existing sprite
-			spr->pColData.clear();
-
-			// Open file
-			UNUSED(pack);
-			Gdiplus::Bitmap* bmp = nullptr;
-			if (pack != nullptr)
-			{
-				// Load sprite from input stream
-				ResourceBuffer rb = pack->GetFileBuffer(sImageFile);
-				bmp = Gdiplus::Bitmap::FromStream(SHCreateMemStream((BYTE*)rb.vMemory.data(), UINT(rb.vMemory.size())));
-			}
-			else
-			{
-				// Check file exists
-				if (!_gfs::exists(sImageFile)) return olc::rcode::NO_FILE;
-
-				// Load sprite from file
-				bmp = Gdiplus::Bitmap::FromFile(ConvertS2W(sImageFile).c_str());
-			}
-
-			if (bmp->GetLastStatus() != Gdiplus::Ok) return olc::rcode::FAIL;
-			spr->width = bmp->GetWidth();
-			spr->height = bmp->GetHeight();
-
-			spr->pColData.resize(spr->width * spr->height);
-
-			for (int y = 0; y < spr->height; y++)
-				for (int x = 0; x < spr->width; x++)
-				{
-					Gdiplus::Color c;
-					bmp->GetPixel(x, y, &c);
-					spr->SetPixel(x, y, olc::Pixel(c.GetRed(), c.GetGreen(), c.GetBlue(), c.GetAlpha()));
-				}
-			delete bmp;
-			return olc::rcode::OK;
-		}
-
-		olc::rcode SaveImageResource(olc::Sprite* spr, const std::string& sImageFile) override
-		{
-			return olc::rcode::OK;
-		}
-	};
-}
-#endif
-// O------------------------------------------------------------------------------O
-// | END IMAGE LOADER: GDI+                                                       |
-// O------------------------------------------------------------------------------O
-#pragma endregion
-
-#pragma region image_libpng
-// O------------------------------------------------------------------------------O
-// | START IMAGE LOADER: libpng, default on linux, requires -lpng  (libpng-dev)   |
-// O------------------------------------------------------------------------------O
-#if defined(OLC_IMAGE_LIBPNG)
-#include <png.h>
-namespace olc
-{
-	void pngReadStream(png_structp pngPtr, png_bytep data, png_size_t length)
-	{
-		png_voidp a = png_get_io_ptr(pngPtr);
-		((std::istream*)a)->read((char*)data, length);
-	}
-
-	class ImageLoader_LibPNG : public olc::ImageLoader
-	{
-	public:
-		ImageLoader_LibPNG() : ImageLoader()
-		{}
-
-		olc::rcode LoadImageResource(olc::Sprite* spr, const std::string& sImageFile, olc::ResourcePack* pack) override
-		{
-			UNUSED(pack);
-
-			// clear out existing sprite
-			spr->pColData.clear();
-
-			////////////////////////////////////////////////////////////////////////////
-			// Use libpng, Thanks to Guillaume Cottenceau
-			// https://gist.github.com/niw/5963798
-			// Also reading png from streams
-			// http://www.piko3d.net/tutorials/libpng-tutorial-loading-png-files-from-streams/
-			png_structp png;
-			png_infop info;
-
-			auto loadPNG = [&]()
-			{
-				png_read_info(png, info);
-				png_byte color_type;
-				png_byte bit_depth;
-				png_bytep* row_pointers;
-				spr->width = png_get_image_width(png, info);
-				spr->height = png_get_image_height(png, info);
-				color_type = png_get_color_type(png, info);
-				bit_depth = png_get_bit_depth(png, info);
-				if (bit_depth == 16) png_set_strip_16(png);
-				if (color_type == PNG_COLOR_TYPE_PALETTE) png_set_palette_to_rgb(png);
-				if (color_type == PNG_COLOR_TYPE_GRAY && bit_depth < 8)	png_set_expand_gray_1_2_4_to_8(png);
-				if (png_get_valid(png, info, PNG_INFO_tRNS)) png_set_tRNS_to_alpha(png);
-				if (color_type == PNG_COLOR_TYPE_RGB || color_type == PNG_COLOR_TYPE_GRAY || color_type == PNG_COLOR_TYPE_PALETTE)
-					png_set_filler(png, 0xFF, PNG_FILLER_AFTER);
-				if (color_type == PNG_COLOR_TYPE_GRAY || color_type == PNG_COLOR_TYPE_GRAY_ALPHA)
-					png_set_gray_to_rgb(png);
-				png_read_update_info(png, info);
-				row_pointers = (png_bytep*)malloc(sizeof(png_bytep) * spr->height);
-				for (int y = 0; y < spr->height; y++) {
-					row_pointers[y] = (png_byte*)malloc(png_get_rowbytes(png, info));
-				}
-				png_read_image(png, row_pointers);
-				////////////////////////////////////////////////////////////////////////////
-				// Create sprite array
-				spr->pColData.resize(spr->width * spr->height);
-				// Iterate through image rows, converting into sprite format
-				for (int y = 0; y < spr->height; y++)
-				{
-					png_bytep row = row_pointers[y];
-					for (int x = 0; x < spr->width; x++)
-					{
-						png_bytep px = &(row[x * 4]);
-						spr->SetPixel(x, y, Pixel(px[0], px[1], px[2], px[3]));
-					}
-				}
-
-				for (int y = 0; y < spr->height; y++) // Thanks maksym33
-					free(row_pointers[y]);
-				free(row_pointers);
-				png_destroy_read_struct(&png, &info, nullptr);
-			};
-
-			png = png_create_read_struct(PNG_LIBPNG_VER_STRING, NULL, NULL, NULL);
-			if (!png) goto fail_load;
-
-			info = png_create_info_struct(png);
-			if (!info) goto fail_load;
-
-			if (setjmp(png_jmpbuf(png))) goto fail_load;
-
-			if (pack == nullptr)
-			{
-				FILE* f = fopen(sImageFile.c_str(), "rb");
-				if (!f) return olc::rcode::NO_FILE;
-				png_init_io(png, f);
-				loadPNG();
-				fclose(f);
-			}
-			else
-			{
-				ResourceBuffer rb = pack->GetFileBuffer(sImageFile);
-				std::istream is(&rb);
-				png_set_read_fn(png, (png_voidp)&is, pngReadStream);
-				loadPNG();
-			}
-
-			return olc::rcode::OK;
-
-		fail_load:
-			spr->width = 0;
-			spr->height = 0;
-			spr->pColData.clear();
-			return olc::rcode::FAIL;
-		}
-
-		olc::rcode SaveImageResource(olc::Sprite* spr, const std::string& sImageFile) override
-		{
-			return olc::rcode::OK;
-		}
-	};
-}
-#endif
-// O------------------------------------------------------------------------------O
-// | END IMAGE LOADER:                                                            |
-// O------------------------------------------------------------------------------O
-#pragma endregion
-
-
-// O------------------------------------------------------------------------------O
-// | olcPixelGameEngine Platforms                                                 |
-// O------------------------------------------------------------------------------O
-
-#pragma region platform_windows
-// O------------------------------------------------------------------------------O
-// | START PLATFORM: MICROSOFT WINDOWS XP, VISTA, 7, 8, 10                        |
-// O------------------------------------------------------------------------------O
-#if defined(OLC_PLATFORM_WINAPI)
-
-#if defined(_WIN32) && !defined(__MINGW32__)
-	#pragma comment(lib, "user32.lib")		// Visual Studio Only
-	#pragma comment(lib, "gdi32.lib")		// For other Windows Compilers please add
-	#pragma comment(lib, "opengl32.lib")	// these libs to your linker input
-#endif
-
-namespace olc
-{
-	class Platform_Windows : public olc::Platform
-	{
-	private:
-		HWND olc_hWnd = nullptr;
-		std::wstring wsAppName;
-		inline static olc::vi2d vWinPos;
-		inline static olc::vi2d vWinSize;
-
-		std::wstring ConvertS2W(std::string s)
-		{
-#ifdef __MINGW32__
-			wchar_t* buffer = new wchar_t[s.length() + 1];
-			mbstowcs(buffer, s.c_str(), s.length());
-			buffer[s.length()] = L'\0';
-#else
-			int count = MultiByteToWideChar(CP_UTF8, 0, s.c_str(), -1, NULL, 0);
-			wchar_t* buffer = new wchar_t[count];
-			MultiByteToWideChar(CP_UTF8, 0, s.c_str(), -1, buffer, count);
-#endif
-			std::wstring w(buffer);
-			delete[] buffer;
-			return w;
-		}
-
-
-
-	public:
-		virtual olc::rcode ApplicationStartUp() override { return olc::rcode::OK; }
-		virtual olc::rcode ApplicationCleanUp() override { return olc::rcode::OK; }
-		virtual olc::rcode ThreadStartUp() override { return olc::rcode::OK; }
-
-		virtual olc::rcode ThreadCleanUp() override
-		{
-			renderer->DestroyDevice();
-			PostMessage(olc_hWnd, WM_DESTROY, 0, 0);
-			return olc::OK;
-		}
-
-		virtual olc::rcode CreateGraphics(bool bFullScreen, bool bEnableVSYNC, const olc::vi2d& vViewPos, const olc::vi2d& vViewSize) override
-		{
-			if (renderer->CreateDevice({ olc_hWnd }, bFullScreen, bEnableVSYNC) == olc::rcode::OK)
-			{
-				renderer->UpdateViewport(vViewPos, vViewSize);
-				return olc::rcode::OK;
-			}
-			else
-				return olc::rcode::FAIL;
-		}
-
-		virtual olc::rcode CreateWindowPane(const olc::vi2d& vWindowPos, olc::vi2d& vWindowSize, bool bFullScreen) override
-		{
-			WNDCLASS wc;
-			wc.hIcon = LoadIcon(NULL, IDI_APPLICATION);
-			wc.hCursor = LoadCursor(NULL, IDC_ARROW);
-			wc.style = CS_HREDRAW | CS_VREDRAW | CS_OWNDC;
-			wc.hInstance = GetModuleHandle(nullptr);
-			wc.lpfnWndProc = olc_WindowEvent;
-			wc.cbClsExtra = 0;
-			wc.cbWndExtra = 0;
-			wc.lpszMenuName = nullptr;
-			wc.hbrBackground = nullptr;
-			wc.lpszClassName = olcT("OLC_PIXEL_GAME_ENGINE");
-			RegisterClass(&wc);
-
-			vWinPos = vWindowPos;
-			vWinSize = vWindowSize;
-
-			// Define window furniture
-			DWORD dwExStyle = WS_EX_APPWINDOW | WS_EX_WINDOWEDGE;
-			DWORD dwStyle = WS_CAPTION | WS_SYSMENU | WS_VISIBLE | WS_THICKFRAME;
-
-			olc::vi2d vTopLeft = vWindowPos;
-
-			// Handle Fullscreen
-			if (bFullScreen)
-			{
-				dwExStyle = 0;
-				dwStyle = WS_VISIBLE | WS_POPUP;
-				HMONITOR hmon = MonitorFromWindow(olc_hWnd, MONITOR_DEFAULTTONEAREST);
-				MONITORINFO mi = { sizeof(mi) };
-				if (!GetMonitorInfo(hmon, &mi)) return olc::rcode::FAIL;
-				vWindowSize = { mi.rcMonitor.right, mi.rcMonitor.bottom };
-				vTopLeft.x = 0;
-				vTopLeft.y = 0;
-			}
-
-			// Keep client size as requested
-			RECT rWndRect = { 0, 0, vWindowSize.x, vWindowSize.y };
-			AdjustWindowRectEx(&rWndRect, dwStyle, FALSE, dwExStyle);
-			int width = rWndRect.right - rWndRect.left;
-			int height = rWndRect.bottom - rWndRect.top;
-
-			olc_hWnd = CreateWindowEx(dwExStyle, olcT("OLC_PIXEL_GAME_ENGINE"), olcT(""), dwStyle,
-				vTopLeft.x, vTopLeft.y, width, height, NULL, NULL, GetModuleHandle(nullptr), this);
-
-			DragAcceptFiles(olc_hWnd, true);
-
-			// Create Keyboard Mapping
-			mapKeys[0x00] = Key::NONE;
-			mapKeys[0x41] = Key::A; mapKeys[0x42] = Key::B; mapKeys[0x43] = Key::C; mapKeys[0x44] = Key::D; mapKeys[0x45] = Key::E;
-			mapKeys[0x46] = Key::F; mapKeys[0x47] = Key::G; mapKeys[0x48] = Key::H; mapKeys[0x49] = Key::I; mapKeys[0x4A] = Key::J;
-			mapKeys[0x4B] = Key::K; mapKeys[0x4C] = Key::L; mapKeys[0x4D] = Key::M; mapKeys[0x4E] = Key::N; mapKeys[0x4F] = Key::O;
-			mapKeys[0x50] = Key::P; mapKeys[0x51] = Key::Q; mapKeys[0x52] = Key::R; mapKeys[0x53] = Key::S; mapKeys[0x54] = Key::T;
-			mapKeys[0x55] = Key::U; mapKeys[0x56] = Key::V; mapKeys[0x57] = Key::W; mapKeys[0x58] = Key::X; mapKeys[0x59] = Key::Y;
-			mapKeys[0x5A] = Key::Z;
-
-			mapKeys[VK_F1] = Key::F1; mapKeys[VK_F2] = Key::F2; mapKeys[VK_F3] = Key::F3; mapKeys[VK_F4] = Key::F4;
-			mapKeys[VK_F5] = Key::F5; mapKeys[VK_F6] = Key::F6; mapKeys[VK_F7] = Key::F7; mapKeys[VK_F8] = Key::F8;
-			mapKeys[VK_F9] = Key::F9; mapKeys[VK_F10] = Key::F10; mapKeys[VK_F11] = Key::F11; mapKeys[VK_F12] = Key::F12;
-
-			mapKeys[VK_DOWN] = Key::DOWN; mapKeys[VK_LEFT] = Key::LEFT; mapKeys[VK_RIGHT] = Key::RIGHT; mapKeys[VK_UP] = Key::UP;
-			//mapKeys[VK_RETURN] = Key::ENTER;// mapKeys[VK_RETURN] = Key::RETURN;
-			
-			mapKeys[VK_BACK] = Key::BACK; mapKeys[VK_ESCAPE] = Key::ESCAPE; mapKeys[VK_RETURN] = Key::ENTER; mapKeys[VK_PAUSE] = Key::PAUSE;
-			mapKeys[VK_SCROLL] = Key::SCROLL; mapKeys[VK_TAB] = Key::TAB; mapKeys[VK_DELETE] = Key::DEL; mapKeys[VK_HOME] = Key::HOME;
-			mapKeys[VK_END] = Key::END; mapKeys[VK_PRIOR] = Key::PGUP; mapKeys[VK_NEXT] = Key::PGDN; mapKeys[VK_INSERT] = Key::INS;
-			mapKeys[VK_SHIFT] = Key::SHIFT; mapKeys[VK_CONTROL] = Key::CTRL;
-			mapKeys[VK_SPACE] = Key::SPACE;
-
-			mapKeys[0x30] = Key::K0; mapKeys[0x31] = Key::K1; mapKeys[0x32] = Key::K2; mapKeys[0x33] = Key::K3; mapKeys[0x34] = Key::K4;
-			mapKeys[0x35] = Key::K5; mapKeys[0x36] = Key::K6; mapKeys[0x37] = Key::K7; mapKeys[0x38] = Key::K8; mapKeys[0x39] = Key::K9;
-
-			mapKeys[VK_NUMPAD0] = Key::NP0; mapKeys[VK_NUMPAD1] = Key::NP1; mapKeys[VK_NUMPAD2] = Key::NP2; mapKeys[VK_NUMPAD3] = Key::NP3; mapKeys[VK_NUMPAD4] = Key::NP4;
-			mapKeys[VK_NUMPAD5] = Key::NP5; mapKeys[VK_NUMPAD6] = Key::NP6; mapKeys[VK_NUMPAD7] = Key::NP7; mapKeys[VK_NUMPAD8] = Key::NP8; mapKeys[VK_NUMPAD9] = Key::NP9;
-			mapKeys[VK_MULTIPLY] = Key::NP_MUL; mapKeys[VK_ADD] = Key::NP_ADD; mapKeys[VK_DIVIDE] = Key::NP_DIV; mapKeys[VK_SUBTRACT] = Key::NP_SUB; mapKeys[VK_DECIMAL] = Key::NP_DECIMAL;
-
-			// Thanks scripticuk
-			mapKeys[VK_OEM_1] = Key::OEM_1;			// On US and UK keyboards this is the ';:' key
-			mapKeys[VK_OEM_2] = Key::OEM_2;			// On US and UK keyboards this is the '/?' key
-			mapKeys[VK_OEM_3] = Key::OEM_3;			// On US keyboard this is the '~' key
-			mapKeys[VK_OEM_4] = Key::OEM_4;			// On US and UK keyboards this is the '[{' key
-			mapKeys[VK_OEM_5] = Key::OEM_5;			// On US keyboard this is '\|' key.
-			mapKeys[VK_OEM_6] = Key::OEM_6;			// On US and UK keyboards this is the ']}' key
-			mapKeys[VK_OEM_7] = Key::OEM_7;			// On US keyboard this is the single/double quote key. On UK, this is the single quote/@ symbol key
-			mapKeys[VK_OEM_8] = Key::OEM_8;			// miscellaneous characters. Varies by keyboard
-			mapKeys[VK_OEM_PLUS] = Key::EQUALS;		// the '+' key on any keyboard
-			mapKeys[VK_OEM_COMMA] = Key::COMMA;		// the comma key on any keyboard
-			mapKeys[VK_OEM_MINUS] = Key::MINUS;		// the minus key on any keyboard
-			mapKeys[VK_OEM_PERIOD] = Key::PERIOD;	// the period key on any keyboard
-			mapKeys[VK_CAPITAL] = Key::CAPS_LOCK;
-			return olc::OK;
-		}
-
-		virtual olc::rcode SetWindowTitle(const std::string& s) override
-		{
-#ifdef UNICODE
-			SetWindowText(olc_hWnd, ConvertS2W(s).c_str());
-#else
-			SetWindowText(olc_hWnd, s.c_str());
-#endif
-			return olc::OK;
-		}
-
-		olc::rcode ShowWindowFrame(const bool bShowFrame)
-		{
-			// Oooooooof... yeah....
-			DWORD dwExStyle = WS_EX_APPWINDOW | WS_EX_WINDOWEDGE;
-			DWORD dwStyle = WS_CAPTION | WS_SYSMENU | WS_VISIBLE | WS_THICKFRAME;
-			
-			RECT rWndRect, rWndRectNow;
-			GetWindowRect(olc_hWnd, &rWndRectNow);
-			
-			if (!bShowFrame)
-			{
-				LONG_PTR lp = GetWindowLongPtr(olc_hWnd, GWL_STYLE);
-				SetWindowLongPtr(olc_hWnd, GWL_STYLE, lp & ~(WS_CAPTION | WS_SYSMENU | WS_POPUPWINDOW | WS_THICKFRAME));								
-				lp = GetWindowLongPtr(olc_hWnd, GWL_EXSTYLE);
-				SetWindowLongPtr(olc_hWnd, GWL_EXSTYLE, lp & ~(WS_EX_WINDOWEDGE));
-				dwExStyle = WS_EX_APPWINDOW;
-				dwStyle = 0;			
-			}
-			else
-			{
-				LONG_PTR lp = GetWindowLongPtr(olc_hWnd, GWL_STYLE);
-				SetWindowLongPtr(olc_hWnd, GWL_STYLE, lp | (WS_CAPTION | WS_SYSMENU | WS_POPUPWINDOW|WS_THICKFRAME));
-				lp = GetWindowLongPtr(olc_hWnd, GWL_EXSTYLE);
-				SetWindowLongPtr(olc_hWnd, GWL_EXSTYLE, lp | (WS_EX_WINDOWEDGE));
-			}
-
-			
-			rWndRectNow.right = rWndRectNow.left + vWinSize.x;
-			rWndRectNow.bottom = rWndRectNow.top + vWinSize.y;
-			rWndRect = rWndRectNow;
-			AdjustWindowRectEx(&rWndRect, dwStyle, FALSE, dwExStyle);
-			int width = rWndRect.right - rWndRect.left;
-			int height = rWndRect.bottom - rWndRect.top;
-			vWinPos = { rWndRect.left, rWndRect.top };
-			vWinSize = { width, height };
-			SetWindowPos(olc_hWnd, NULL, rWndRectNow.left, rWndRectNow.top, width, height, SWP_SHOWWINDOW);
-
-
-			return olc::OK;
-		}
-
-		olc::rcode SetWindowSize(const olc::vi2d& vWindowPos, const olc::vi2d& vWindowSize)
-		{
-			vWinPos = vWindowPos;
-			vWinSize = vWindowSize;
-			RECT rWndRect;
-			rWndRect.left = vWinPos.x;
-			rWndRect.top = vWinPos.y;
-			rWndRect.right = rWndRect.left + vWinSize.x;
-			rWndRect.bottom = rWndRect.top + vWinSize.y;
-			rWndRect = rWndRect;
-			DWORD dwExStyle = WS_EX_APPWINDOW | WS_EX_WINDOWEDGE;
-			DWORD dwStyle = WS_CAPTION | WS_SYSMENU | WS_VISIBLE | WS_THICKFRAME;
-			AdjustWindowRectEx(&rWndRect, dwStyle, FALSE, dwExStyle);
-			int width = rWndRect.right - rWndRect.left;
-			int height = rWndRect.bottom - rWndRect.top;
-			vWinPos = { rWndRect.left, rWndRect.top };
-			vWinSize = { width, height };
-			SetWindowPos(olc_hWnd, NULL, vWinPos.x, vWinPos.y, width, height, SWP_SHOWWINDOW);
-			return olc::OK;
-		}
-
-		virtual olc::rcode StartSystemEventLoop() override
-		{
-			MSG msg;
-			while (GetMessage(&msg, NULL, 0, 0) > 0)
-			{
-				TranslateMessage(&msg);
-				DispatchMessage(&msg);
-			}
-			return olc::OK;
-		}
-
-		virtual olc::rcode HandleSystemEvent() override { return olc::rcode::FAIL; }
-
-		// Windows Event Handler - this is statically connected to the windows event system
-		static LRESULT CALLBACK olc_WindowEvent(HWND hWnd, UINT uMsg, WPARAM wParam, LPARAM lParam)
-		{
-			switch (uMsg)
-			{
-			case WM_MOUSEMOVE:
-			{
-				// Thanks @ForAbby (Discord)
-				uint16_t x = lParam & 0xFFFF; uint16_t y = (lParam >> 16) & 0xFFFF;
-				int16_t ix = *(int16_t*)&x;   int16_t iy = *(int16_t*)&y;
-				ptrPGE->olc_UpdateMouse(ix, iy);
-				return 0;
-			}
-			case WM_MOVE:       vWinPos = olc::vi2d(lParam & 0xFFFF, (lParam >> 16) & 0xFFFF);  ptrPGE->olc_UpdateWindowPos(lParam & 0xFFFF, (lParam >> 16) & 0xFFFF);	return 0;
-			case WM_SIZE:       vWinSize = olc::vi2d(lParam & 0xFFFF, (lParam >> 16) & 0xFFFF);  ptrPGE->olc_UpdateWindowSize(lParam & 0xFFFF, (lParam >> 16) & 0xFFFF);	return 0;
-			case WM_MOUSEWHEEL:	ptrPGE->olc_UpdateMouseWheel(GET_WHEEL_DELTA_WPARAM(wParam));           return 0;
-			case WM_MOUSELEAVE: ptrPGE->olc_UpdateMouseFocus(false);                                    return 0;
-			case WM_SETFOCUS:	ptrPGE->olc_UpdateKeyFocus(true);                                       return 0;
-			case WM_KILLFOCUS:	ptrPGE->olc_UpdateKeyFocus(false);                                      return 0;
-			case WM_KEYDOWN:	ptrPGE->olc_UpdateKeyState(int32_t(wParam), true);                      return 0;
-			case WM_KEYUP:		ptrPGE->olc_UpdateKeyState(int32_t(wParam), false);                     return 0;
-			case WM_SYSKEYDOWN: ptrPGE->olc_UpdateKeyState(int32_t(wParam), true);						return 0;
-			case WM_SYSKEYUP:	ptrPGE->olc_UpdateKeyState(int32_t(wParam), false);						return 0;
-			case WM_LBUTTONDOWN:ptrPGE->olc_UpdateMouseState(0, true);                                  return 0;
-			case WM_LBUTTONUP:	ptrPGE->olc_UpdateMouseState(0, false);                                 return 0;
-			case WM_RBUTTONDOWN:ptrPGE->olc_UpdateMouseState(1, true);                                  return 0;
-			case WM_RBUTTONUP:	ptrPGE->olc_UpdateMouseState(1, false);                                 return 0;
-			case WM_MBUTTONDOWN:ptrPGE->olc_UpdateMouseState(2, true);                                  return 0;
-			case WM_MBUTTONUP:	ptrPGE->olc_UpdateMouseState(2, false);                                 return 0;
-			case WM_DROPFILES:
-			{
-				// This is all eww...
-				HDROP drop = (HDROP)wParam;
-				
-				uint32_t nFiles = DragQueryFile(drop, 0xFFFFFFFF, nullptr, 0);
-				std::vector<std::string> vFiles;
-				for (uint32_t i = 0; i < nFiles; i++)
-				{
-					TCHAR dfbuffer[256]{};
-					uint32_t len = DragQueryFile(drop, i, nullptr, 0);
-					DragQueryFile(drop, i, dfbuffer, 256);
-#ifdef UNICODE
-	#ifdef __MINGW32__
-					char* buffer = new char[len + 1];
-					wcstombs(buffer, dfbuffer, len);
-					buffer[len] = '\0';
-	#else
-					int count = WideCharToMultiByte(CP_UTF8, 0, dfbuffer, -1, NULL, 0, NULL, NULL);
-					char* buffer = new char[count];
-					WideCharToMultiByte(CP_UTF8, 0, dfbuffer, -1, buffer, count, NULL, NULL);
-	#endif				
-					vFiles.push_back(std::string(buffer));
-					delete[] buffer;
-#else
-					vFiles.push_back(std::string(dfbuffer));
-#endif
-				}
-
-				// Even more eww...
-				POINT p; DragQueryPoint(drop, &p);
-				ptrPGE->olc_DropFiles(p.x, p.y, vFiles);
-				DragFinish(drop);
-				return 0;
-			} 
-			break;
-
-
-			case WM_CLOSE:		ptrPGE->olc_Terminate();                                                return 0;
-			case WM_DESTROY:	PostQuitMessage(0); DestroyWindow(hWnd);								return 0;
-			}
-			return DefWindowProc(hWnd, uMsg, wParam, lParam);
-		}
-	};
-}
-#endif
-// O------------------------------------------------------------------------------O
-// | END PLATFORM: MICROSOFT WINDOWS XP, VISTA, 7, 8, 10                          |
-// O------------------------------------------------------------------------------O
-#pragma endregion 
-
-#pragma region platform_linux
-// O------------------------------------------------------------------------------O
-// | START PLATFORM: LINUX                                                        |
-// O------------------------------------------------------------------------------O
-#if defined(OLC_PLATFORM_X11)
-namespace olc
-{
-	class Platform_Linux : public olc::Platform
-	{
-	private:
-		X11::Display* olc_Display = nullptr;
-		X11::Window					 olc_WindowRoot;
-		X11::Window					 olc_Window;
-		X11::XVisualInfo* olc_VisualInfo;
-		X11::Colormap                olc_ColourMap;
-		X11::XSetWindowAttributes    olc_SetWindowAttribs;
-
-	public:
-		virtual olc::rcode ApplicationStartUp() override
-		{
-			return olc::rcode::OK;
-		}
-
-		virtual olc::rcode ApplicationCleanUp() override
-		{
-			XDestroyWindow(olc_Display, olc_Window);
-			return olc::rcode::OK;
-		}
-
-		virtual olc::rcode ThreadStartUp() override
-		{
-			return olc::rcode::OK;
-		}
-
-		virtual olc::rcode ThreadCleanUp() override
-		{
-			renderer->DestroyDevice();
-			return olc::OK;
-		}
-
-		virtual olc::rcode CreateGraphics(bool bFullScreen, bool bEnableVSYNC, const olc::vi2d& vViewPos, const olc::vi2d& vViewSize) override
-		{
-			if (renderer->CreateDevice({ olc_Display, &olc_Window, olc_VisualInfo }, bFullScreen, bEnableVSYNC) == olc::rcode::OK)
-			{
-				renderer->UpdateViewport(vViewPos, vViewSize);
-				return olc::rcode::OK;
-			}
-			else
-				return olc::rcode::FAIL;
-		}
-
-		virtual olc::rcode CreateWindowPane(const olc::vi2d& vWindowPos, olc::vi2d& vWindowSize, bool bFullScreen) override
-		{
-			using namespace X11;
-			XInitThreads();
-
-			// Grab the deafult display and window
-			olc_Display = XOpenDisplay(NULL);
-			olc_WindowRoot = DefaultRootWindow(olc_Display);
-
-			// Based on the display capabilities, configure the appearance of the window
-			GLint olc_GLAttribs[] = { GLX_RGBA, GLX_DEPTH_SIZE, 24, GLX_DOUBLEBUFFER, None };
-			olc_VisualInfo = glXChooseVisual(olc_Display, 0, olc_GLAttribs);
-			olc_ColourMap = XCreateColormap(olc_Display, olc_WindowRoot, olc_VisualInfo->visual, AllocNone);
-			olc_SetWindowAttribs.colormap = olc_ColourMap;
-
-			// Register which events we are interested in receiving
-			olc_SetWindowAttribs.event_mask = ExposureMask | KeyPressMask | KeyReleaseMask |
-				ButtonPressMask | ButtonReleaseMask | PointerMotionMask | FocusChangeMask | StructureNotifyMask;
-
-			// Create the window
-			olc_Window = XCreateWindow(olc_Display, olc_WindowRoot, vWindowPos.x, vWindowPos.y,
-				vWindowSize.x, vWindowSize.y,
-				0, olc_VisualInfo->depth, InputOutput, olc_VisualInfo->visual,
-				CWColormap | CWEventMask, &olc_SetWindowAttribs);
-
-			Atom wmDelete = XInternAtom(olc_Display, "WM_DELETE_WINDOW", true);
-			XSetWMProtocols(olc_Display, olc_Window, &wmDelete, 1);
-
-			XMapWindow(olc_Display, olc_Window);
-			XStoreName(olc_Display, olc_Window, "OneLoneCoder.com - Pixel Game Engine");
-
-			if (bFullScreen) // Thanks DragonEye, again :D
-			{
-				Atom wm_state;
-				Atom fullscreen;
-				wm_state = XInternAtom(olc_Display, "_NET_WM_STATE", False);
-				fullscreen = XInternAtom(olc_Display, "_NET_WM_STATE_FULLSCREEN", False);
-				XEvent xev{ 0 };
-				xev.type = ClientMessage;
-				xev.xclient.window = olc_Window;
-				xev.xclient.message_type = wm_state;
-				xev.xclient.format = 32;
-				xev.xclient.data.l[0] = (bFullScreen ? 1 : 0);   // the action (0: off, 1: on, 2: toggle)
-				xev.xclient.data.l[1] = fullscreen;             // first property to alter
-				xev.xclient.data.l[2] = 0;                      // second property to alter
-				xev.xclient.data.l[3] = 0;                      // source indication
-				XMapWindow(olc_Display, olc_Window);
-				XSendEvent(olc_Display, DefaultRootWindow(olc_Display), False,
-					SubstructureRedirectMask | SubstructureNotifyMask, &xev);
-				XFlush(olc_Display);
-				XWindowAttributes gwa;
-				XGetWindowAttributes(olc_Display, olc_Window, &gwa);
-				vWindowSize.x = gwa.width;
-				vWindowSize.y = gwa.height;
-			}
-
-			// Create Keyboard Mapping
-			mapKeys[0x00] = Key::NONE;
-			mapKeys[0x61] = Key::A; mapKeys[0x62] = Key::B; mapKeys[0x63] = Key::C; mapKeys[0x64] = Key::D; mapKeys[0x65] = Key::E;
-			mapKeys[0x66] = Key::F; mapKeys[0x67] = Key::G; mapKeys[0x68] = Key::H; mapKeys[0x69] = Key::I; mapKeys[0x6A] = Key::J;
-			mapKeys[0x6B] = Key::K; mapKeys[0x6C] = Key::L; mapKeys[0x6D] = Key::M; mapKeys[0x6E] = Key::N; mapKeys[0x6F] = Key::O;
-			mapKeys[0x70] = Key::P; mapKeys[0x71] = Key::Q; mapKeys[0x72] = Key::R; mapKeys[0x73] = Key::S; mapKeys[0x74] = Key::T;
-			mapKeys[0x75] = Key::U; mapKeys[0x76] = Key::V; mapKeys[0x77] = Key::W; mapKeys[0x78] = Key::X; mapKeys[0x79] = Key::Y;
-			mapKeys[0x7A] = Key::Z;
-
-			mapKeys[XK_F1] = Key::F1; mapKeys[XK_F2] = Key::F2; mapKeys[XK_F3] = Key::F3; mapKeys[XK_F4] = Key::F4;
-			mapKeys[XK_F5] = Key::F5; mapKeys[XK_F6] = Key::F6; mapKeys[XK_F7] = Key::F7; mapKeys[XK_F8] = Key::F8;
-			mapKeys[XK_F9] = Key::F9; mapKeys[XK_F10] = Key::F10; mapKeys[XK_F11] = Key::F11; mapKeys[XK_F12] = Key::F12;
-
-			mapKeys[XK_Down] = Key::DOWN; mapKeys[XK_Left] = Key::LEFT; mapKeys[XK_Right] = Key::RIGHT; mapKeys[XK_Up] = Key::UP;
-			mapKeys[XK_KP_Enter] = Key::ENTER; mapKeys[XK_Return] = Key::ENTER;
-
-			mapKeys[XK_BackSpace] = Key::BACK; mapKeys[XK_Escape] = Key::ESCAPE; mapKeys[XK_Linefeed] = Key::ENTER;	mapKeys[XK_Pause] = Key::PAUSE;
-			mapKeys[XK_Scroll_Lock] = Key::SCROLL; mapKeys[XK_Tab] = Key::TAB; mapKeys[XK_Delete] = Key::DEL; mapKeys[XK_Home] = Key::HOME;
-			mapKeys[XK_End] = Key::END; mapKeys[XK_Page_Up] = Key::PGUP; mapKeys[XK_Page_Down] = Key::PGDN;	mapKeys[XK_Insert] = Key::INS;
-			mapKeys[XK_Shift_L] = Key::SHIFT; mapKeys[XK_Shift_R] = Key::SHIFT; mapKeys[XK_Control_L] = Key::CTRL; mapKeys[XK_Control_R] = Key::CTRL;
-			mapKeys[XK_space] = Key::SPACE; mapKeys[XK_period] = Key::PERIOD;
-
-			mapKeys[XK_0] = Key::K0; mapKeys[XK_1] = Key::K1; mapKeys[XK_2] = Key::K2; mapKeys[XK_3] = Key::K3; mapKeys[XK_4] = Key::K4;
-			mapKeys[XK_5] = Key::K5; mapKeys[XK_6] = Key::K6; mapKeys[XK_7] = Key::K7; mapKeys[XK_8] = Key::K8; mapKeys[XK_9] = Key::K9;
-
-			mapKeys[XK_KP_0] = Key::NP0; mapKeys[XK_KP_1] = Key::NP1; mapKeys[XK_KP_2] = Key::NP2; mapKeys[XK_KP_3] = Key::NP3; mapKeys[XK_KP_4] = Key::NP4;
-			mapKeys[XK_KP_5] = Key::NP5; mapKeys[XK_KP_6] = Key::NP6; mapKeys[XK_KP_7] = Key::NP7; mapKeys[XK_KP_8] = Key::NP8; mapKeys[XK_KP_9] = Key::NP9;
-			mapKeys[XK_KP_Multiply] = Key::NP_MUL; mapKeys[XK_KP_Add] = Key::NP_ADD; mapKeys[XK_KP_Divide] = Key::NP_DIV; mapKeys[XK_KP_Subtract] = Key::NP_SUB; mapKeys[XK_KP_Decimal] = Key::NP_DECIMAL;
-
-			// These keys vary depending on the keyboard. I've included comments for US and UK keyboard layouts
-			mapKeys[XK_semicolon] = Key::OEM_1;		// On US and UK keyboards this is the ';:' key
-			mapKeys[XK_slash] = Key::OEM_2;			// On US and UK keyboards this is the '/?' key
-			mapKeys[XK_asciitilde] = Key::OEM_3;	// On US keyboard this is the '~' key
-			mapKeys[XK_bracketleft] = Key::OEM_4;	// On US and UK keyboards this is the '[{' key
-			mapKeys[XK_backslash] = Key::OEM_5;		// On US keyboard this is '\|' key.
-			mapKeys[XK_bracketright] = Key::OEM_6;	// On US and UK keyboards this is the ']}' key
-			mapKeys[XK_apostrophe] = Key::OEM_7;	// On US keyboard this is the single/double quote key. On UK, this is the single quote/@ symbol key
-			mapKeys[XK_numbersign] = Key::OEM_8;	// miscellaneous characters. Varies by keyboard. I believe this to be the '#~' key on UK keyboards
-			mapKeys[XK_equal] = Key::EQUALS;		// the '+' key on any keyboard
-			mapKeys[XK_comma] = Key::COMMA;			// the comma key on any keyboard
-			mapKeys[XK_minus] = Key::MINUS;			// the minus key on any keyboard			
-
-			mapKeys[XK_Caps_Lock] = Key::CAPS_LOCK;
-
-			return olc::OK;
-		}
-
-		virtual olc::rcode SetWindowTitle(const std::string& s) override
-		{
-			X11::XStoreName(olc_Display, olc_Window, s.c_str());
-			return olc::OK;
-		}
-
-		virtual olc::rcode SetWindowSize(const olc::vi2d& vPos, const olc::vi2d& vSize) override
-		{
-			return olc::rcode::OK;
-		}
-
-		virtual olc::rcode ShowWindowFrame(const bool bShowFrame = true) override
-		{
-			return olc::rcode::OK;
-		}
-
-
-		virtual olc::rcode StartSystemEventLoop() override
-		{
-			return olc::OK;
-		}
-
-		virtual olc::rcode HandleSystemEvent() override
-		{
-			using namespace X11;
-			// Handle Xlib Message Loop - we do this in the
-			// same thread that OpenGL was created so we dont
-			// need to worry too much about multithreading with X11
-			XEvent xev;
-			while (XPending(olc_Display))
-			{
-				XNextEvent(olc_Display, &xev);
-				if (xev.type == Expose)
-				{
-					XWindowAttributes gwa;
-					XGetWindowAttributes(olc_Display, olc_Window, &gwa);
-					ptrPGE->olc_UpdateWindowSize(gwa.width, gwa.height);
-				}
-				else if (xev.type == ConfigureNotify)
-				{
-					XConfigureEvent xce = xev.xconfigure;
-					ptrPGE->olc_UpdateWindowSize(xce.width, xce.height);
-				}
-				else if (xev.type == KeyPress)
-				{
-				    KeySym ks;
-
-					// DragonEye still loves numpads, but this is a better way
-					XLookupString(&xev.xkey, NULL, 0, &ks, NULL);
-					
-					if(ks != NoSymbol)
-						ptrPGE->olc_UpdateKeyState(ks, true);
-				}
-				else if (xev.type == KeyRelease)
-				{
-				    KeySym ks;
-					XLookupString(&xev.xkey, NULL, 0, &ks, NULL);
-					
-					if(ks != NoSymbol)
-						ptrPGE->olc_UpdateKeyState(ks, false);
-				}
-				else if (xev.type == ButtonPress)
-				{
-					switch (xev.xbutton.button)
-					{
-					case 1:	ptrPGE->olc_UpdateMouseState(0, true); break;
-					case 2:	ptrPGE->olc_UpdateMouseState(2, true); break;
-					case 3:	ptrPGE->olc_UpdateMouseState(1, true); break;
-					case 4:	ptrPGE->olc_UpdateMouseWheel(120); break;
-					case 5:	ptrPGE->olc_UpdateMouseWheel(-120); break;
-					default: break;
-					}
-				}
-				else if (xev.type == ButtonRelease)
-				{
-					switch (xev.xbutton.button)
-					{
-					case 1:	ptrPGE->olc_UpdateMouseState(0, false); break;
-					case 2:	ptrPGE->olc_UpdateMouseState(2, false); break;
-					case 3:	ptrPGE->olc_UpdateMouseState(1, false); break;
-					default: break;
-					}
-				}
-				else if (xev.type == MotionNotify)
-				{
-					ptrPGE->olc_UpdateMouse(xev.xmotion.x, xev.xmotion.y);
-				}
-				else if (xev.type == FocusIn)
-				{
-					ptrPGE->olc_UpdateKeyFocus(true);
-				}
-				else if (xev.type == FocusOut)
-				{
-					ptrPGE->olc_UpdateKeyFocus(false);
-				}
-				else if (xev.type == ClientMessage)
-				{
-					ptrPGE->olc_Terminate();
-				}
-			}
-			return olc::OK;
-		}
-	};
-}
-#endif
-// O------------------------------------------------------------------------------O
-// | END PLATFORM: LINUX                                                          |
-// O------------------------------------------------------------------------------O
-#pragma endregion
-
-#pragma region platform_glut
-// O------------------------------------------------------------------------------O
-// | START PLATFORM: GLUT (used to make it simple for Apple)                      |
-// O------------------------------------------------------------------------------O
-//
-// VERY IMPORTANT!!! The Apple port was originally created by @Mumflr (discord)
-// and the repo for the development of this project can be found here:
-// https://github.com/MumflrFumperdink/olcPGEMac which contains maccy goodness
-// and support on how to setup your build environment.
-//
-// "MASSIVE MASSIVE THANKS TO MUMFLR" - Javidx9
-#if defined(OLC_PLATFORM_GLUT)
-namespace olc {
-
-	class Platform_GLUT : public olc::Platform
-	{
-	public:
-		static std::atomic<bool>* bActiveRef;
-
-		virtual olc::rcode SetWindowSize(const olc::vi2d& vPos, const olc::vi2d& vSize) override
-		{
-			return olc::rcode::OK;
-		}
-
-		virtual olc::rcode ShowWindowFrame(const bool bShowFrame = true) override
-		{
-			return olc::rcode::OK;
-		}
-
-
-		virtual olc::rcode ApplicationStartUp() override {
-			return olc::rcode::OK;
-		}
-
-		virtual olc::rcode ApplicationCleanUp() override
-		{
-			return olc::rcode::OK;
-		}
-
-		virtual olc::rcode ThreadStartUp() override
-		{
-			return olc::rcode::OK;
-		}
-
-		virtual olc::rcode ThreadCleanUp() override
-		{
-			renderer->DestroyDevice();
-			return olc::OK;
-		}
-
-		virtual olc::rcode CreateGraphics(bool bFullScreen, bool bEnableVSYNC, const olc::vi2d& vViewPos, const olc::vi2d& vViewSize) override
-		{
-			if (renderer->CreateDevice({}, bFullScreen, bEnableVSYNC) == olc::rcode::OK)
-			{
-				renderer->UpdateViewport(vViewPos, vViewSize);
-				return olc::rcode::OK;
-			}
-			else
-				return olc::rcode::FAIL;
-		}
-
-		static void ExitMainLoop() {
-			if (!ptrPGE->OnUserDestroy()) {
-				*bActiveRef = true;
-				return;
-			}
-			platform->ThreadCleanUp();
-			platform->ApplicationCleanUp();
-			exit(0);
-		}
-
-#if defined(__APPLE__)
-		static void scrollWheelUpdate(id selff, SEL _sel, id theEvent) {
-			static const SEL deltaYSel = sel_registerName("deltaY");
-
-#if defined(__aarch64__) // Thanks ruarq!
-			double deltaY = ((double (*)(id, SEL))objc_msgSend)(theEvent, deltaYSel);
-#else
-			double deltaY = ((double (*)(id, SEL))objc_msgSend_fpret)(theEvent, deltaYSel);
-#endif
-
-			for (int i = 0; i < abs(deltaY); i++) {
-				if (deltaY > 0) {
-					ptrPGE->olc_UpdateMouseWheel(-1);
-				}
-				else if (deltaY < 0) {
-					ptrPGE->olc_UpdateMouseWheel(1);
-				}
-			}
-		}
-#endif
-		static void ThreadFunct() {
-#if defined(__APPLE__)
-			static bool hasEnabledCocoa = false;
-			if (!hasEnabledCocoa) {
-				// Objective-C Wizardry
-				Class NSApplicationClass = objc_getClass("NSApplication");
-
-				// NSApp = [NSApplication sharedApplication]
-				SEL sharedApplicationSel = sel_registerName("sharedApplication");
-				id NSApp = ((id(*)(Class, SEL))objc_msgSend)(NSApplicationClass, sharedApplicationSel);
-				// window = [NSApp mainWindow]
-				SEL mainWindowSel = sel_registerName("mainWindow");
-				id window = ((id(*)(id, SEL))objc_msgSend)(NSApp, mainWindowSel);
-
-				// [window setStyleMask: NSWindowStyleMaskClosable | ~NSWindowStyleMaskResizable]
-				SEL setStyleMaskSel = sel_registerName("setStyleMask:");
-				((void (*)(id, SEL, NSUInteger))objc_msgSend)(window, setStyleMaskSel, 7);
-
-				hasEnabledCocoa = true;
-			}
-#endif
-			if (!*bActiveRef) {
-				ExitMainLoop();
-				return;
-			}
-			glutPostRedisplay();
-		}
-
-		static void DrawFunct() {
-			ptrPGE->olc_CoreUpdate();
-		}
-
-		virtual olc::rcode CreateWindowPane(const olc::vi2d& vWindowPos, olc::vi2d& vWindowSize, bool bFullScreen) override
-		{
-#if defined(__APPLE__)
-			Class GLUTViewClass = objc_getClass("GLUTView");
-
-			SEL scrollWheelSel = sel_registerName("scrollWheel:");
-			bool resultAddMethod = class_addMethod(GLUTViewClass, scrollWheelSel, (IMP)scrollWheelUpdate, "v@:@");
-			assert(resultAddMethod);
-#endif
-
-			renderer->PrepareDevice();
-
-			if (bFullScreen)
-			{
-				vWindowSize.x = glutGet(GLUT_SCREEN_WIDTH);
-				vWindowSize.y = glutGet(GLUT_SCREEN_HEIGHT);
-				glutFullScreen();
-			}
-			else
-			{
-				if (vWindowSize.x > glutGet(GLUT_SCREEN_WIDTH) || vWindowSize.y > glutGet(GLUT_SCREEN_HEIGHT))
-				{
-					perror("ERROR: The specified window dimensions do not fit on your screen\n");
-					return olc::FAIL;
-				}
-				glutReshapeWindow(vWindowSize.x, vWindowSize.y - 1);
-			}
-
-			// Create Keyboard Mapping
-			mapKeys[0x00] = Key::NONE;
-			mapKeys['A'] = Key::A; mapKeys['B'] = Key::B; mapKeys['C'] = Key::C; mapKeys['D'] = Key::D; mapKeys['E'] = Key::E;
-			mapKeys['F'] = Key::F; mapKeys['G'] = Key::G; mapKeys['H'] = Key::H; mapKeys['I'] = Key::I; mapKeys['J'] = Key::J;
-			mapKeys['K'] = Key::K; mapKeys['L'] = Key::L; mapKeys['M'] = Key::M; mapKeys['N'] = Key::N; mapKeys['O'] = Key::O;
-			mapKeys['P'] = Key::P; mapKeys['Q'] = Key::Q; mapKeys['R'] = Key::R; mapKeys['S'] = Key::S; mapKeys['T'] = Key::T;
-			mapKeys['U'] = Key::U; mapKeys['V'] = Key::V; mapKeys['W'] = Key::W; mapKeys['X'] = Key::X; mapKeys['Y'] = Key::Y;
-			mapKeys['Z'] = Key::Z;
-
-			mapKeys[GLUT_KEY_F1] = Key::F1; mapKeys[GLUT_KEY_F2] = Key::F2; mapKeys[GLUT_KEY_F3] = Key::F3; mapKeys[GLUT_KEY_F4] = Key::F4;
-			mapKeys[GLUT_KEY_F5] = Key::F5; mapKeys[GLUT_KEY_F6] = Key::F6; mapKeys[GLUT_KEY_F7] = Key::F7; mapKeys[GLUT_KEY_F8] = Key::F8;
-			mapKeys[GLUT_KEY_F9] = Key::F9; mapKeys[GLUT_KEY_F10] = Key::F10; mapKeys[GLUT_KEY_F11] = Key::F11; mapKeys[GLUT_KEY_F12] = Key::F12;
-
-			mapKeys[GLUT_KEY_DOWN] = Key::DOWN; mapKeys[GLUT_KEY_LEFT] = Key::LEFT; mapKeys[GLUT_KEY_RIGHT] = Key::RIGHT; mapKeys[GLUT_KEY_UP] = Key::UP;
-			mapKeys[13] = Key::ENTER;
-
-			mapKeys[127] = Key::BACK; mapKeys[27] = Key::ESCAPE;
-			mapKeys[9] = Key::TAB;  mapKeys[GLUT_KEY_HOME] = Key::HOME;
-			mapKeys[GLUT_KEY_END] = Key::END; mapKeys[GLUT_KEY_PAGE_UP] = Key::PGUP; mapKeys[GLUT_KEY_PAGE_DOWN] = Key::PGDN;    mapKeys[GLUT_KEY_INSERT] = Key::INS;
-			mapKeys[32] = Key::SPACE; mapKeys[46] = Key::PERIOD;
-
-			mapKeys[48] = Key::K0; mapKeys[49] = Key::K1; mapKeys[50] = Key::K2; mapKeys[51] = Key::K3; mapKeys[52] = Key::K4;
-			mapKeys[53] = Key::K5; mapKeys[54] = Key::K6; mapKeys[55] = Key::K7; mapKeys[56] = Key::K8; mapKeys[57] = Key::K9;
-
-			// NOTE: MISSING KEYS :O
-
-			// JAVIDX9 WOZ ERE - Rethinking some keyboad stuff has required
-			// some changes. MOst of them are trivial, but I'm not sure
-			// what's going on here and have no readily available testing
-			// suite either - its for MAC users. However broken as of 2.29
-
-			glutKeyboardFunc([](unsigned char key, int x, int y) -> void {
-				switch (glutGetModifiers()) {
-				case 0: //This is when there are no modifiers
-					if ('a' <= key && key <= 'z') key -= 32;
-					break;
-				case GLUT_ACTIVE_SHIFT:
-				//	ptrPGE->olc_UpdateKeyState(Key::SHIFT, true);
-					break;
-				case GLUT_ACTIVE_CTRL:
-					if ('a' <= key && key <= 'z') key -= 32;
-				//	ptrPGE->olc_UpdateKeyState(Key::CTRL, true);
-					break;
-				case GLUT_ACTIVE_ALT:
-					if ('a' <= key && key <= 'z') key -= 32;
-					break;
-				}
-
-				//if (mapKeys[key])
-					ptrPGE->olc_UpdateKeyState(key, true);
-				});
-
-			glutKeyboardUpFunc([](unsigned char key, int x, int y) -> void {
-				switch (glutGetModifiers()) {
-				case 0: //This is when there are no modifiers
-					if ('a' <= key && key <= 'z') key -= 32;
-					break;
-				case GLUT_ACTIVE_SHIFT:
-				//	ptrPGE->olc_UpdateKeyState(Key::SHIFT, false);
-					break;
-				case GLUT_ACTIVE_CTRL:
-					if ('a' <= key && key <= 'z') key -= 32;
-				//	ptrPGE->olc_UpdateKeyState(Key::CTRL, false);
-					break;
-				case GLUT_ACTIVE_ALT:
-					if ('a' <= key && key <= 'z') key -= 32;
-					//No ALT in PGE
-					break;
-				}
-
-				//if (mapKeys[key])
-					ptrPGE->olc_UpdateKeyState(key, false);
-				});
-
-			//Special keys
-			glutSpecialFunc([](int key, int x, int y) -> void {
-				//if (mapKeys[key])
-					ptrPGE->olc_UpdateKeyState(key, true);
-				});
-
-			glutSpecialUpFunc([](int key, int x, int y) -> void {
-				//if (mapKeys[key])
-					ptrPGE->olc_UpdateKeyState(key, false);
-				});
-
-			glutMouseFunc([](int button, int state, int x, int y) -> void {
-				switch (button) {
-				case GLUT_LEFT_BUTTON:
-					if (state == GLUT_UP) ptrPGE->olc_UpdateMouseState(0, false);
-					else if (state == GLUT_DOWN) ptrPGE->olc_UpdateMouseState(0, true);
-					break;
-				case GLUT_MIDDLE_BUTTON:
-					if (state == GLUT_UP) ptrPGE->olc_UpdateMouseState(2, false);
-					else if (state == GLUT_DOWN) ptrPGE->olc_UpdateMouseState(2, true);
-					break;
-				case GLUT_RIGHT_BUTTON:
-					if (state == GLUT_UP) ptrPGE->olc_UpdateMouseState(1, false);
-					else if (state == GLUT_DOWN) ptrPGE->olc_UpdateMouseState(1, true);
-					break;
-				}
-				});
-
-			auto mouseMoveCall = [](int x, int y) -> void {
-				ptrPGE->olc_UpdateMouse(x, y);
-			};
-
-			glutMotionFunc(mouseMoveCall);
-			glutPassiveMotionFunc(mouseMoveCall);
-
-			glutEntryFunc([](int state) -> void {
-				if (state == GLUT_ENTERED) ptrPGE->olc_UpdateKeyFocus(true);
-				else if (state == GLUT_LEFT) ptrPGE->olc_UpdateKeyFocus(false);
-				});
-
-			glutDisplayFunc(DrawFunct);
-			glutIdleFunc(ThreadFunct);
-
-			return olc::OK;
-		}
-
-		virtual olc::rcode SetWindowTitle(const std::string& s) override
-		{
-			glutSetWindowTitle(s.c_str());
-			return olc::OK;
-		}
-
-		virtual olc::rcode StartSystemEventLoop() override {
-			glutMainLoop();
-			return olc::OK;
-		}
-
-		virtual olc::rcode HandleSystemEvent() override
-		{
-			return olc::OK;
-		}
-	};
-
-	std::atomic<bool>* Platform_GLUT::bActiveRef{ nullptr };
-
-	//Custom Start
-	olc::rcode PixelGameEngine::Start()
-	{
-		if (platform->ApplicationStartUp() != olc::OK) return olc::FAIL;
-
-		// Construct the window
-		if (platform->CreateWindowPane({ 30,30 }, vWindowSize, bFullScreen) != olc::OK) return olc::FAIL;
-		olc_UpdateWindowSize(vWindowSize.x, vWindowSize.y);
-
-		if (platform->ThreadStartUp() == olc::FAIL)  return olc::FAIL;
-		olc_PrepareEngine();
-		if (!OnUserCreate()) return olc::FAIL;
-		Platform_GLUT::bActiveRef = &bAtomActive;
-		glutWMCloseFunc(Platform_GLUT::ExitMainLoop);
-		bAtomActive = true;
-		platform->StartSystemEventLoop();
-
-		//This code will not even be run but why not
-		if (platform->ApplicationCleanUp() != olc::OK) return olc::FAIL;
-
-		return olc::OK;
-	}
-}
-
-#endif
-// O------------------------------------------------------------------------------O
-// | END PLATFORM: GLUT                                                           |
-// O------------------------------------------------------------------------------O
-#pragma endregion 
-
-
-
-
-
-#pragma region platform_emscripten
-// O------------------------------------------------------------------------------O
-// | START PLATFORM: Emscripten - Totally Game Changing...                        |
-// O------------------------------------------------------------------------------O
-
-//
-//	Firstly a big mega thank you to members of the OLC Community for sorting this 
-//	out. Making a browser compatible version has been a priority for quite some
-//	time, but I lacked the expertise to do it. This awesome feature is possible
-//	because a group of former strangers got together and formed friendships over
-//	their shared passion for code. If anything demonstrates how powerful helping
-//	each other can be, it's this. - Javidx9
-
-//	Emscripten Platform: MaGetzUb, Moros1138, Slavka, Dandistine, Gorbit99, Bispoo
-//				   also: Ishidex, Gusgo99, SlicEnDicE, Alexio
-
-
-#if defined(OLC_PLATFORM_EMSCRIPTEN)
-
-#include <emscripten/html5.h>
-#include <emscripten/key_codes.h>
-
-extern "C" 
-{
-	EMSCRIPTEN_KEEPALIVE inline int olc_OnPageUnload()
-	{ olc::platform->ApplicationCleanUp(); return 0; }
-}
-
-namespace olc
-{
-	class Platform_Emscripten : public olc::Platform
-	{
-	public:
-
-		virtual olc::rcode SetWindowSize(const olc::vi2d& vPos, const olc::vi2d& vSize) override
-		{ return olc::rcode::OK; }
-
-		virtual olc::rcode ShowWindowFrame(const bool bShowFrame = true) override
-		{ return olc::rcode::OK; }
-
-		virtual olc::rcode ApplicationStartUp() override 
-		{ return olc::rcode::OK; }
-
-		virtual olc::rcode ApplicationCleanUp() override 
-		{ ThreadCleanUp(); return olc::rcode::OK; }
-
-		virtual olc::rcode ThreadStartUp() override
-		{ return olc::rcode::OK; }
-
-		virtual olc::rcode ThreadCleanUp() override
-		{ renderer->DestroyDevice(); return olc::OK; }
-
-		virtual olc::rcode CreateGraphics(bool bFullScreen, bool bEnableVSYNC, const olc::vi2d& vViewPos, const olc::vi2d& vViewSize) override
-		{
-			if (renderer->CreateDevice({}, bFullScreen, bEnableVSYNC) == olc::rcode::OK)
-			{
-				renderer->UpdateViewport(vViewPos, vViewSize);
-				return olc::rcode::OK;
-			}
-			else
-				return olc::rcode::FAIL;
-		}
-
-		virtual olc::rcode CreateWindowPane(const olc::vi2d& vWindowPos, olc::vi2d& vWindowSize, bool bFullScreen) override
-		{
-			emscripten_set_canvas_element_size("#canvas", vWindowSize.x, vWindowSize.y);
-
-			mapKeys[DOM_PK_UNKNOWN] = Key::NONE;
-			mapKeys[DOM_PK_A] = Key::A; mapKeys[DOM_PK_B] = Key::B; mapKeys[DOM_PK_C] = Key::C; mapKeys[DOM_PK_D] = Key::D;
-			mapKeys[DOM_PK_E] = Key::E; mapKeys[DOM_PK_F] = Key::F; mapKeys[DOM_PK_G] = Key::G; mapKeys[DOM_PK_H] = Key::H;
-			mapKeys[DOM_PK_I] = Key::I; mapKeys[DOM_PK_J] = Key::J; mapKeys[DOM_PK_K] = Key::K; mapKeys[DOM_PK_L] = Key::L;
-			mapKeys[DOM_PK_M] = Key::M; mapKeys[DOM_PK_N] = Key::N; mapKeys[DOM_PK_O] = Key::O; mapKeys[DOM_PK_P] = Key::P;
-			mapKeys[DOM_PK_Q] = Key::Q; mapKeys[DOM_PK_R] = Key::R; mapKeys[DOM_PK_S] = Key::S; mapKeys[DOM_PK_T] = Key::T;
-			mapKeys[DOM_PK_U] = Key::U; mapKeys[DOM_PK_V] = Key::V; mapKeys[DOM_PK_W] = Key::W; mapKeys[DOM_PK_X] = Key::X;
-			mapKeys[DOM_PK_Y] = Key::Y; mapKeys[DOM_PK_Z] = Key::Z;
-			mapKeys[DOM_PK_0] = Key::K0; mapKeys[DOM_PK_1] = Key::K1; mapKeys[DOM_PK_2] = Key::K2;
-			mapKeys[DOM_PK_3] = Key::K3; mapKeys[DOM_PK_4] = Key::K4; mapKeys[DOM_PK_5] = Key::K5;
-			mapKeys[DOM_PK_6] = Key::K6; mapKeys[DOM_PK_7] = Key::K7; mapKeys[DOM_PK_8] = Key::K8;
-			mapKeys[DOM_PK_9] = Key::K9;
-			mapKeys[DOM_PK_F1] = Key::F1; mapKeys[DOM_PK_F2] = Key::F2; mapKeys[DOM_PK_F3] = Key::F3; mapKeys[DOM_PK_F4] = Key::F4;
-			mapKeys[DOM_PK_F5] = Key::F5; mapKeys[DOM_PK_F6] = Key::F6; mapKeys[DOM_PK_F7] = Key::F7; mapKeys[DOM_PK_F8] = Key::F8;
-			mapKeys[DOM_PK_F9] = Key::F9; mapKeys[DOM_PK_F10] = Key::F10; mapKeys[DOM_PK_F11] = Key::F11; mapKeys[DOM_PK_F12] = Key::F12;
-			mapKeys[DOM_PK_ARROW_UP] = Key::UP; mapKeys[DOM_PK_ARROW_DOWN] = Key::DOWN;
-			mapKeys[DOM_PK_ARROW_LEFT] = Key::LEFT; mapKeys[DOM_PK_ARROW_RIGHT] = Key::RIGHT;
-			mapKeys[DOM_PK_SPACE] = Key::SPACE; mapKeys[DOM_PK_TAB] = Key::TAB;
-			mapKeys[DOM_PK_SHIFT_LEFT] = Key::SHIFT; mapKeys[DOM_PK_SHIFT_RIGHT] = Key::SHIFT;
-			mapKeys[DOM_PK_CONTROL_LEFT] = Key::CTRL; mapKeys[DOM_PK_CONTROL_RIGHT] = Key::CTRL;
-			mapKeys[DOM_PK_INSERT] = Key::INS; mapKeys[DOM_PK_DELETE] = Key::DEL; mapKeys[DOM_PK_HOME] = Key::HOME;
-			mapKeys[DOM_PK_END] = Key::END; mapKeys[DOM_PK_PAGE_UP] = Key::PGUP; mapKeys[DOM_PK_PAGE_DOWN] = Key::PGDN;
-			mapKeys[DOM_PK_BACKSPACE] = Key::BACK; mapKeys[DOM_PK_ESCAPE] = Key::ESCAPE;
-			mapKeys[DOM_PK_ENTER] = Key::ENTER; mapKeys[DOM_PK_NUMPAD_EQUAL] = Key::EQUALS;
-			mapKeys[DOM_PK_NUMPAD_ENTER] = Key::ENTER; mapKeys[DOM_PK_PAUSE] = Key::PAUSE;
-			mapKeys[DOM_PK_SCROLL_LOCK] = Key::SCROLL;
-			mapKeys[DOM_PK_NUMPAD_0] = Key::NP0; mapKeys[DOM_PK_NUMPAD_1] = Key::NP1; mapKeys[DOM_PK_NUMPAD_2] = Key::NP2;
-			mapKeys[DOM_PK_NUMPAD_3] = Key::NP3; mapKeys[DOM_PK_NUMPAD_4] = Key::NP4; mapKeys[DOM_PK_NUMPAD_5] = Key::NP5;
-			mapKeys[DOM_PK_NUMPAD_6] = Key::NP6; mapKeys[DOM_PK_NUMPAD_7] = Key::NP7; mapKeys[DOM_PK_NUMPAD_8] = Key::NP8;
-			mapKeys[DOM_PK_NUMPAD_9] = Key::NP9;
-			mapKeys[DOM_PK_NUMPAD_MULTIPLY] = Key::NP_MUL; mapKeys[DOM_PK_NUMPAD_DIVIDE] = Key::NP_DIV;
-			mapKeys[DOM_PK_NUMPAD_ADD] = Key::NP_ADD; mapKeys[DOM_PK_NUMPAD_SUBTRACT] = Key::NP_SUB;
-			mapKeys[DOM_PK_NUMPAD_DECIMAL] = Key::NP_DECIMAL;
-			mapKeys[DOM_PK_PERIOD] = Key::PERIOD; mapKeys[DOM_PK_EQUAL] = Key::EQUALS;
-			mapKeys[DOM_PK_COMMA] = Key::COMMA; mapKeys[DOM_PK_MINUS] = Key::MINUS;
-			mapKeys[DOM_PK_CAPS_LOCK] = Key::CAPS_LOCK;
-			mapKeys[DOM_PK_SEMICOLON] = Key::OEM_1;	mapKeys[DOM_PK_SLASH] = Key::OEM_2; mapKeys[DOM_PK_BACKQUOTE] = Key::OEM_3;
-			mapKeys[DOM_PK_BRACKET_LEFT] = Key::OEM_4; mapKeys[DOM_PK_BACKSLASH] = Key::OEM_5; mapKeys[DOM_PK_BRACKET_RIGHT] = Key::OEM_6;
-			mapKeys[DOM_PK_QUOTE] = Key::OEM_7; mapKeys[DOM_PK_BACKSLASH] = Key::OEM_8;
-
-			// Keyboard Callbacks
-			emscripten_set_keydown_callback("#canvas", 0, 1, keyboard_callback);
-			emscripten_set_keyup_callback("#canvas", 0, 1, keyboard_callback);
-
-			// Mouse Callbacks
-			emscripten_set_wheel_callback("#canvas", 0, 1, wheel_callback);
-			emscripten_set_mousedown_callback("#canvas", 0, 1, mouse_callback);
-			emscripten_set_mouseup_callback("#canvas", 0, 1, mouse_callback);
-			emscripten_set_mousemove_callback("#canvas", 0, 1, mouse_callback);
-
-			// Touch Callbacks
-			emscripten_set_touchstart_callback("#canvas", 0, 1, touch_callback);
-			emscripten_set_touchmove_callback("#canvas", 0, 1, touch_callback);
-			emscripten_set_touchend_callback("#canvas", 0, 1, touch_callback);
-
-			// Canvas Focus Callbacks
-			emscripten_set_blur_callback("#canvas", 0, 1, focus_callback);
-			emscripten_set_focus_callback("#canvas", 0, 1, focus_callback);
-			
-#pragma warning disable format
-			EM_ASM( window.onunload = Module._olc_OnPageUnload; );
-
-			// IMPORTANT! - Sorry About This...
-			//
-			//	In order to handle certain browser based events, such as resizing and
-			//	going to full screen, we have to effectively inject code into the container
-			//	running the PGE. Yes, I vomited about 11 times too when the others were
-			//	convincing me this is the future. Well, this isnt the future, and if it
-			//	were to be, I want no part of what must be a miserable distopian free
-			//	for all of anarchic code injection to get rudimentary events like "Resize()".
-			//
-			//	Wake up people! Of course theres a spoon. There has to be to keep feeding
-			//	the giant web baby.
-			
-
-			EM_ASM({
-
-			// olc_ApsectRatio
-			// 
-			// Used by olc_ResizeHandler to calculate the viewport from the
-			// dimensions of the canvas container's element.
-			Module.olc_AspectRatio = $0 / $1;
-
-			// HACK ALERT!
-			// 
-			// Here we assume any html shell that uses 3 or more instance of the class "emscripten"
-			// is using one of the default or minimal emscripten page layouts
-			Module.olc_AssumeDefaultShells = (document.querySelectorAll('.emscripten').length >= 3) ? true : false;
-
-			// olc_ResizeHandler
-			// 
-			// Used by olc_Init, and is called when a resize observer and fullscreenchange event is triggered.
-			var olc_ResizeHandler = function()
-			{
-				// are we in fullscreen mode?
-				let isFullscreen = (document.fullscreenElement != null);
-
-				// get the width of the containing element
-				let width  = (isFullscreen) ? window.innerWidth  : Module.canvas.parentNode.clientWidth;
-				let height = (isFullscreen) ? window.innerHeight : Module.canvas.parentNode.clientHeight;
-
-				// calculate the expected viewport size
-				let viewWidth  = width;
-				let viewHeight = width / Module.olc_AspectRatio;
-
-				// if we're taller than the containing element, recalculate based on height
-				if(viewHeight > height)
-				{
-					viewWidth  = height * Module.olc_AspectRatio;
-					viewHeight = height;
-				}
-    
-				// ensure resulting viewport is in integer space
-				viewWidth  = parseInt(viewWidth);
-				viewHeight = parseInt(viewHeight);
-
-				setTimeout(function()
-				{
-					// if default shells, apply default styles
-					if(Module.olc_AssumeDefaultShells)
-						Module.canvas.parentNode.setAttribute('style', 'width: 100%; height: 70vh; margin-left: auto; margin-right: auto;');
-				
-					// apply viewport dimensions to teh canvas
-					Module.canvas.setAttribute('width', viewWidth);
-					Module.canvas.setAttribute('height', viewHeight);
-					Module.canvas.setAttribute('style', `width: ${viewWidth}px; height: ${viewHeight}px;`);
-					
-					// update the PGE window size
-					Module._olc_PGE_UpdateWindowSize(viewWidth, viewHeight);
-					
-					// force focus on our PGE canvas
-					Module.canvas.focus();
-				}, 200);
-			};
-
-			
-			// olc_Init
-			// 
-			// set up resize observer and fullscreenchange event handler
-			var olc_Init = function()
-			{
-				if(Module.olc_AspectRatio === undefined)
-				{
-					setTimeout(function() { Module.olc_Init(); }, 50);
-					return;
-				}
-					
-				let resizeObserver = new ResizeObserver(function(entries)
-				{
-					Module.olc_ResizeHandler();
-				}).observe(Module.canvas.parentNode);
-
-				let mutationObserver = new MutationObserver(function(mutationsList, observer)
-				{
-					setTimeout(function() { Module.olc_ResizeHandler(); },  200);
-				}).observe(Module.canvas.parentNode, { attributes: false, childList: true, subtree: false });
-
-				window.addEventListener('fullscreenchange', function(e)
-				{
-					setTimeout(function() { Module.olc_ResizeHandler();},  200);
-				});
-			};
-			
-			// set up hooks
-			Module.olc_ResizeHandler = (Module.olc_ResizeHandler != undefined) ? Module.olc_ResizeHandler : olc_ResizeHandler;
-			Module.olc_Init          = (Module.olc_Init          != undefined) ? Module.olc_Init : olc_Init;
-
-			// run everything!
-			Module.olc_Init();
-
-			}, vWindowSize.x, vWindowSize.y); // Fullscreen and Resize Observers
-#pragma warning restore format
-			return olc::rcode::OK;
-		}
-
-		// Interface PGE's UpdateWindowSize, for use in Javascript
-		void UpdateWindowSize(int width, int height)
-		{
-			ptrPGE->olc_UpdateWindowSize(width, height);
-		}
-
-		//TY Gorbit
-		static EM_BOOL focus_callback(int eventType, const EmscriptenFocusEvent* focusEvent, void* userData) 
-		{
-			if (eventType == EMSCRIPTEN_EVENT_BLUR)
-			{
-				ptrPGE->olc_UpdateKeyFocus(false);
-				ptrPGE->olc_UpdateMouseFocus(false);
-			}
-			else if (eventType == EMSCRIPTEN_EVENT_FOCUS)
-			{
-				ptrPGE->olc_UpdateKeyFocus(true);
-				ptrPGE->olc_UpdateMouseFocus(true);
-			}
-
-			return 0;
-		}
-
-		//TY Moros
-		static EM_BOOL keyboard_callback(int eventType, const EmscriptenKeyboardEvent* e, void* userData)
-		{
-			if (eventType == EMSCRIPTEN_EVENT_KEYDOWN)
-				ptrPGE->olc_UpdateKeyState(emscripten_compute_dom_pk_code(e->code), true);
-
-			// THANK GOD!! for this compute function. And thanks Dandistine for pointing it out!
-			if (eventType == EMSCRIPTEN_EVENT_KEYUP)
-				ptrPGE->olc_UpdateKeyState(emscripten_compute_dom_pk_code(e->code), false);
-
-			//Consume keyboard events so that keys like F1 and F5 don't do weird things
-			return EM_TRUE;
-		}
-
-		//TY Moros
-		static EM_BOOL wheel_callback(int eventType, const EmscriptenWheelEvent* e, void* userData)
-		{
-			if (eventType == EMSCRIPTEN_EVENT_WHEEL)
-				ptrPGE->olc_UpdateMouseWheel(-1 * e->deltaY);
-
-			return EM_TRUE;
-		}
-
-		//TY Bispoo
-		static EM_BOOL touch_callback(int eventType, const EmscriptenTouchEvent* e, void* userData)
-		{
-			// Move
-			if (eventType == EMSCRIPTEN_EVENT_TOUCHMOVE)
-			{
-				ptrPGE->olc_UpdateMouse(e->touches->targetX, e->touches->targetY);
-			}
-
-			// Start
-			if (eventType == EMSCRIPTEN_EVENT_TOUCHSTART)
-			{
-				ptrPGE->olc_UpdateMouse(e->touches->targetX, e->touches->targetY);
-				ptrPGE->olc_UpdateMouseState(0, true);
-			}
-
-			// End
-			if (eventType == EMSCRIPTEN_EVENT_TOUCHEND)
-			{
-				ptrPGE->olc_UpdateMouseState(0, false);
-			}
-
-			return EM_TRUE;
-		}
-
-		//TY Moros
-		static EM_BOOL mouse_callback(int eventType, const EmscriptenMouseEvent* e, void* userData)
-		{
-			//Mouse Movement
-			if (eventType == EMSCRIPTEN_EVENT_MOUSEMOVE)
-				ptrPGE->olc_UpdateMouse(e->targetX, e->targetY);
-
-
-			//Mouse button press
-			if (e->button == 0) // left click
-			{
-				if (eventType == EMSCRIPTEN_EVENT_MOUSEDOWN)
-					ptrPGE->olc_UpdateMouseState(0, true);
-				else if (eventType == EMSCRIPTEN_EVENT_MOUSEUP)
-					ptrPGE->olc_UpdateMouseState(0, false);
-			}
-
-			if (e->button == 2) // right click
-			{
-				if (eventType == EMSCRIPTEN_EVENT_MOUSEDOWN)
-					ptrPGE->olc_UpdateMouseState(1, true);
-				else if (eventType == EMSCRIPTEN_EVENT_MOUSEUP)
-					ptrPGE->olc_UpdateMouseState(1, false);
-
-			}
-
-			if (e->button == 1) // middle click
-			{
-				if (eventType == EMSCRIPTEN_EVENT_MOUSEDOWN)
-					ptrPGE->olc_UpdateMouseState(2, true);
-				else if (eventType == EMSCRIPTEN_EVENT_MOUSEUP)
-					ptrPGE->olc_UpdateMouseState(2, false);
-
-				//at the moment only middle mouse needs to consume events.
-				return EM_TRUE;
-			}
-
-			return EM_FALSE;
-		}
-
-
-		virtual olc::rcode SetWindowTitle(const std::string& s) override
-		{ emscripten_set_window_title(s.c_str()); return olc::OK; }
-
-		virtual olc::rcode StartSystemEventLoop() override 
-		{ return olc::OK; }
-
-		virtual olc::rcode HandleSystemEvent() override
-		{ return olc::OK; }
-
-		static void MainLoop()
-		{
-			olc::Platform::ptrPGE->olc_CoreUpdate();
-			if (!ptrPGE->olc_IsRunning())
-			{
-				if (ptrPGE->OnUserDestroy())
-				{
-					emscripten_cancel_main_loop();
-					platform->ApplicationCleanUp();
-				}
-				else
-				{
-					ptrPGE->olc_Reanimate();
-				}
-			}
-		}
-	};
-
-	//Emscripten needs a special Start function
-	//Much of this is usually done in EngineThread, but that isn't used here
-	olc::rcode PixelGameEngine::Start()
-	{
-		if (platform->ApplicationStartUp() != olc::OK) return olc::FAIL;
-
-		// Construct the window
-		if (platform->CreateWindowPane({ 30,30 }, vWindowSize, bFullScreen) != olc::OK) return olc::FAIL;
-		olc_UpdateWindowSize(vWindowSize.x, vWindowSize.y);
-
-		// Some implementations may form an event loop here
-		if (platform->ThreadStartUp() == olc::FAIL)	return olc::FAIL;
-
-		// Do engine context specific initialisation
-		olc_PrepareEngine();
-
-		// Consider the "thread" started
-		bAtomActive = true;
-
-		// Create user resources as part of this thread
-		for (auto& ext : vExtensions) ext->OnBeforeUserCreate();
-		if (!OnUserCreate()) bAtomActive = false;
-		for (auto& ext : vExtensions) ext->OnAfterUserCreate();
-
-		platform->StartSystemEventLoop();
-
-		//This causes a heap memory corruption in Emscripten for some reason
-		//Platform_Emscripten::bActiveRef = &bAtomActive;
-		emscripten_set_main_loop(&Platform_Emscripten::MainLoop, 0, 1);
-
-		// Wait for thread to be exited
-		if (platform->ApplicationCleanUp() != olc::OK) return olc::FAIL;
-		return olc::OK;
-	}
-}
-
-extern "C" 
-{
-	EMSCRIPTEN_KEEPALIVE inline void olc_PGE_UpdateWindowSize(int width, int height)
-	{
-		emscripten_set_canvas_element_size("#canvas", width, height);
-		// Thanks slavka
-		((olc::Platform_Emscripten*)olc::platform.get())->UpdateWindowSize(width, height);
-	}
-}
-
-#endif
-// O------------------------------------------------------------------------------O
-// | END PLATFORM: Emscripten                                                     |
-// O------------------------------------------------------------------------------O
-#pragma endregion
-
-
-#endif // Headless
-
-// O------------------------------------------------------------------------------O
-// | olcPixelGameEngine Auto-Configuration                                        |
-// O------------------------------------------------------------------------------O
-#pragma region pge_config
-namespace olc
-{
-	void PixelGameEngine::olc_ConfigureSystem()
-	{
-
-//#if !defined(OLC_PGE_HEADLESS)
-
-		olc::Sprite::loader = nullptr;
-
-#if defined(OLC_IMAGE_GDI)
-		olc::Sprite::loader = std::make_unique<olc::ImageLoader_GDIPlus>();
-#endif
-
-#if defined(OLC_IMAGE_LIBPNG)
-		olc::Sprite::loader = std::make_unique<olc::ImageLoader_LibPNG>();
-#endif
-
-#if defined(OLC_IMAGE_STB)
-		olc::Sprite::loader = std::make_unique<olc::ImageLoader_STB>();
-#endif
-
-#if defined(OLC_IMAGE_CUSTOM_EX)
-		olc::Sprite::loader = std::make_unique<OLC_IMAGE_CUSTOM_EX>();
-#endif
-
-
-#if defined(OLC_PLATFORM_HEADLESS)
-		platform = std::make_unique<olc::Platform_Headless>();
-#endif
-
-#if defined(OLC_PLATFORM_WINAPI)
-		platform = std::make_unique<olc::Platform_Windows>();
-#endif
-
-#if defined(OLC_PLATFORM_X11)
-		platform = std::make_unique<olc::Platform_Linux>();
-#endif
-
-#if defined(OLC_PLATFORM_GLUT)
-		platform = std::make_unique<olc::Platform_GLUT>();
-#endif
-
-#if defined(OLC_PLATFORM_EMSCRIPTEN)
-		platform = std::make_unique<olc::Platform_Emscripten>();
-#endif
-
-#if defined(OLC_PLATFORM_CUSTOM_EX)
-		platform = std::make_unique<OLC_PLATFORM_CUSTOM_EX>();
-#endif
-
-#if defined(OLC_GFX_HEADLESS)
-		renderer = std::make_unique<olc::Renderer_Headless>();
-#endif
-
-#if defined(OLC_GFX_OPENGL10)
-		renderer = std::make_unique<olc::Renderer_OGL10>();
-#endif
-
-#if defined(OLC_GFX_OPENGL33)
-		renderer = std::make_unique<olc::Renderer_OGL33>();
-#endif
-
-#if defined(OLC_GFX_OPENGLES2)
-		renderer = std::make_unique<olc::Renderer_OGLES2>();
-#endif
-
-#if defined(OLC_GFX_DIRECTX10)
-		renderer = std::make_unique<olc::Renderer_DX10>();
-#endif
-
-#if defined(OLC_GFX_DIRECTX11)
-		renderer = std::make_unique<olc::Renderer_DX11>();
-#endif
-
-#if defined(OLC_GFX_CUSTOM_EX)
-		renderer = std::make_unique<OLC_RENDERER_CUSTOM_EX>();
-#endif
-
-		// Associate components with PGE instance
-		platform->ptrPGE = this;
-		renderer->ptrPGE = this;
-//#else
-//		olc::Sprite::loader = nullptr;
-//		platform = nullptr;
-//		renderer = nullptr;
-//#endif
-	}
-}
-
-#pragma endregion
-
-#endif // End OLC_PGE_APPLICATION
-
-// O------------------------------------------------------------------------------O
-// | END OF OLC_PGE_APPLICATION                                                   |
-// O------------------------------------------------------------------------------O
-
+#pragma region license_and_help
+/*
+	olcPixelGameEngine.h
+
+	+-------------------------------------------------------------+
+	|           OneLoneCoder Pixel Game Engine v2.29              |
+	|  "What do you need? Pixels... Lots of Pixels..." - javidx9  |
+	+-------------------------------------------------------------+
+
+	What is this?
+	~~~~~~~~~~~~~
+	olc::PixelGameEngine is a single file, cross platform graphics and userinput
+	framework used for games, visualisations, algorithm exploration and learning.
+	It was developed by YouTuber "javidx9" as an assistive tool for many of his
+	videos. The goal of this project is to provide high speed graphics with
+	minimal project setup complexity, to encourage new programmers, younger people,
+	and anyone else that wants to make fun things.
+
+	However, olc::PixelGameEngine is not a toy! It is a powerful and fast utility
+	capable of delivering high resolution, high speed, high quality applications
+	which behave the same way regardless of the operating system or platform.
+
+	This file provides the core utility set of the olc::PixelGameEngine, including
+	window creation, keyboard/mouse input, main game thread, timing, pixel drawing
+	routines, image/sprite loading and drawing routines, and a bunch of utility
+	types to make rapid development of games/visualisations possible.
+
+
+	License (OLC-3)
+	~~~~~~~~~~~~~~~
+
+	Copyright 2018 - 2024 OneLoneCoder.com
+
+	Redistribution and use in source and binary forms, with or without modification,
+	are permitted provided that the following conditions are met:
+
+	1. Redistributions or derivations of source code must retain the above copyright
+	notice, this list of conditions and the following disclaimer.
+
+	2. Redistributions or derivative works in binary form must reproduce the above
+	copyright notice. This list of conditions and the following	disclaimer must be
+	reproduced in the documentation and/or other materials provided with the distribution.
+
+	3. Neither the name of the copyright holder nor the names of its contributors may
+	be used to endorse or promote products derived from this software without specific
+	prior written permission.
+
+	THIS SOFTWARE IS PROVIDED BY THE COPYRIGHT HOLDERS AND CONTRIBUTORS	"AS IS" AND ANY
+	EXPRESS OR IMPLIED WARRANTIES, INCLUDING, BUT NOT LIMITED TO, THE IMPLIED WARRANTIES
+	OF MERCHANTABILITY AND FITNESS FOR A PARTICULAR PURPOSE ARE DISCLAIMED. IN NO EVENT
+	SHALL THE COPYRIGHT	HOLDER OR CONTRIBUTORS BE LIABLE FOR ANY DIRECT, INDIRECT,
+	INCIDENTAL,	SPECIAL, EXEMPLARY, OR CONSEQUENTIAL DAMAGES (INCLUDING, BUT NOT LIMITED
+	TO, PROCUREMENT OF SUBSTITUTE GOODS OR SERVICES; LOSS OF USE, DATA, OR PROFITS; OR
+	BUSINESS INTERRUPTION) HOWEVER CAUSED AND ON ANY THEORY OF LIABILITY, WHETHER IN
+	CONTRACT, STRICT LIABILITY, OR TORT	(INCLUDING NEGLIGENCE OR OTHERWISE) ARISING IN
+	ANY WAY OUT OF THE USE OF THIS SOFTWARE, EVEN IF ADVISED OF THE POSSIBILITY OF
+	SUCH DAMAGE.
+
+	Links
+	~~~~~
+	YouTube:	https://www.youtube.com/javidx9
+				https://www.youtube.com/javidx9extra
+	Discord:	https://discord.gg/WhwHUMV
+	Twitter:	https://www.twitter.com/javidx9
+	Twitch:		https://www.twitch.tv/javidx9
+	GitHub:		https://www.github.com/onelonecoder
+	Homepage:	https://www.onelonecoder.com
+	Patreon:	https://www.patreon.com/javidx9
+	Community:  https://community.onelonecoder.com
+
+
+
+	Compiling in Linux
+	~~~~~~~~~~~~~~~~~~
+	You will need a modern C++ compiler, so update yours!
+	To compile use the command:
+
+	g++ -o YourProgName YourSource.cpp -lX11 -lGL -lpthread -lpng -lstdc++fs -std=c++17
+
+	On some Linux configurations, the frame rate is locked to the refresh
+	rate of the monitor. This engine tries to unlock it but may not be
+	able to, in which case try launching your program like this:
+
+	vblank_mode=0 ./YourProgName
+
+
+
+	Compiling in Code::Blocks on Windows
+	~~~~~~~~~~~~~~~~~~~~~~~~~~~~~~~~~~~~
+	Well I wont judge you, but make sure your Code::Blocks installation
+	is really up to date - you may even consider updating your C++ toolchain
+	to use MinGW32-W64.
+
+	Guide for installing recent GCC for Windows:
+	https://www.msys2.org/
+	Guide for configuring code::blocks:
+	https://solarianprogrammer.com/2019/11/05/install-gcc-windows/
+	https://solarianprogrammer.com/2019/11/16/install-codeblocks-gcc-windows-build-c-cpp-fortran-programs/
+
+	Add these libraries to "Linker Options":
+	user32 gdi32 opengl32 gdiplus Shlwapi dwmapi stdc++fs
+
+	Set these compiler options: -std=c++17
+
+
+
+	Compiling on Mac - EXPERIMENTAL! PROBABLY HAS BUGS
+	~~~~~~~~~~~~~~~~~~~~~~~~~~~~~~~~~~~~~~~~~~~~~~~~~~
+	Yes yes, people use Macs for C++ programming! Who knew? Anyway, enough
+	arguing, thanks to Mumflr the PGE is now supported on Mac. Now I know nothing
+	about Mac, so if you need support, I suggest checking out the instructions
+	here: https://github.com/MumflrFumperdink/olcPGEMac
+
+	clang++ -arch x86_64 -std=c++17 -mmacosx-version-min=10.15 -Wall -framework OpenGL 
+		-framework GLUT -framework Carbon -lpng YourSource.cpp -o YourProgName
+
+
+
+	Compiling with Emscripten (New & Experimental)
+	~~~~~~~~~~~~~~~~~~~~~~~~~
+	Emscripten compiler will turn your awesome C++ PixelGameEngine project into WASM!
+	This means you can run your application in teh browser, great for distributing
+	and submission in to jams and things! It's a bit new at the moment. 
+
+	em++ -std=c++17 -O2 -s ALLOW_MEMORY_GROWTH=1 -s MAX_WEBGL_VERSION=2 -s MIN_WEBGL_VERSION=2 -s USE_LIBPNG=1 ./YourSource.cpp -o pge.html
+
+
+
+	Using stb_image.h
+	~~~~~~~~~~~~~~~~~
+	The PGE will load png images by default (with help from libpng on non-windows systems).
+	However, the excellent "stb_image.h" can be used instead, supporting a variety of
+	image formats, and has no library dependence - something we like at OLC studios ;)
+	To use stb_image.h, make sure it's in your code base, and simply:
+
+	#define OLC_IMAGE_STB
+
+	Before including the olcPixelGameEngine.h header file. stb_image.h works on many systems
+	and can be downloaded here: https://github.com/nothings/stb/blob/master/stb_image.h
+
+
+
+	Multiple cpp file projects?
+	~~~~~~~~~~~~~~~~~~~~~~~~~~~
+	As a single header solution, the OLC_PGE_APPLICATION definition is used to
+	insert the engine implementation at a project location of your choosing.
+	The simplest way to setup multifile projects is to create a file called
+	"olcPixelGameEngine.cpp" which includes the following:
+
+	#define OLC_PGE_APPLICATION
+	#include "olcPixelGameEngine.h"
+
+	That's all it should include. You can also include PGEX includes and 
+	defines in here too. With this in place, you dont need to 
+	#define OLC_PGE_APPLICATION anywhere, and can simply include this 
+	header file as an when you need to.
+
+
+
+	Ports
+	~~~~~
+	olc::PixelGameEngine has been ported and tested with varying degrees of
+	success to: WinXP, Win7, Win8, Win10, Various Linux, Raspberry Pi,
+	Chromebook, Playstation Portable (PSP) and Nintendo Switch. If you are
+	interested in the details of these ports, come and visit the Discord!
+
+
+
+	Thanks
+	~~~~~~
+	I'd like to extend thanks to Ian McKay, Bispoo, Eremiell, slavka, Kwizatz77, gurkanctn, Phantim,
+	IProgramInCPP, JackOJC, KrossX, Huhlig, Dragoneye, Appa, JustinRichardsMusic, SliceNDice, 
+	dandistine,	Ralakus, Gorbit99, raoul, joshinils, benedani, Moros1138, Alexio, SaladinAkara 
+	& MagetzUb for advice, ideas and testing, and I'd like to extend my appreciation to the
+	250K YouTube followers,	80+ Patreons, 4.8K Twitch followers and 10K Discord server members 
+	who give me	the motivation to keep going with all this :D
+
+	Significant Contributors: @Moros1138, @SaladinAkara, @MaGetzUb, @slavka,
+							  @Dragoneye, @Gorbit99, @dandistine & @Mumflr
+
+	Special thanks to those who bring gifts!
+	GnarGnarHead.......Domina
+	Gorbit99...........Bastion, Ori & The Blind Forest, Terraria, Spelunky 2, Skully
+	Marti Morta........Gris
+	Danicron...........Terraria
+	SaladinAkara.......Aseprite, Inside, Quern: Undying Thoughts, Outer Wilds
+	AlterEgo...........Final Fantasy XII - The Zodiac Age
+	SlicEnDicE.........Noita, Inside
+	TGD................Voucher Gift
+	Dragoneye..........Lucas Arts Adventure Game Pack
+	Anonymous Pirate...Return To Monkey Island
+
+	Special thanks to my Patreons too - I wont name you on here, but I've
+	certainly enjoyed my tea and flapjacks :D
+
+	- In Memory of SaladinAkara 25.06.2023 -
+
+	Author
+	~~~~~~
+	David Barr, aka javidx9, (c) OneLoneCoder 2018, 2019, 2020, 2021, 2022, 2023, 2024
+*/
+#pragma endregion
+
+#pragma region version_history
+/*
+	2.01: Made renderer and platform static for multifile projects
+	2.02: Added Decal destructor, optimised Pixel constructor
+	2.03: Added FreeBSD flags, Added DrawStringDecal()
+	2.04: Windows Full-Screen bug fixed
+	2.05: +DrawPartialWarpedDecal() - draws a warped decal from a subset image
+		  +DrawPartialRotatedDecal() - draws a rotated decal from a subset image
+	2.06: +GetTextSize() - returns area occupied by multiline string
+		  +GetWindowSize() - returns actual window size
+		  +GetElapsedTime() - returns last calculated fElapsedTime
+		  +GetWindowMouse() - returns actual mouse location in window
+		  +DrawExplicitDecal() - bow-chikka-bow-bow
+		  +DrawPartialDecal(pos, size) - draws a partial decal to specified area
+		  +FillRectDecal() - draws a flat shaded rectangle as a decal
+		  +GradientFillRectDecal() - draws a rectangle, with unique colour corners
+		  +Modified DrawCircle() & FillCircle() - Thanks IanM-Matrix1 (#PR121)
+		  +Gone someway to appeasing pedants
+	2.07: +GetPixelSize() - returns user specified pixel size
+		  +GetScreenPixelSize() - returns actual size in monitor pixels
+		  +Pixel Cohesion Mode (flag in Construct()) - disallows arbitrary window scaling
+		  +Working VSYNC in Windows windowed application - now much smoother
+		  +Added string conversion for olc::vectors
+		  +Added comparator operators for olc::vectors
+		  +Added DestroyWindow() on windows platforms for serial PGE launches
+		  +Added GetMousePos() to stop TarriestPython whinging
+	2.08: Fix SetScreenSize() aspect ratio pre-calculation
+		  Fix DrawExplicitDecal() - stupid oversight with multiple decals
+		  Disabled olc::Sprite copy constructor
+		  +olc::Sprite Duplicate() - produces a new clone of the sprite
+		  +olc::Sprite Duplicate(pos, size) - produces a new sprite from the region defined
+		  +Unary operators for vectors
+		  +More pedant mollification - Thanks TheLandfill
+		  +ImageLoader modules - user selectable image handling core, gdi+, libpng, stb_image
+		  +Mac Support via GLUT - thanks Mumflr!
+	2.09: Fix olc::Renderable Image load error - Thanks MaGetzUb & Zij-IT for finding and moaning about it
+		  Fix file rejection in image loaders when using resource packs
+		  Tidied Compiler defines per platform - Thanks slavka
+		  +Pedant fixes, const correctness in parts
+		  +DecalModes - Normal, Additive, Multiplicative blend modes
+		  +Pixel Operators & Lerping
+		  +Filtered Decals - If you hate pixels, then erase this file
+		  +DrawStringProp(), GetTextSizeProp(), DrawStringPropDecal() - Draws non-monospaced font
+	2.10: Fix PixelLerp() - oops my bad, lerped the wrong way :P
+		  Fix "Shader" support for strings - thanks Megarev for crying about it
+		  Fix GetTextSizeProp() - Height was just plain wrong...
+		  +vec2d operator overloads (element wise *=, /=)
+		  +vec2d comparison operators... :| yup... hmmmm...
+		  +vec2d ceil(), floor(), min(), max() functions - surprising how often I do it manually
+		  +DrawExplicitDecal(... uint32_t elements) - complete control over convex polygons and lines
+		  +DrawPolygonDecal() - to keep Bispoo happy, required significant rewrite of EVERYTHING, but hey ho
+		  +Complete rewrite of decal renderer
+		  +OpenGL 3.3 Renderer (also supports Raspberry Pi)
+		  +PGEX Break-In Hooks - with a push from Dandistine
+		  +Wireframe Decal Mode - For debug overlays
+	2.11: Made PGEX hooks optional - (provide true to super constructor)
+	2.12: Fix for MinGW compiler non-compliance :( - why is its sdk structure different?? why???
+	2.13: +GetFontSprite() - allows access to font data	 
+	2.14: Fix WIN32 Definition reshuffle
+		  Fix DrawPartialDecal() - messed up dimension during renderer experiment, didnt remove junk code, thanks Alexio
+		  Fix? Strange error regarding GDI+ Image Loader not knowing about COM, SDK change?
+	2.15: Big Reformat
+		  +WASM Platform (via Emscripten) - Big Thanks to OLC Community - See Platform for details		  
+		  +Sample Mode for Decals
+		  +Made olc_ConfigureSystem() accessible
+		  +Added OLC_----_CUSTOM_EX for externalised platforms, renderers and image loaders
+		  =Refactored olc::Sprite pixel data store
+		  -Deprecating LoadFromPGESprFile()
+		  -Deprecating SaveToPGESprFile()
+		  Fix Pixel -= operator (thanks Au Lit)
+	2.16: FIX Emscripten JS formatting in VS IDE (thanks Moros)
+		  +"Headless" Mode
+		  +DrawLineDecal()
+		  +Mouse Button Constants
+		  +Move Constructor for olc::Renderable
+		  +Polar/Cartesian conversion for v2d_generic
+		  +DrawRotatedStringDecal()/DrawRotatedStringPropDecal() (thanks Oso-Grande/Sopadeoso (PR #209))
+		  =Using olc::Renderable for layer surface
+		  +Major Mac and GLUT Update (thanks Mumflr)
+	2.17: +Clipping for DrawLine() functions
+		  +Reintroduced sub-pixel decals
+		  +Modified DrawPartialDecal() to quantise and correctly sample from tile atlasses
+		  +olc::Sprite::GetPixel() - Clamp Mode
+	2.18: +Option to not "dirty" layers with SetDrawTarget() - Thanks TerasKasi!
+		  =Detection for Mac M1, fix for scroll wheel interrogation - Thanks ruarq!
+	2.19: Textual Input(of)course Edition!
+	      =Built in font is now olc::Renderable
+		  +EnablePixelTransfer() - Gate if layer content transfers occur (speedup in decal only apps)
+		  +TextEntryEnable() - Enables/Disables text entry mode
+		  +TextEntryGetString() - Gets the current accumulated string in text entry mode
+		  +TextEntryGetCursor() - Gets the current cursor position in text entry mode
+		  +IsTextEntryEnabled() - Returns true if text entry mode is activated
+		  +OnTextEntryComplete() - Override is called when user presses "ENTER" in text entry mode
+		  +Potential for regional keyboard mappings - needs volunteers to do this
+		  +ConsoleShow() - Opens built in command console
+		  +ConsoleClear() - Clears built in command console output
+		  +ConsoleOut() - Stream strings to command console output
+		  +ConsoleCaptureStdOut() - Capture std::cout by redirecting to built-in console
+		  +OnConsoleCommand() - Override is called when command is entered into built in console
+	2.20: +DrawRectDecal() - Keeps OneSketchyGuy quiet
+	      +GetScreenSize()
+		  +olc::Sprite::Size() - returns size of sprite in vector format
+	2.21: Emscripten Overhaul - Thanks Moros!
+		  +DrawPolygonDecal() tint overload, can now tint a polygon accounting for vertex colours
+		  +Multiplicative Pixel overload
+		  +v2d_generic clamp()
+		  +v2d_generic lerp()
+		  +GetDroppedFiles() - returns files dropped onto engine window for that frame (MSW only)
+		  +GetDroppedFilesPoint() - returns location of dropped files (MSW only)
+		  +Exposed OpenGL33 Loader interface so the typedefs can be shared with PGEX & user
+		  +Fix OGL33 DecalStructure types - wow, how did that one get missed?? lol
+		  +FillTexturedTriangle() - Software rasterizes a textured, coloured, triangle
+		  +FillTexturedPolygon() - Hijacks DecalStructure for configuration
+		  +olc::vf2d arguments for Sprite::Sample() functions
+	2.22: = Fix typo on dragged file buffers for unicode builds
+	2.23: Fixed Emscripten host sizing errors - Thanks Moros
+		  Fixed v2d_generic.clamp() function
+	2.24: Fix FillTexturedTriangle() to remove const-ref
+	2.25: +DrawPolygonDecal(pos, tex, w, col)
+	2.26: Window Manipulation Update! (MS Windows only right now... need volunteers!)
+		  +1:1 "Real Window" mode which follows resizing - Construct(...)
+		  +SetWindowSize() - Sets Position/Size of window
+		  +ShowWindowFrame() - Enables/Disables window furniture
+		  +olc_UpdateWindowPos() - Break in to set position of window
+		  +adv_ManualRenderEnable() - [ADVANCED] To be PGE or not be PGE...
+		  +adv_HardwareClip() - [ADVANCED] Specify target clip region
+		  +adv_FlushLayer() - [ADVANCED] Force layer update to buffer
+		  +adv_FlushLayerDecals() - [ADVANCED] Force layer's decal render to buffer
+		  +FillTriangleDecal() - Draws a triangle decal
+		  +GradientTriangleDecal() - Draws a triangle decal with unique vertex colours
+	2.27: Restructuring of connected files (post-jam clean up)
+		  +Guarding olc::v_2d with less faff
+		  +Updated olcUTIL_Geometry2D.h
+		  +Updated olcUTIL_QuadTree.h
+		  +Updated olcUTIL_Animate2D.h
+		  +Updated olcUTIL_SplashScreen.h
+		  +File Resolution for PGEtinker.com
+	2.28: Brought olc::v_2d inline with other sources
+	x.xx: +GetKeyPressCache() - [ADVANCED] Returns vector of keycodes encountered this frame (thanks discord/carbon13)
+		  +ConvertKeycode() - [ADVANCED] Converts system keycode to olc::Key
+		  +GetKeySymbol() - [ADVANCED] Returns 'character' associated with an olc::Key (with modifiers)
+  2.29: Added polylines as drawable decal	structures
+		  Updated Geometry2D to support non-segment line intersections
+
+		  
+    !! Apple Platforms will not see these updates immediately - Sorry, I dont have a mac to test... !!
+	!!   Volunteers willing to help appreciated, though PRs are manually integrated with credit     !!
+*/
+#pragma endregion
+
+#pragma region hello_world_example
+// O------------------------------------------------------------------------------O
+// | Example "Hello World" Program (main.cpp)                                     |
+// O------------------------------------------------------------------------------O
+/*
+
+#define OLC_PGE_APPLICATION
+#include "olcPixelGameEngine.h"
+
+// Override base class with your custom functionality
+class Example : public olc::PixelGameEngine
+{
+public:
+	Example()
+	{
+		// Name your application
+		sAppName = "Example";
+	}
+
+public:
+	bool OnUserCreate() override
+	{
+		// Called once at the start, so create things here
+		return true;
+	}
+
+	bool OnUserUpdate(float fElapsedTime) override
+	{
+		// Called once per frame, draws random coloured pixels
+		for (int x = 0; x < ScreenWidth(); x++)
+			for (int y = 0; y < ScreenHeight(); y++)
+				Draw(x, y, olc::Pixel(rand() % 256, rand() % 256, rand() % 256));
+		return true;
+	}
+};
+
+int main()
+{
+	Example demo;
+	if (demo.Construct(256, 240, 4, 4))
+		demo.Start();
+	return 0;
+}
+
+*/
+#pragma endregion
+
+#ifndef OLC_PGE_DEF
+#define OLC_PGE_DEF
+
+#pragma region std_includes
+// O------------------------------------------------------------------------------O
+// | STANDARD INCLUDES                                                            |
+// O------------------------------------------------------------------------------O
+#include <cmath>
+#include <cstdint>
+#include <string>
+#include <iostream>
+#include <streambuf>
+#include <sstream>
+#include <chrono>
+#include <vector>
+#include <list>
+#include <thread>
+#include <atomic>
+#include <fstream>
+#include <map>
+#include <functional>
+#include <algorithm>
+#include <array>
+#include <cstring>
+#pragma endregion
+
+#define PGE_VER 228
+
+// O------------------------------------------------------------------------------O
+// | COMPILER CONFIGURATION ODDITIES                                              |
+// O------------------------------------------------------------------------------O
+#pragma region compiler_config
+#define USE_EXPERIMENTAL_FS
+#if defined(_WIN32)
+	#if _MSC_VER >= 1920 && _MSVC_LANG >= 201703L
+		#undef USE_EXPERIMENTAL_FS
+	#endif
+#endif
+#if defined(__linux__) || defined(__MINGW32__) || defined(__EMSCRIPTEN__) || defined(__FreeBSD__) || defined(__APPLE__)
+	#if __cplusplus >= 201703L
+		#undef USE_EXPERIMENTAL_FS
+	#endif
+#endif
+
+#if !defined(OLC_KEYBOARD_UK)
+	#define OLC_KEYBOARD_UK
+#endif
+
+
+#if defined(USE_EXPERIMENTAL_FS) || defined(FORCE_EXPERIMENTAL_FS)
+	// C++14
+	#define _SILENCE_EXPERIMENTAL_FILESYSTEM_DEPRECATION_WARNING
+	#include <experimental/filesystem>
+	namespace _gfs = std::experimental::filesystem::v1;
+#else
+	// C++17
+	#include <filesystem>
+	namespace _gfs = std::filesystem;
+#endif
+
+#if defined(UNICODE) || defined(_UNICODE)
+	#define olcT(s) L##s
+#else
+	#define olcT(s) s
+#endif
+
+#define UNUSED(x) (void)(x)
+
+// O------------------------------------------------------------------------------O
+// | PLATFORM SELECTION CODE, Thanks slavka!                                      |
+// O------------------------------------------------------------------------------O
+
+#if defined(OLC_PGE_HEADLESS)
+	#define OLC_PLATFORM_HEADLESS
+	#define OLC_GFX_HEADLESS
+	#if !defined(OLC_IMAGE_STB) && !defined(OLC_IMAGE_GDI) && !defined(OLC_IMAGE_LIBPNG)
+		#define OLC_IMAGE_HEADLESS
+	#endif
+#endif
+
+// Platform
+#if !defined(OLC_PLATFORM_WINAPI) && !defined(OLC_PLATFORM_X11) && !defined(OLC_PLATFORM_GLUT) && !defined(OLC_PLATFORM_EMSCRIPTEN) && !defined(OLC_PLATFORM_HEADLESS)
+	#if !defined(OLC_PLATFORM_CUSTOM_EX)
+		#if defined(_WIN32)
+			#define OLC_PLATFORM_WINAPI
+		#endif
+		#if defined(__linux__) || defined(__FreeBSD__)
+			#define OLC_PLATFORM_X11
+		#endif
+		#if defined(__APPLE__)
+			#define GL_SILENCE_DEPRECATION
+			#define OLC_PLATFORM_GLUT
+		#endif
+		#if defined(__EMSCRIPTEN__)
+			#define OLC_PLATFORM_EMSCRIPTEN
+		#endif
+	#endif
+#endif
+
+// Start Situation
+#if defined(OLC_PLATFORM_GLUT) || defined(OLC_PLATFORM_EMSCRIPTEN)
+	#define PGE_USE_CUSTOM_START
+#endif
+
+
+
+// Renderer
+#if !defined(OLC_GFX_OPENGL10) && !defined(OLC_GFX_OPENGL33) && !defined(OLC_GFX_DIRECTX10) && !defined(OLC_GFX_HEADLESS)
+	#if !defined(OLC_GFX_CUSTOM_EX)
+		#if defined(OLC_PLATFORM_EMSCRIPTEN)
+			#define OLC_GFX_OPENGL33
+		#else
+			#define OLC_GFX_OPENGL10
+		#endif
+	#endif
+#endif
+
+// Image loader
+#if !defined(OLC_IMAGE_STB) && !defined(OLC_IMAGE_GDI) && !defined(OLC_IMAGE_LIBPNG) && !defined(OLC_IMAGE_HEADLESS)
+	#if !defined(OLC_IMAGE_CUSTOM_EX)
+		#if defined(_WIN32)
+			#define	OLC_IMAGE_GDI
+		#endif
+		#if defined(__linux__) || defined(__APPLE__) || defined(__FreeBSD__) || defined(__EMSCRIPTEN__)
+			#define	OLC_IMAGE_LIBPNG
+		#endif
+	#endif
+#endif
+
+// File resolver for runtime FS access of emscripten builds
+#if defined(__EMSCRIPTEN__)
+#include <emscripten.h>
+#define FILE_RESOLVE(url, file) emscripten_wget(url, file); emscripten_sleep(0)
+#else
+#define FILE_RESOLVE(url, file)
+#endif
+
+// O------------------------------------------------------------------------------O
+// | PLATFORM-SPECIFIC DEPENDENCIES                                               |
+// O------------------------------------------------------------------------------O
+#if !defined(OLC_PGE_HEADLESS)
+#if defined(OLC_PLATFORM_WINAPI)	
+	#define _WINSOCKAPI_ // Thanks Cornchipss
+		#if !defined(VC_EXTRALEAN)
+		#define VC_EXTRALEAN
+	#endif
+	#if !defined(NOMINMAX)
+		#define NOMINMAX
+	#endif
+
+	// In Code::Blocks
+	#if !defined(_WIN32_WINNT)
+		#ifdef HAVE_MSMF
+			#define _WIN32_WINNT 0x0600 // Windows Vista
+		#else
+			#define _WIN32_WINNT 0x0500 // Windows 2000
+		#endif
+	#endif
+
+	#include <windows.h>
+	#undef _WINSOCKAPI_
+#endif
+
+#if defined(OLC_PLATFORM_X11)
+	namespace X11
+	{
+		#include <X11/X.h>
+		#include <X11/Xlib.h>
+	}
+#endif
+
+#if defined(OLC_PLATFORM_GLUT)
+	#if defined(__linux__)
+		#include <GL/glut.h>
+		#include <GL/freeglut_ext.h>
+	#endif
+	#if defined(__APPLE__)
+		#include <GLUT/glut.h>
+	#include <objc/message.h>
+	#include <objc/NSObjCRuntime.h>
+	#endif
+#endif
+#endif
+
+#if defined(OLC_PGE_HEADLESS)
+#if defined max
+#undef max
+#endif
+#if defined min
+#undef min
+#endif
+#endif
+#pragma endregion
+
+
+
+#if !defined(OLC_VECTOR2D_DEFINED)
+	namespace olc
+	{
+		/*
+			A complete 2D geometric vector structure, with a variety
+			of useful utility functions and operator overloads
+		*/
+		template<class T>
+		struct v_2d
+		{
+			static_assert(std::is_arithmetic<T>::value, "olc::v_2d<type> must be numeric");
+
+			// x-axis component
+			T x = 0;
+			// y-axis component
+			T y = 0;
+
+			// Default constructor
+			inline constexpr v_2d() = default;
+
+			// Specific constructor
+			inline constexpr v_2d(T _x, T _y) : x(_x), y(_y)
+			{}
+
+			// Copy constructor
+			inline constexpr v_2d(const v_2d& v) = default;
+
+			// Assignment operator
+			inline constexpr v_2d& operator=(const v_2d& v) = default;
+
+
+			// Returns rectangular area of vector
+			inline constexpr auto area() const
+			{
+				return x * y;
+			}
+
+			// Returns magnitude of vector
+			inline auto mag() const
+			{
+				return std::sqrt(x * x + y * y);
+			}
+
+			// Returns magnitude squared of vector (useful for fast comparisons)
+			inline constexpr T mag2() const
+			{
+				return x * x + y * y;
+			}
+
+			// Returns normalised version of vector
+			inline v_2d norm() const
+			{
+				auto r = 1 / mag();
+				return v_2d(x * r, y * r);
+			}
+
+			// Returns vector at 90 degrees to this one
+			inline constexpr v_2d perp() const
+			{
+				return v_2d(-y, x);
+			}
+
+			// Rounds both components down
+			inline constexpr v_2d floor() const
+			{
+				return v_2d(std::floor(x), std::floor(y));
+			}
+
+			// Rounds both components up
+			inline constexpr v_2d ceil() const
+			{
+				return v_2d(std::ceil(x), std::ceil(y));
+			}
+
+			// Returns 'element-wise' max of this and another vector
+			inline constexpr v_2d max(const v_2d& v) const
+			{
+				return v_2d(std::max(x, v.x), std::max(y, v.y));
+			}
+
+			// Returns 'element-wise' min of this and another vector
+			inline constexpr v_2d min(const v_2d& v) const
+			{
+				return v_2d(std::min(x, v.x), std::min(y, v.y));
+			}
+
+			// Calculates scalar dot product between this and another vector
+			inline constexpr auto dot(const v_2d& rhs) const
+			{
+				return this->x * rhs.x + this->y * rhs.y;
+			}
+
+			// Calculates 'scalar' cross product between this and another vector (useful for winding orders)
+			inline constexpr auto cross(const v_2d& rhs) const
+			{
+				return this->x * rhs.y - this->y * rhs.x;
+			}
+
+			// Treat this as polar coordinate (R, Theta), return cartesian equivalent (X, Y)
+			inline constexpr v_2d cart() const
+			{
+				return v_2d(std::cos(y) * x, std::sin(y) * x);
+			}
+
+			// Treat this as cartesian coordinate (X, Y), return polar equivalent (R, Theta)
+			inline constexpr v_2d polar() const
+			{
+				return v_2d(mag(), std::atan2(y, x));
+			}
+
+			// Clamp the components of this vector in between the 'element-wise' minimum and maximum of 2 other vectors
+			inline constexpr v_2d clamp(const v_2d& v1, const v_2d& v2) const
+			{
+				return this->max(v1).min(v2);
+			}
+
+			// Linearly interpolate between this vector, and another vector, given normalised parameter 't'
+			inline constexpr v_2d lerp(const v_2d& v1, const double t) const
+			{
+				return (*this) * (T(1.0 - t)) + (v1 * T(t));
+			}
+
+			// Compare if this vector is numerically equal to another
+			inline constexpr bool operator == (const v_2d& rhs) const
+			{
+				return (this->x == rhs.x && this->y == rhs.y);
+			}
+
+			// Compare if this vector is not numerically equal to another
+			inline constexpr bool operator != (const v_2d& rhs) const
+			{
+				return (this->x != rhs.x || this->y != rhs.y);
+			}
+
+			// Return this vector as a std::string, of the form "(x,y)"
+			inline std::string str() const
+			{
+				return std::string("(") + std::to_string(this->x) + "," + std::to_string(this->y) + ")";
+			}
+
+			// Assuming this vector is incident, given a normal, return the reflection
+			inline constexpr v_2d reflect(const v_2d& n) const
+			{
+				return (*this) - 2.0 * (this->dot(n) * n);
+			}
+
+			// Allow 'casting' from other v_2d types
+			template<class F>
+			inline constexpr operator v_2d<F>() const
+			{
+				return { static_cast<F>(this->x), static_cast<F>(this->y) };
+			}
+		};
+
+		// Multiplication operator overloads between vectors and scalars, and vectors and vectors
+		template<class TL, class TR>
+		inline constexpr auto operator * (const TL& lhs, const v_2d<TR>& rhs)
+		{
+			return v_2d(lhs * rhs.x, lhs * rhs.y);
+		}
+
+		template<class TL, class TR>
+		inline constexpr auto operator * (const v_2d<TL>& lhs, const TR& rhs)
+		{
+			return v_2d(lhs.x * rhs, lhs.y * rhs);
+		}
+
+		template<class TL, class TR>
+		inline constexpr auto operator * (const v_2d<TL>& lhs, const v_2d<TR>& rhs)
+		{
+			return v_2d(lhs.x * rhs.x, lhs.y * rhs.y);
+		}
+
+		template<class TL, class TR>
+		inline constexpr auto operator *= (v_2d<TL>& lhs, const TR& rhs)
+		{
+			lhs = lhs * rhs;
+			return lhs;
+		}
+
+		// Division operator overloads between vectors and scalars, and vectors and vectors
+		template<class TL, class TR>
+		inline constexpr auto operator / (const TL& lhs, const v_2d<TR>& rhs)
+		{
+			return v_2d(lhs / rhs.x, lhs / rhs.y);
+		}
+
+		template<class TL, class TR>
+		inline constexpr auto operator / (const v_2d<TL>& lhs, const TR& rhs)
+		{
+			return v_2d(lhs.x / rhs, lhs.y / rhs);
+		}
+
+		template<class TL, class TR>
+		inline constexpr auto operator / (const v_2d<TL>& lhs, const v_2d<TR>& rhs)
+		{
+			return v_2d(lhs.x / rhs.x, lhs.y / rhs.y);
+		}
+
+		template<class TL, class TR>
+		inline constexpr auto operator /= (v_2d<TL>& lhs, const TR& rhs)
+		{
+			lhs = lhs / rhs;
+			return lhs;
+		}
+
+		// Unary Addition operator (pointless but i like the platinum trophies)
+		template<class T>
+		inline constexpr auto operator + (const v_2d<T>& lhs)
+		{
+			return v_2d(+lhs.x, +lhs.y);
+		}
+
+		// Addition operator overloads between vectors and scalars, and vectors and vectors
+		template<class TL, class TR>
+		inline constexpr auto operator + (const TL& lhs, const v_2d<TR>& rhs)
+		{
+			return v_2d(lhs + rhs.x, lhs + rhs.y);
+		}
+
+		template<class TL, class TR>
+		inline constexpr auto operator + (const v_2d<TL>& lhs, const TR& rhs)
+		{
+			return v_2d(lhs.x + rhs, lhs.y + rhs);
+		}
+
+		template<class TL, class TR>
+		inline constexpr auto operator + (const v_2d<TL>& lhs, const v_2d<TR>& rhs)
+		{
+			return v_2d(lhs.x + rhs.x, lhs.y + rhs.y);
+		}
+
+		template<class TL, class TR>
+		inline constexpr auto operator += (v_2d<TL>& lhs, const TR& rhs)
+		{
+			lhs = lhs + rhs;
+			return lhs;
+		}
+
+		template<class TL, class TR>
+		inline constexpr auto operator += (v_2d<TL>& lhs, const v_2d<TR>& rhs)
+		{
+			lhs = lhs + rhs;
+			return lhs;
+		}
+
+		// Unary negation operator overoad for inverting a vector
+		template<class T>
+		inline constexpr auto operator - (const v_2d<T>& lhs)
+		{
+			return v_2d(-lhs.x, -lhs.y);
+		}
+
+		// Subtraction operator overloads between vectors and scalars, and vectors and vectors
+		template<class TL, class TR>
+		inline constexpr auto operator - (const TL& lhs, const v_2d<TR>& rhs)
+		{
+			return v_2d(lhs - rhs.x, lhs - rhs.y);
+		}
+
+		template<class TL, class TR>
+		inline constexpr auto operator - (const v_2d<TL>& lhs, const TR& rhs)
+		{
+			return v_2d(lhs.x - rhs, lhs.y - rhs);
+		}
+
+		template<class TL, class TR>
+		inline constexpr auto operator - (const v_2d<TL>& lhs, const v_2d<TR>& rhs)
+		{
+			return v_2d(lhs.x - rhs.x, lhs.y - rhs.y);
+		}
+
+		template<class TL, class TR>
+		inline constexpr auto operator -= (v_2d<TL>& lhs, const TR& rhs)
+		{
+			lhs = lhs - rhs;
+			return lhs;
+		}
+
+		// Greater/Less-Than Operator overloads - mathematically useless, but handy for "sorted" container storage
+		template<class TL, class TR>
+		inline constexpr bool operator < (const v_2d<TL>& lhs, const v_2d<TR>& rhs)
+		{
+			return (lhs.y < rhs.y) || (lhs.y == rhs.y && lhs.x < rhs.x);
+		}
+
+		template<class TL, class TR>
+		inline constexpr bool operator > (const v_2d<TL>& lhs, const v_2d<TR>& rhs)
+		{
+			return (lhs.y > rhs.y) || (lhs.y == rhs.y && lhs.x > rhs.x);
+		}
+
+		// Allow olc::v_2d to play nicely with std::cout
+		template<class T>
+		inline constexpr std::ostream& operator << (std::ostream& os, const v_2d<T>& rhs)
+		{
+			os << rhs.str();
+			return os;
+		}
+
+		// Convenient types ready-to-go
+		typedef v_2d<int32_t> vi2d;
+		typedef v_2d<uint32_t> vu2d;
+		typedef v_2d<float> vf2d;
+		typedef v_2d<double> vd2d;
+	}
+#define OLC_VECTOR2D_DEFINED 1
+#endif
+
+
+
+// O------------------------------------------------------------------------------O
+// | olcPixelGameEngine INTERFACE DECLARATION                                     |
+// O------------------------------------------------------------------------------O
+#pragma region pge_declaration
+namespace olc
+{
+	class PixelGameEngine;
+	class Sprite;
+
+	// Pixel Game Engine Advanced Configuration
+	constexpr uint8_t  nMouseButtons = 5;
+	constexpr uint8_t  nDefaultAlpha = 0xFF;
+	constexpr uint32_t nDefaultPixel = uint32_t(nDefaultAlpha << 24);
+	constexpr uint8_t  nTabSizeInSpaces = 4;
+	constexpr size_t OLC_MAX_VERTS = 128;
+	enum rcode { FAIL = 0, OK = 1, NO_FILE = -1 };
+
+	// O------------------------------------------------------------------------------O
+	// | olc::Pixel - Represents a 32-Bit RGBA colour                                 |
+	// O------------------------------------------------------------------------------O
+#if !defined(OLC_IGNORE_PIXEL)
+	struct Pixel
+	{
+		union
+		{
+			uint32_t n = nDefaultPixel;
+			struct { uint8_t r; uint8_t g; uint8_t b; uint8_t a; };
+		};
+
+		enum Mode { NORMAL, MASK, ALPHA, CUSTOM };
+
+		Pixel();
+		Pixel(uint8_t red, uint8_t green, uint8_t blue, uint8_t alpha = nDefaultAlpha);
+		Pixel(uint32_t p);
+		Pixel& operator = (const Pixel& v) = default;
+		bool   operator ==(const Pixel& p) const;
+		bool   operator !=(const Pixel& p) const;
+		Pixel  operator * (const float i) const;
+		Pixel  operator / (const float i) const;
+		Pixel& operator *=(const float i);
+		Pixel& operator /=(const float i);
+		Pixel  operator + (const Pixel& p) const;
+		Pixel  operator - (const Pixel& p) const;
+		Pixel& operator +=(const Pixel& p);
+		Pixel& operator -=(const Pixel& p);
+		Pixel  operator * (const Pixel& p) const;
+		Pixel& operator *=(const Pixel& p);
+		Pixel  inv() const;
+	};
+
+	Pixel PixelF(float red, float green, float blue, float alpha = 1.0f);
+	Pixel PixelLerp(const olc::Pixel& p1, const olc::Pixel& p2, float t);
+
+
+	// O------------------------------------------------------------------------------O
+	// | USEFUL CONSTANTS                                                             |
+	// O------------------------------------------------------------------------------O
+	static const Pixel
+		GREY(192, 192, 192), DARK_GREY(128, 128, 128), VERY_DARK_GREY(64, 64, 64),
+		RED(255, 0, 0), DARK_RED(128, 0, 0), VERY_DARK_RED(64, 0, 0),
+		YELLOW(255, 255, 0), DARK_YELLOW(128, 128, 0), VERY_DARK_YELLOW(64, 64, 0),
+		GREEN(0, 255, 0), DARK_GREEN(0, 128, 0), VERY_DARK_GREEN(0, 64, 0),
+		CYAN(0, 255, 255), DARK_CYAN(0, 128, 128), VERY_DARK_CYAN(0, 64, 64),
+		BLUE(0, 0, 255), DARK_BLUE(0, 0, 128), VERY_DARK_BLUE(0, 0, 64),
+		MAGENTA(255, 0, 255), DARK_MAGENTA(128, 0, 128), VERY_DARK_MAGENTA(64, 0, 64),
+		WHITE(255, 255, 255), BLACK(0, 0, 0), BLANK(0, 0, 0, 0);
+#endif
+	// Thanks to scripticuk and others for updating the key maps
+	// NOTE: The GLUT platform will need updating, open to contributions ;)
+	enum class Key : uint8_t
+	{
+		NONE,
+		A, B, C, D, E, F, G, H, I, J, K, L, M, N, O, P, Q, R, S, T, U, V, W, X, Y, Z,
+		K0, K1, K2, K3, K4, K5, K6, K7, K8, K9,
+		F1, F2, F3, F4, F5, F6, F7, F8, F9, F10, F11, F12,
+		UP, DOWN, LEFT, RIGHT,
+		SPACE, TAB, SHIFT, CTRL, INS, DEL, HOME, END, PGUP, PGDN,
+		BACK, ESCAPE, RETURN, ENTER, PAUSE, SCROLL,
+		NP0, NP1, NP2, NP3, NP4, NP5, NP6, NP7, NP8, NP9,
+		NP_MUL, NP_DIV, NP_ADD, NP_SUB, NP_DECIMAL, PERIOD,
+		EQUALS, COMMA, MINUS,
+		OEM_1, OEM_2, OEM_3, OEM_4, OEM_5, OEM_6, OEM_7, OEM_8,
+		CAPS_LOCK, ENUM_END
+	};
+
+	namespace Mouse
+	{
+		static constexpr int32_t LEFT = 0;
+		static constexpr int32_t RIGHT = 1;
+		static constexpr int32_t MIDDLE = 2;
+	};
+
+	// O------------------------------------------------------------------------------O
+	// | olc::HWButton - Represents the state of a hardware button (mouse/key/joy)    |
+	// O------------------------------------------------------------------------------O
+	struct HWButton
+	{
+		bool bPressed = false;	// Set once during the frame the event occurs
+		bool bReleased = false;	// Set once during the frame the event occurs
+		bool bHeld = false;		// Set true for all frames between pressed and released events
+	};
+
+
+	// O------------------------------------------------------------------------------O
+	// | olc::ResourcePack - A virtual scrambled filesystem to pack your assets into  |
+	// O------------------------------------------------------------------------------O
+	struct ResourceBuffer : public std::streambuf
+	{
+		ResourceBuffer(std::ifstream& ifs, uint32_t offset, uint32_t size);
+		std::vector<char> vMemory;
+	};
+
+	class ResourcePack : public std::streambuf
+	{
+	public:
+		ResourcePack();
+		~ResourcePack();
+		bool AddFile(const std::string& sFile);
+		bool LoadPack(const std::string& sFile, const std::string& sKey);
+		bool SavePack(const std::string& sFile, const std::string& sKey);
+		ResourceBuffer GetFileBuffer(const std::string& sFile);
+		bool Loaded();
+	private:
+		struct sResourceFile { uint32_t nSize; uint32_t nOffset; };
+		std::map<std::string, sResourceFile> mapFiles;
+		std::ifstream baseFile;
+		std::vector<char> scramble(const std::vector<char>& data, const std::string& key);
+		std::string makeposix(const std::string& path);
+	};
+
+
+	class ImageLoader
+	{
+	public:
+		ImageLoader() = default;
+		virtual ~ImageLoader() = default;
+		virtual olc::rcode LoadImageResource(olc::Sprite* spr, const std::string& sImageFile, olc::ResourcePack* pack) = 0;
+		virtual olc::rcode SaveImageResource(olc::Sprite* spr, const std::string& sImageFile) = 0;
+	};
+
+
+	// O------------------------------------------------------------------------------O
+	// | olc::Sprite - An image represented by a 2D array of olc::Pixel               |
+	// O------------------------------------------------------------------------------O
+	class Sprite
+	{
+	public:
+		Sprite();
+		Sprite(const std::string& sImageFile, olc::ResourcePack* pack = nullptr);
+		Sprite(int32_t w, int32_t h);
+		Sprite(const olc::Sprite&) = delete;
+		~Sprite();
+
+	public:
+		olc::rcode LoadFromFile(const std::string& sImageFile, olc::ResourcePack* pack = nullptr);
+
+	public:
+		int32_t width = 0;
+		int32_t height = 0;
+		enum Mode { NORMAL, PERIODIC, CLAMP };
+		enum Flip { NONE = 0, HORIZ = 1, VERT = 2 };
+
+	public:
+		void SetSampleMode(olc::Sprite::Mode mode = olc::Sprite::Mode::NORMAL);
+		Pixel GetPixel(int32_t x, int32_t y) const;
+		bool  SetPixel(int32_t x, int32_t y, Pixel p);
+		Pixel GetPixel(const olc::vi2d& a) const;
+		bool  SetPixel(const olc::vi2d& a, Pixel p);
+		Pixel Sample(float x, float y) const;
+		Pixel Sample(const olc::vf2d& uv) const;
+		Pixel SampleBL(float u, float v) const;
+		Pixel SampleBL(const olc::vf2d& uv) const;
+		Pixel* GetData();
+		olc::Sprite* Duplicate();
+		olc::Sprite* Duplicate(const olc::vi2d& vPos, const olc::vi2d& vSize);
+		olc::vi2d Size() const;
+		void SetSize(int32_t w, int32_t h);
+		std::vector<olc::Pixel> pColData;
+		Mode modeSample = Mode::NORMAL;
+
+		static std::unique_ptr<olc::ImageLoader> loader;
+	};
+
+	// O------------------------------------------------------------------------------O
+	// | olc::Decal - A GPU resident storage of an olc::Sprite                        |
+	// O------------------------------------------------------------------------------O
+	class Decal
+	{
+	public:
+		Decal(olc::Sprite* spr, bool filter = false, bool clamp = true);
+		Decal(const uint32_t nExistingTextureResource, olc::Sprite* spr);
+		virtual ~Decal();
+		void Update();
+		void UpdateSprite();
+
+	public: // But dont touch
+		int32_t id = -1;
+		olc::Sprite* sprite = nullptr;
+		olc::vf2d vUVScale = { 1.0f, 1.0f };
+	};
+
+	enum class DecalMode
+	{
+		NORMAL,
+		ADDITIVE,
+		MULTIPLICATIVE,
+		STENCIL,
+		ILLUMINATE,
+		WIREFRAME,
+	};
+
+	enum class DecalStructure
+	{
+		LINE,
+		FAN,
+		STRIP,
+		LIST
+	};
+
+	// O------------------------------------------------------------------------------O
+	// | olc::Renderable - Convenience class to keep a sprite and decal together      |
+	// O------------------------------------------------------------------------------O
+	class Renderable
+	{
+	public:
+		Renderable() = default;		
+		Renderable(Renderable&& r) = default; 
+		Renderable& operator=(Renderable&& r) = default;
+		Renderable(const Renderable&) = delete;
+		olc::rcode Load(const std::string& sFile, ResourcePack* pack = nullptr, bool filter = false, bool clamp = true);
+		void Create(uint32_t width, uint32_t height, bool filter = false, bool clamp = true);
+		olc::Decal* Decal() const;
+		olc::Sprite* Sprite() const;
+
+
+	private:
+		std::unique_ptr<olc::Sprite> pSprite = nullptr;
+		std::unique_ptr<olc::Decal> pDecal = nullptr;
+	};
+
+
+	// O------------------------------------------------------------------------------O
+	// | Auxilliary components internal to engine                                     |
+	// O------------------------------------------------------------------------------O
+
+	struct DecalInstance
+	{
+		olc::Decal* decal = nullptr;
+		std::vector<olc::vf2d> pos;
+		std::vector<olc::vf2d> uv;
+		std::vector<float> w;
+		std::vector<float> z;
+		std::vector<olc::Pixel> tint;
+		olc::DecalMode mode = olc::DecalMode::NORMAL;
+		olc::DecalStructure structure = olc::DecalStructure::FAN;
+		uint32_t points = 0;
+		bool depth = false;
+	};
+
+	struct LayerDesc
+	{
+		olc::vf2d vOffset = { 0, 0 };
+		olc::vf2d vScale = { 1, 1 };
+		bool bShow = false;
+		bool bUpdate = false;
+		olc::Renderable pDrawTarget;
+		uint32_t nResID = 0;
+		std::vector<DecalInstance> vecDecalInstance;
+		olc::Pixel tint = olc::WHITE;
+		std::function<void()> funcHook = nullptr;
+	};
+
+	class Renderer
+	{
+	public:
+		virtual ~Renderer() = default;
+		virtual void       PrepareDevice() = 0;
+		virtual olc::rcode CreateDevice(std::vector<void*> params, bool bFullScreen, bool bVSYNC) = 0;
+		virtual olc::rcode DestroyDevice() = 0;
+		virtual void       DisplayFrame() = 0;
+		virtual void       PrepareDrawing() = 0;
+		virtual void	   SetDecalMode(const olc::DecalMode& mode) = 0;
+		virtual void       DrawLayerQuad(const olc::vf2d& offset, const olc::vf2d& scale, const olc::Pixel tint) = 0;
+		virtual void       DrawDecal(const olc::DecalInstance& decal) = 0;
+		virtual uint32_t   CreateTexture(const uint32_t width, const uint32_t height, const bool filtered = false, const bool clamp = true) = 0;
+		virtual void       UpdateTexture(uint32_t id, olc::Sprite* spr) = 0;
+		virtual void       ReadTexture(uint32_t id, olc::Sprite* spr) = 0;
+		virtual uint32_t   DeleteTexture(const uint32_t id) = 0;
+		virtual void       ApplyTexture(uint32_t id) = 0;
+		virtual void       UpdateViewport(const olc::vi2d& pos, const olc::vi2d& size) = 0;
+		virtual void       ClearBuffer(olc::Pixel p, bool bDepth) = 0;
+		static olc::PixelGameEngine* ptrPGE;
+	};
+
+	class Platform
+	{
+	public:
+		virtual ~Platform() = default;
+		virtual olc::rcode ApplicationStartUp() = 0;
+		virtual olc::rcode ApplicationCleanUp() = 0;
+		virtual olc::rcode ThreadStartUp() = 0;
+		virtual olc::rcode ThreadCleanUp() = 0;
+		virtual olc::rcode CreateGraphics(bool bFullScreen, bool bEnableVSYNC, const olc::vi2d& vViewPos, const olc::vi2d& vViewSize) = 0;
+		virtual olc::rcode CreateWindowPane(const olc::vi2d& vWindowPos, olc::vi2d& vWindowSize, bool bFullScreen) = 0;
+		virtual olc::rcode SetWindowTitle(const std::string& s) = 0;
+		virtual olc::rcode ShowWindowFrame(const bool bShowFrame = true) = 0;
+		virtual olc::rcode SetWindowSize(const olc::vi2d& vWindowPos, const olc::vi2d& vWindowSize) = 0;
+		virtual olc::rcode StartSystemEventLoop() = 0;
+		virtual olc::rcode HandleSystemEvent() = 0;
+		static olc::PixelGameEngine* ptrPGE;
+	};
+
+	class PGEX;
+
+	// The Static Twins (plus one)
+	static std::unique_ptr<Renderer> renderer;
+	static std::unique_ptr<Platform> platform;
+	inline std::map<size_t, olc::Key> mapKeys;
+
+	// O------------------------------------------------------------------------------O
+	// | olc::PixelGameEngine - The main BASE class for your application              |
+	// O------------------------------------------------------------------------------O
+	class PixelGameEngine
+	{
+	public:
+		PixelGameEngine();
+		virtual ~PixelGameEngine();
+	public:
+		olc::rcode Construct(int32_t screen_w, int32_t screen_h, int32_t pixel_w, int32_t pixel_h,
+			bool full_screen = false, bool vsync = false, bool cohesion = false, bool realwindow = false);
+		olc::rcode Start();
+
+	public: // User Override Interfaces
+		// Called once on application startup, use to load your resources
+		virtual bool OnUserCreate();
+		// Called every frame, and provides you with a time per frame value
+		virtual bool OnUserUpdate(float fElapsedTime);
+		// Called once on application termination, so you can be one clean coder
+		virtual bool OnUserDestroy();
+
+		// Called when a text entry is confirmed with "enter" key
+		virtual void OnTextEntryComplete(const std::string& sText);
+		// Called when a console command is executed
+		virtual bool OnConsoleCommand(const std::string& sCommand);
+
+
+	public: // Hardware Interfaces
+		// Returns true if window is currently in focus
+		bool IsFocused() const;
+		// Get the state of a specific keyboard button
+		HWButton GetKey(Key k) const;
+		// Get the state of a specific mouse button
+		HWButton GetMouse(uint32_t b) const;
+		// Get Mouse X coordinate in "pixel" space
+		int32_t GetMouseX() const;
+		// Get Mouse Y coordinate in "pixel" space
+		int32_t GetMouseY() const;
+		// Get Mouse Wheel Delta
+		int32_t GetMouseWheel() const;
+		// Get the mouse in window space
+		const olc::vi2d& GetWindowMouse() const;
+		// Gets the mouse as a vector to keep Tarriest happy
+		const olc::vi2d& GetMousePos() const;
+		
+		const std::map<size_t, olc::Key>& GetKeyMap() const { return mapKeys; }
+
+		// Muck about with the GUI
+		olc::rcode SetWindowSize(const olc::vi2d& vPos, const olc::vi2d& vSize);
+		olc::rcode ShowWindowFrame(const bool bShowFrame);
+
+	public: // Utility
+		// Returns the width of the screen in "pixels"
+		int32_t ScreenWidth() const;
+		// Returns the height of the screen in "pixels"
+		int32_t ScreenHeight() const;
+		// Returns the width of the currently selected drawing target in "pixels"
+		int32_t GetDrawTargetWidth() const;
+		// Returns the height of the currently selected drawing target in "pixels"
+		int32_t GetDrawTargetHeight() const;
+		// Returns the currently active draw target
+		olc::Sprite* GetDrawTarget() const;
+		// Resize the primary screen sprite
+		void SetScreenSize(int w, int h);
+		// Specify which Sprite should be the target of drawing functions, use nullptr
+		// to specify the primary screen
+		void SetDrawTarget(Sprite* target);
+		// Gets the current Frames Per Second
+		uint32_t GetFPS() const;
+		// Gets last update of elapsed time
+		float GetElapsedTime() const;
+		// Gets Actual Window size
+		const olc::vi2d& GetWindowSize() const;
+		// Gets Actual Window position
+		const olc::vi2d& GetWindowPos() const;
+		// Gets pixel scale
+		const olc::vi2d& GetPixelSize() const;
+		// Gets actual pixel scale
+		const olc::vi2d& GetScreenPixelSize() const;
+		// Gets "screen" size
+		const olc::vi2d& GetScreenSize() const;
+		// Gets any files dropped this frame
+		const std::vector<std::string>& GetDroppedFiles() const;
+		const olc::vi2d& GetDroppedFilesPoint() const;
+
+	public: // CONFIGURATION ROUTINES
+		// Layer targeting functions
+		void SetDrawTarget(uint8_t layer, bool bDirty = true);
+		void EnableLayer(uint8_t layer, bool b);
+		void SetLayerOffset(uint8_t layer, const olc::vf2d& offset);
+		void SetLayerOffset(uint8_t layer, float x, float y);
+		void SetLayerScale(uint8_t layer, const olc::vf2d& scale);
+		void SetLayerScale(uint8_t layer, float x, float y);
+		void SetLayerTint(uint8_t layer, const olc::Pixel& tint);
+		void SetLayerCustomRenderFunction(uint8_t layer, std::function<void()> f);
+
+		std::vector<LayerDesc>& GetLayers();
+		uint32_t CreateLayer();
+
+		// Change the pixel mode for different optimisations
+		// olc::Pixel::NORMAL = No transparency
+		// olc::Pixel::MASK   = Transparent if alpha is < 255
+		// olc::Pixel::ALPHA  = Full transparency
+		void SetPixelMode(Pixel::Mode m);
+		Pixel::Mode GetPixelMode();
+		// Use a custom blend function
+		void SetPixelMode(std::function<olc::Pixel(const int x, const int y, const olc::Pixel& pSource, const olc::Pixel& pDest)> pixelMode);
+		// Change the blend factor from between 0.0f to 1.0f;
+		void SetPixelBlend(float fBlend);
+
+		// [ADVANCED] For those that really want to dick about with PGE :P
+		// Note: Normal use of olc::PGE does not require you use these functions
+		void adv_ManualRenderEnable(const bool bEnable);
+		void adv_HardwareClip(const bool bScale, const olc::vi2d& viewPos, const olc::vi2d& viewSize, const bool bClear = false);
+		void adv_FlushLayer(const size_t nLayerID);
+		void adv_FlushLayerDecals(const size_t nLayerID);
+
+	public: // DRAWING ROUTINES
+		// Draws a single Pixel
+		virtual bool Draw(int32_t x, int32_t y, Pixel p = olc::WHITE);
+		bool Draw(const olc::vi2d& pos, Pixel p = olc::WHITE);
+		// Draws a line from (x1,y1) to (x2,y2)
+		void DrawLine(int32_t x1, int32_t y1, int32_t x2, int32_t y2, Pixel p = olc::WHITE, uint32_t pattern = 0xFFFFFFFF);
+		void DrawLine(const olc::vi2d& pos1, const olc::vi2d& pos2, Pixel p = olc::WHITE, uint32_t pattern = 0xFFFFFFFF);
+		// Draws a circle located at (x,y) with radius
+		void DrawCircle(int32_t x, int32_t y, int32_t radius, Pixel p = olc::WHITE, uint8_t mask = 0xFF);
+		void DrawCircle(const olc::vi2d& pos, int32_t radius, Pixel p = olc::WHITE, uint8_t mask = 0xFF);
+		// Fills a circle located at (x,y) with radius
+		void FillCircle(int32_t x, int32_t y, int32_t radius, Pixel p = olc::WHITE);
+		void FillCircle(const olc::vi2d& pos, int32_t radius, Pixel p = olc::WHITE);
+		// Draws a rectangle at (x,y) to (x+w,y+h)
+		void DrawRect(int32_t x, int32_t y, int32_t w, int32_t h, Pixel p = olc::WHITE);
+		void DrawRect(const olc::vi2d& pos, const olc::vi2d& size, Pixel p = olc::WHITE);
+		// Fills a rectangle at (x,y) to (x+w,y+h)
+		void FillRect(int32_t x, int32_t y, int32_t w, int32_t h, Pixel p = olc::WHITE);
+		void FillRect(const olc::vi2d& pos, const olc::vi2d& size, Pixel p = olc::WHITE);
+		// Draws a triangle between points (x1,y1), (x2,y2) and (x3,y3)
+		void DrawTriangle(int32_t x1, int32_t y1, int32_t x2, int32_t y2, int32_t x3, int32_t y3, Pixel p = olc::WHITE);
+		void DrawTriangle(const olc::vi2d& pos1, const olc::vi2d& pos2, const olc::vi2d& pos3, Pixel p = olc::WHITE);
+		// Flat fills a triangle between points (x1,y1), (x2,y2) and (x3,y3)
+		void FillTriangle(int32_t x1, int32_t y1, int32_t x2, int32_t y2, int32_t x3, int32_t y3, Pixel p = olc::WHITE);
+		void FillTriangle(const olc::vi2d& pos1, const olc::vi2d& pos2, const olc::vi2d& pos3, Pixel p = olc::WHITE);
+		// Fill a textured and coloured triangle
+		void FillTexturedTriangle(std::vector<olc::vf2d> vPoints, std::vector<olc::vf2d> vTex, std::vector<olc::Pixel> vColour, olc::Sprite* sprTex);
+		void FillTexturedPolygon(const std::vector<olc::vf2d>& vPoints, const std::vector<olc::vf2d>& vTex, const std::vector<olc::Pixel>& vColour, olc::Sprite* sprTex, olc::DecalStructure structure = olc::DecalStructure::LIST);
+		// Draws an entire sprite at location (x,y)
+		void DrawSprite(int32_t x, int32_t y, Sprite* sprite, uint32_t scale = 1, uint8_t flip = olc::Sprite::NONE);
+		void DrawSprite(const olc::vi2d& pos, Sprite* sprite, uint32_t scale = 1, uint8_t flip = olc::Sprite::NONE);
+		// Draws an area of a sprite at location (x,y), where the
+		// selected area is (ox,oy) to (ox+w,oy+h)
+		void DrawPartialSprite(int32_t x, int32_t y, Sprite* sprite, int32_t ox, int32_t oy, int32_t w, int32_t h, uint32_t scale = 1, uint8_t flip = olc::Sprite::NONE);
+		void DrawPartialSprite(const olc::vi2d& pos, Sprite* sprite, const olc::vi2d& sourcepos, const olc::vi2d& size, uint32_t scale = 1, uint8_t flip = olc::Sprite::NONE);
+		// Draws a single line of text - traditional monospaced
+		void DrawString(int32_t x, int32_t y, const std::string& sText, Pixel col = olc::WHITE, uint32_t scale = 1);
+		void DrawString(const olc::vi2d& pos, const std::string& sText, Pixel col = olc::WHITE, uint32_t scale = 1);
+		olc::vi2d GetTextSize(const std::string& s);
+		// Draws a single line of text - non-monospaced
+		void DrawStringProp(int32_t x, int32_t y, const std::string& sText, Pixel col = olc::WHITE, uint32_t scale = 1);
+		void DrawStringProp(const olc::vi2d& pos, const std::string& sText, Pixel col = olc::WHITE, uint32_t scale = 1);
+		olc::vi2d GetTextSizeProp(const std::string& s);
+
+		// Decal Quad functions
+		void SetDecalMode(const olc::DecalMode& mode);
+		void SetDecalStructure(const olc::DecalStructure& structure);
+		// Draws a whole decal, with optional scale and tinting
+		void DrawDecal(const olc::vf2d& pos, olc::Decal* decal, const olc::vf2d& scale = { 1.0f,1.0f }, const olc::Pixel& tint = olc::WHITE);
+		// Draws a region of a decal, with optional scale and tinting
+		void DrawPartialDecal(const olc::vf2d& pos, olc::Decal* decal, const olc::vf2d& source_pos, const olc::vf2d& source_size, const olc::vf2d& scale = { 1.0f,1.0f }, const olc::Pixel& tint = olc::WHITE);
+		void DrawPartialDecal(const olc::vf2d& pos, const olc::vf2d& size, olc::Decal* decal, const olc::vf2d& source_pos, const olc::vf2d& source_size, const olc::Pixel& tint = olc::WHITE);
+		// Draws fully user controlled 4 vertices, pos(pixels), uv(pixels), colours
+		void DrawExplicitDecal(olc::Decal* decal, const olc::vf2d* pos, const olc::vf2d* uv, const olc::Pixel* col, uint32_t elements = 4);
+		// Draws a decal with 4 arbitrary points, warping the texture to look "correct"
+		void DrawWarpedDecal(olc::Decal* decal, const olc::vf2d(&pos)[4], const olc::Pixel& tint = olc::WHITE);
+		void DrawWarpedDecal(olc::Decal* decal, const olc::vf2d* pos, const olc::Pixel& tint = olc::WHITE);
+		void DrawWarpedDecal(olc::Decal* decal, const std::array<olc::vf2d, 4>& pos, const olc::Pixel& tint = olc::WHITE);
+		// As above, but you can specify a region of a decal source sprite
+		void DrawPartialWarpedDecal(olc::Decal* decal, const olc::vf2d(&pos)[4], const olc::vf2d& source_pos, const olc::vf2d& source_size, const olc::Pixel& tint = olc::WHITE);
+		void DrawPartialWarpedDecal(olc::Decal* decal, const olc::vf2d* pos, const olc::vf2d& source_pos, const olc::vf2d& source_size, const olc::Pixel& tint = olc::WHITE);
+		void DrawPartialWarpedDecal(olc::Decal* decal, const std::array<olc::vf2d, 4>& pos, const olc::vf2d& source_pos, const olc::vf2d& source_size, const olc::Pixel& tint = olc::WHITE);
+		// Draws a decal rotated to specified angle, wit point of rotation offset
+		void DrawRotatedDecal(const olc::vf2d& pos, olc::Decal* decal, const float fAngle, const olc::vf2d& center = { 0.0f, 0.0f }, const olc::vf2d& scale = { 1.0f,1.0f }, const olc::Pixel& tint = olc::WHITE);
+		void DrawPartialRotatedDecal(const olc::vf2d& pos, olc::Decal* decal, const float fAngle, const olc::vf2d& center, const olc::vf2d& source_pos, const olc::vf2d& source_size, const olc::vf2d& scale = { 1.0f, 1.0f }, const olc::Pixel& tint = olc::WHITE);
+		// Draws a multiline string as a decal, with tiniting and scaling
+		void DrawStringDecal(const olc::vf2d& pos, const std::string& sText, const Pixel col = olc::WHITE, const olc::vf2d& scale = { 1.0f, 1.0f });
+		void DrawStringPropDecal(const olc::vf2d& pos, const std::string& sText, const Pixel col = olc::WHITE, const olc::vf2d& scale = { 1.0f, 1.0f });
+		// Draws a single shaded filled rectangle as a decal
+		void DrawRectDecal(const olc::vf2d& pos, const olc::vf2d& size, const olc::Pixel col = olc::WHITE);
+		void FillRectDecal(const olc::vf2d& pos, const olc::vf2d& size, const olc::Pixel col = olc::WHITE);
+		// Draws a corner shaded rectangle as a decal
+		void GradientFillRectDecal(const olc::vf2d& pos, const olc::vf2d& size, const olc::Pixel colTL, const olc::Pixel colBL, const olc::Pixel colBR, const olc::Pixel colTR);		
+		// Draws a single shaded filled triangle as a decal
+		void FillTriangleDecal(const olc::vf2d& p0, const olc::vf2d& p1, const olc::vf2d& p2, const olc::Pixel col = olc::WHITE);
+		// Draws a corner shaded triangle as a decal
+		void GradientTriangleDecal(const olc::vf2d& p0, const olc::vf2d& p1, const olc::vf2d& p2, const olc::Pixel c0, const olc::Pixel c1, const olc::Pixel c2);
+		// Draws an arbitrary convex textured polygon using GPU
+		void DrawPolygonDecal(olc::Decal* decal, const std::vector<olc::vf2d>& pos, const std::vector<olc::vf2d>& uv, const olc::Pixel tint = olc::WHITE);
+		void DrawPolygonDecal(olc::Decal* decal, const std::vector<olc::vf2d>& pos, const std::vector<float>& depth, const std::vector<olc::vf2d>& uv, const olc::Pixel tint = olc::WHITE);
+		void DrawPolygonDecal(olc::Decal* decal, const std::vector<olc::vf2d>& pos, const std::vector<olc::vf2d>& uv, const std::vector<olc::Pixel>& tint);
+		void DrawPolygonDecal(olc::Decal* decal, const std::vector<olc::vf2d>& pos, const std::vector<olc::vf2d>& uv, const std::vector<olc::Pixel>& colours, const olc::Pixel tint);
+		void DrawPolygonDecal(olc::Decal* decal, const std::vector<olc::vf2d>& pos, const std::vector<float>& depth, const std::vector<olc::vf2d>& uv, const std::vector<olc::Pixel>& colours, const olc::Pixel tint);
+
+		// Draws a line in Decal Space
+		void DrawLineDecal(const olc::vf2d& pos1, const olc::vf2d& pos2, Pixel p = olc::WHITE);
+		void DrawRotatedStringDecal(const olc::vf2d& pos, const std::string& sText, const float fAngle, const olc::vf2d& center = { 0.0f, 0.0f }, const olc::Pixel col = olc::WHITE, const olc::vf2d& scale = { 1.0f, 1.0f });
+		void DrawRotatedStringPropDecal(const olc::vf2d& pos, const std::string& sText, const float fAngle, const olc::vf2d& center = { 0.0f, 0.0f }, const olc::Pixel col = olc::WHITE, const olc::vf2d& scale = { 1.0f, 1.0f });
+		// Clears entire draw target to Pixel
+		void Clear(Pixel p);
+		// Clears the rendering back buffer
+		void ClearBuffer(Pixel p, bool bDepth = true);
+		// Returns the font image
+		olc::Sprite* GetFontSprite();
+
+		// Clip a line segment to visible area
+		bool ClipLineToScreen(olc::vi2d& in_p1, olc::vi2d& in_p2);
+
+		// Dont allow PGE to mark layers as dirty, so pixel graphics don't update
+		void EnablePixelTransfer(const bool bEnable = true);
+
+		// Command Console Routines
+		void ConsoleShow(const olc::Key &keyExit, bool bSuspendTime = true);
+		bool IsConsoleShowing() const;
+		void ConsoleClear();
+		std::stringstream& ConsoleOut();
+		void ConsoleCaptureStdOut(const bool bCapture);
+
+		// Text Entry Routines
+		void TextEntryEnable(const bool bEnable, const std::string& sText = "");
+		std::string TextEntryGetString() const;
+		int32_t TextEntryGetCursor() const;
+		bool IsTextEntryEnabled() const;
+
+
+		// KeyPress Cache
+		const std::vector<int32_t>& GetKeyPressCache() const;
+		olc::Key ConvertKeycode(const int keycode) const;
+		const std::string GetKeySymbol(const olc::Key pgekey, const bool modShift = false, const bool modCtrl = false, const bool modAlt = false) const;
+
+
+	private:
+		void UpdateTextEntry();
+		void UpdateConsole();
+
+	public:
+
+		// Experimental Lightweight 3D Routines ================
+#ifdef OLC_ENABLE_EXPERIMENTAL
+		// Set Manual View Matrix
+		void LW3D_View(const std::array<float, 16>& m);
+		// Set Manual World Matrix
+		void LW3D_World(const std::array<float, 16>& m);
+		// Set Manual Projection Matrix
+		void LW3D_Projection(const std::array<float, 16>& m);
+		
+		// Draws a vector of vertices, interprted as individual triangles
+		void LW3D_DrawTriangles(olc::Decal* decal, const std::vector<std::array<float,3>>& pos, const std::vector<olc::vf2d>& tex, const std::vector<olc::Pixel>& col);
+		void LW3D_DrawWarpedDecal(olc::Decal* decal, const std::vector<std::array<float, 3>>& pos, const olc::Pixel& tint);
+
+		void LW3D_ModelTranslate(const float x, const float y, const float z);
+		
+		// Camera convenience functions
+		void LW3D_SetCameraAtTarget(const float fEyeX, const float fEyeY, const float fEyeZ,
+			const float fTargetX, const float fTargetY, const float fTargetZ,
+			const float fUpX = 0.0f, const float fUpY = 1.0f, const float fUpZ = 0.0f);
+		void LW3D_SetCameraAlongDirection(const float fEyeX, const float fEyeY, const float fEyeZ,
+			const float fDirX, const float fDirY, const float fDirZ,
+			const float fUpX = 0.0f, const float fUpY = 1.0f, const float fUpZ = 0.0f);
+
+		// 3D Rendering Flags
+		void LW3D_EnableDepthTest(const bool bEnableDepth);
+		void LW3D_EnableBackfaceCulling(const bool bEnableCull);
+#endif
+	public: // Branding
+		std::string sAppName;
+
+	private: // Inner mysterious workings
+		olc::Sprite*     pDrawTarget = nullptr;
+		Pixel::Mode	nPixelMode = Pixel::NORMAL;
+		float		fBlendFactor = 1.0f;
+		olc::vi2d	vScreenSize = { 256, 240 };
+		olc::vf2d	vInvScreenSize = { 1.0f / 256.0f, 1.0f / 240.0f };
+		olc::vi2d	vPixelSize = { 4, 4 };
+		olc::vi2d   vScreenPixelSize = { 4, 4 };
+		olc::vi2d	vMousePos = { 0, 0 };
+		int32_t		nMouseWheelDelta = 0;
+		olc::vi2d	vMousePosCache = { 0, 0 };
+		olc::vi2d   vMouseWindowPos = { 0, 0 };
+		int32_t		nMouseWheelDeltaCache = 0;
+		olc::vi2d	vWindowPos = { 0, 0 };
+		olc::vi2d	vWindowSize = { 0, 0 };
+		olc::vi2d	vViewPos = { 0, 0 };
+		olc::vi2d	vViewSize = { 0,0 };
+		bool		bFullScreen = false;
+		olc::vf2d	vPixel = { 1.0f, 1.0f };
+		bool		bHasInputFocus = false;
+		bool		bHasMouseFocus = false;
+		bool		bEnableVSYNC = false;
+		bool		bRealWindowMode = false;
+		bool		bResizeRequested = false;
+		olc::vi2d	vResizeRequested = { 0, 0 };
+		float		fFrameTimer = 1.0f;
+		float		fLastElapsed = 0.0f;
+		int			nFrameCount = 0;		
+		bool bSuspendTextureTransfer = false;
+		Renderable  fontRenderable;
+		std::vector<LayerDesc> vLayers;
+		uint8_t		nTargetLayer = 0;
+		uint32_t	nLastFPS = 0;
+		bool		bManualRenderEnable = false;
+		bool        bPixelCohesion = false;
+		DecalMode   nDecalMode = DecalMode::NORMAL;
+		DecalStructure nDecalStructure = DecalStructure::FAN;
+		std::function<olc::Pixel(const int x, const int y, const olc::Pixel&, const olc::Pixel&)> funcPixelMode;
+		std::chrono::time_point<std::chrono::system_clock> m_tp1, m_tp2;
+		std::vector<olc::vi2d> vFontSpacing;
+		std::vector<std::string> vDroppedFiles;
+		std::vector<std::string> vDroppedFilesCache;
+		olc::vi2d vDroppedFilesPoint;
+		olc::vi2d vDroppedFilesPointCache;
+
+		// Command Console Specific
+		bool bConsoleShow = false;
+		bool bConsoleSuspendTime = false;
+		olc::Key keyConsoleExit = olc::Key::F1;
+		std::stringstream ssConsoleOutput;
+		std::streambuf* sbufOldCout = nullptr;
+		olc::vi2d vConsoleSize;
+		olc::vi2d vConsoleCursor = { 0,0 };
+		olc::vf2d vConsoleCharacterScale = { 1.0f, 2.0f };
+		std::vector<std::string> sConsoleLines;
+		std::list<std::string> sCommandHistory;
+		std::list<std::string>::iterator sCommandHistoryIt;
+
+		// Text Entry Specific
+		bool bTextEntryEnable = false;
+		std::string sTextEntryString = "";
+		int32_t nTextEntryCursor = 0;
+		std::unordered_map<olc::Key, std::tuple<std::string, std::string, std::string, std::string>> vKeyboardMap;
+
+
+
+		// State of keyboard		
+		bool		pKeyNewState[256] = { 0 };
+		bool		pKeyOldState[256] = { 0 };
+		HWButton	pKeyboardState[256] = { 0 };
+
+		// State of mouse
+		bool		pMouseNewState[nMouseButtons] = { 0 };
+		bool		pMouseOldState[nMouseButtons] = { 0 };
+		HWButton	pMouseState[nMouseButtons] = { 0 };
+
+		std::vector<int32_t>	vKeyPressCache[2];
+		uint32_t				nKeyPressCacheTarget = 0;
+
+		// The main engine thread
+		void		EngineThread();
+
+
+		// If anything sets this flag to false, the engine
+		// "should" shut down gracefully
+		static std::atomic<bool> bAtomActive;
+
+	public:
+		// "Break In" Functions
+		void olc_UpdateMouse(int32_t x, int32_t y);
+		void olc_UpdateMouseWheel(int32_t delta);
+		void olc_UpdateWindowPos(int32_t x, int32_t y);
+		void olc_UpdateWindowSize(int32_t x, int32_t y);
+		void olc_UpdateViewport();
+		void olc_ConstructFontSheet();
+		void olc_CoreUpdate();
+		void olc_PrepareEngine();
+		void olc_UpdateMouseState(int32_t button, bool state);
+		void olc_UpdateKeyState(int32_t keycode, bool state);
+		void olc_UpdateMouseFocus(bool state);
+		void olc_UpdateKeyFocus(bool state);
+		void olc_Terminate();
+		void olc_DropFiles(int32_t x, int32_t y, const std::vector<std::string>& vFiles);
+		void olc_Reanimate();
+		bool olc_IsRunning();
+
+		// At the very end of this file, chooses which
+		// components to compile
+		virtual void olc_ConfigureSystem();
+
+		// NOTE: Items Here are to be deprecated, I have left them in for now
+		// in case you are using them, but they will be removed.
+		// olc::vf2d	vSubPixelOffset = { 0.0f, 0.0f };
+
+	public: // PGEX Stuff
+		friend class PGEX;
+		void pgex_Register(olc::PGEX* pgex);
+
+	private:
+		std::vector<olc::PGEX*> vExtensions;
+	};
+
+
+
+	// O------------------------------------------------------------------------------O
+	// | PGE EXTENSION BASE CLASS - Permits access to PGE functions from extension    |
+	// O------------------------------------------------------------------------------O
+	class PGEX
+	{
+		friend class olc::PixelGameEngine;
+	public:
+		PGEX(bool bHook = false);
+
+	protected:
+		virtual void OnBeforeUserCreate();
+		virtual void OnAfterUserCreate();
+		virtual bool OnBeforeUserUpdate(float &fElapsedTime);
+		virtual void OnAfterUserUpdate(float fElapsedTime);
+
+	protected:
+		static PixelGameEngine* pge;
+	};
+}
+
+#pragma endregion
+
+
+#pragma region opengl33_iface
+// In order to facilitate more advanced graphics features, some PGEX
+// will rely on shaders. Instead of having each PGEX responsible for
+// managing this, for convenience, this interface exists.
+
+#if defined(OLC_GFX_OPENGL33)
+
+	#if defined(OLC_PLATFORM_WINAPI)
+		#include <gl/GL.h>
+		#define CALLSTYLE __stdcall
+	#endif
+
+	#if defined(__linux__) || defined(__FreeBSD__)
+		#include <GL/gl.h>
+	#endif
+
+	#if defined(OLC_PLATFORM_X11)
+		namespace X11 {
+			#include <GL/glx.h>
+		}
+		#define CALLSTYLE 
+	#endif
+
+	#if defined(__APPLE__)
+		#define GL_SILENCE_DEPRECATION
+		#include <OpenGL/OpenGL.h>
+		#include <OpenGL/gl.h>
+		#include <OpenGL/glu.h>
+	#endif
+
+	#if defined(OLC_PLATFORM_EMSCRIPTEN)
+		#include <EGL/egl.h>
+		#include <GLES2/gl2.h>
+		#define GL_GLEXT_PROTOTYPES
+		#include <GLES2/gl2ext.h>
+		#include <emscripten/emscripten.h>
+		#define CALLSTYLE
+		#define GL_CLAMP GL_CLAMP_TO_EDGE
+	#endif
+
+namespace olc
+{
+	typedef char GLchar;
+	typedef ptrdiff_t GLsizeiptr;
+
+	typedef GLuint CALLSTYLE locCreateShader_t(GLenum type);
+	typedef GLuint CALLSTYLE locCreateProgram_t(void);
+	typedef void CALLSTYLE locDeleteShader_t(GLuint shader);
+	typedef void CALLSTYLE locCompileShader_t(GLuint shader);
+	typedef void CALLSTYLE locLinkProgram_t(GLuint program);
+	typedef void CALLSTYLE locDeleteProgram_t(GLuint program);
+	typedef void CALLSTYLE locAttachShader_t(GLuint program, GLuint shader);
+	typedef void CALLSTYLE locBindBuffer_t(GLenum target, GLuint buffer);
+	typedef void CALLSTYLE locBufferData_t(GLenum target, GLsizeiptr size, const void* data, GLenum usage);
+	typedef void CALLSTYLE locGenBuffers_t(GLsizei n, GLuint* buffers);
+	typedef void CALLSTYLE locVertexAttribPointer_t(GLuint index, GLint size, GLenum type, GLboolean normalized, GLsizei stride, const void* pointer);
+	typedef void CALLSTYLE locEnableVertexAttribArray_t(GLuint index);
+	typedef void CALLSTYLE locUseProgram_t(GLuint program);
+	typedef void CALLSTYLE locBindVertexArray_t(GLuint array);
+	typedef void CALLSTYLE locGenVertexArrays_t(GLsizei n, GLuint* arrays);
+	typedef void CALLSTYLE locGetShaderInfoLog_t(GLuint shader, GLsizei bufSize, GLsizei* length, GLchar* infoLog);
+	typedef GLint CALLSTYLE locGetUniformLocation_t(GLuint program, const GLchar* name);
+	typedef void CALLSTYLE locUniform1f_t(GLint location, GLfloat v0);
+	typedef void CALLSTYLE locUniform1i_t(GLint location, GLint v0);
+	typedef void CALLSTYLE locUniform2fv_t(GLint location, GLsizei count, const GLfloat* value);
+	typedef void CALLSTYLE locActiveTexture_t(GLenum texture);
+	typedef void CALLSTYLE locGenFrameBuffers_t(GLsizei n, GLuint* ids);
+	typedef void CALLSTYLE locBindFrameBuffer_t(GLenum target, GLuint fb);
+	typedef GLenum CALLSTYLE locCheckFrameBufferStatus_t(GLenum target);
+	typedef void CALLSTYLE locDeleteFrameBuffers_t(GLsizei n, const GLuint* fbs);
+	typedef void CALLSTYLE locFrameBufferTexture2D_t(GLenum target, GLenum attachment, GLenum textarget, GLuint texture, GLint level);
+	typedef void CALLSTYLE locDrawBuffers_t(GLsizei n, const GLenum* bufs);
+	typedef void CALLSTYLE locBlendFuncSeparate_t(GLenum srcRGB, GLenum dstRGB, GLenum srcAlpha, GLenum dstAlpha);
+
+#if defined(OLC_PLATFORM_WINAPI)
+	typedef void __stdcall locSwapInterval_t(GLsizei n);
+#endif
+
+#if defined(OLC_PLATFORM_X11)
+	typedef int(locSwapInterval_t)(X11::Display* dpy, X11::GLXDrawable drawable, int interval);
+#endif
+
+#if defined(OLC_PLATFORM_EMSCRIPTEN)
+	typedef void CALLSTYLE locShaderSource_t(GLuint shader, GLsizei count, const GLchar* const* string, const GLint* length);
+	typedef EGLBoolean(locSwapInterval_t)(EGLDisplay display, EGLint interval);
+#else
+	typedef void CALLSTYLE locShaderSource_t(GLuint shader, GLsizei count, const GLchar** string, const GLint* length);
+#endif
+
+} // olc namespace
+#endif // OpenGL33 Definitions
+#pragma endregion
+
+
+#endif // OLC_PGE_DEF
+
+
+// O------------------------------------------------------------------------------O
+// | START OF OLC_PGE_APPLICATION                                                 |
+// O------------------------------------------------------------------------------O
+#ifdef OLC_PGE_APPLICATION
+#undef OLC_PGE_APPLICATION
+
+// O------------------------------------------------------------------------------O
+// | olcPixelGameEngine INTERFACE IMPLEMENTATION (CORE)                           |
+// | Note: The core implementation is platform independent                        |
+// O------------------------------------------------------------------------------O
+#pragma region pge_implementation
+namespace olc
+{
+	// O------------------------------------------------------------------------------O
+	// | olc::Pixel IMPLEMENTATION                                                    |
+	// O------------------------------------------------------------------------------O
+#if !defined(OLC_IGNORE_PIXEL)
+	Pixel::Pixel()
+	{ r = 0; g = 0; b = 0; a = nDefaultAlpha; }
+
+	Pixel::Pixel(uint8_t red, uint8_t green, uint8_t blue, uint8_t alpha)
+	{ n = red | (green << 8) | (blue << 16) | (alpha << 24); } // Thanks jarekpelczar 
+
+	Pixel::Pixel(uint32_t p)
+	{ n = p; }
+
+	bool Pixel::operator==(const Pixel& p) const
+	{ return n == p.n; }
+
+	bool Pixel::operator!=(const Pixel& p) const
+	{ return n != p.n; }
+
+	Pixel  Pixel::operator * (const float i) const
+	{
+		float fR = std::min(255.0f, std::max(0.0f, float(r) * i));
+		float fG = std::min(255.0f, std::max(0.0f, float(g) * i));
+		float fB = std::min(255.0f, std::max(0.0f, float(b) * i));
+		return Pixel(uint8_t(fR), uint8_t(fG), uint8_t(fB), a);
+	}
+
+	Pixel  Pixel::operator / (const float i) const
+	{
+		float fR = std::min(255.0f, std::max(0.0f, float(r) / i));
+		float fG = std::min(255.0f, std::max(0.0f, float(g) / i));
+		float fB = std::min(255.0f, std::max(0.0f, float(b) / i));
+		return Pixel(uint8_t(fR), uint8_t(fG), uint8_t(fB), a);
+	}
+
+	Pixel& Pixel::operator *=(const float i)
+	{
+		this->r = uint8_t(std::min(255.0f, std::max(0.0f, float(r) * i)));
+		this->g = uint8_t(std::min(255.0f, std::max(0.0f, float(g) * i)));
+		this->b = uint8_t(std::min(255.0f, std::max(0.0f, float(b) * i)));
+		return *this;
+	}
+
+	Pixel& Pixel::operator /=(const float i)
+	{
+		this->r = uint8_t(std::min(255.0f, std::max(0.0f, float(r) / i)));
+		this->g = uint8_t(std::min(255.0f, std::max(0.0f, float(g) / i)));
+		this->b = uint8_t(std::min(255.0f, std::max(0.0f, float(b) / i)));
+		return *this;
+	}
+
+	Pixel  Pixel::operator + (const Pixel& p) const
+	{
+		uint8_t nR = uint8_t(std::min(255, std::max(0, int(r) + int(p.r))));
+		uint8_t nG = uint8_t(std::min(255, std::max(0, int(g) + int(p.g))));
+		uint8_t nB = uint8_t(std::min(255, std::max(0, int(b) + int(p.b))));
+		return Pixel(nR, nG, nB, a);
+	}
+
+	Pixel  Pixel::operator - (const Pixel& p) const
+	{
+		uint8_t nR = uint8_t(std::min(255, std::max(0, int(r) - int(p.r))));
+		uint8_t nG = uint8_t(std::min(255, std::max(0, int(g) - int(p.g))));
+		uint8_t nB = uint8_t(std::min(255, std::max(0, int(b) - int(p.b))));
+		return Pixel(nR, nG, nB, a);
+	}
+
+	Pixel& Pixel::operator += (const Pixel& p)
+	{
+		this->r = uint8_t(std::min(255, std::max(0, int(r) + int(p.r))));
+		this->g = uint8_t(std::min(255, std::max(0, int(g) + int(p.g))));
+		this->b = uint8_t(std::min(255, std::max(0, int(b) + int(p.b))));
+		return *this;
+	}
+
+	Pixel& Pixel::operator -= (const Pixel& p) // Thanks Au Lit
+	{
+		this->r = uint8_t(std::min(255, std::max(0, int(r) - int(p.r))));
+		this->g = uint8_t(std::min(255, std::max(0, int(g) - int(p.g))));
+		this->b = uint8_t(std::min(255, std::max(0, int(b) - int(p.b))));
+		return *this;
+	}
+
+	Pixel Pixel::operator * (const Pixel& p) const
+	{
+		uint8_t nR = uint8_t(std::min(255.0f, std::max(0.0f, float(r) * float(p.r) / 255.0f)));
+		uint8_t nG = uint8_t(std::min(255.0f, std::max(0.0f, float(g) * float(p.g) / 255.0f)));
+		uint8_t nB = uint8_t(std::min(255.0f, std::max(0.0f, float(b) * float(p.b) / 255.0f)));
+		uint8_t nA = uint8_t(std::min(255.0f, std::max(0.0f, float(a) * float(p.a) / 255.0f)));
+		return Pixel(nR, nG, nB, nA);
+	}
+
+	Pixel& Pixel::operator *=(const Pixel& p)
+	{
+		this->r = uint8_t(std::min(255.0f, std::max(0.0f, float(r) * float(p.r) / 255.0f)));
+		this->g = uint8_t(std::min(255.0f, std::max(0.0f, float(g) * float(p.g) / 255.0f)));
+		this->b = uint8_t(std::min(255.0f, std::max(0.0f, float(b) * float(p.b) / 255.0f)));
+		this->a = uint8_t(std::min(255.0f, std::max(0.0f, float(a) * float(p.a) / 255.0f)));
+		return *this;
+	}
+
+	Pixel Pixel::inv() const
+	{
+		uint8_t nR = uint8_t(std::min(255, std::max(0, 255 - int(r))));
+		uint8_t nG = uint8_t(std::min(255, std::max(0, 255 - int(g))));
+		uint8_t nB = uint8_t(std::min(255, std::max(0, 255 - int(b))));
+		return Pixel(nR, nG, nB, a);
+	}
+
+	Pixel PixelF(float red, float green, float blue, float alpha)
+	{ return Pixel(uint8_t(red * 255.0f), uint8_t(green * 255.0f), uint8_t(blue * 255.0f), uint8_t(alpha * 255.0f)); }
+
+	Pixel PixelLerp(const olc::Pixel& p1, const olc::Pixel& p2, float t)
+	{ return (p2 * t) + p1 * (1.0f - t); }
+#endif
+	// O------------------------------------------------------------------------------O
+	// | olc::Sprite IMPLEMENTATION                                                   |
+	// O------------------------------------------------------------------------------O
+	Sprite::Sprite()
+	{ width = 0; height = 0; }
+
+	Sprite::Sprite(const std::string& sImageFile, olc::ResourcePack* pack)
+	{ LoadFromFile(sImageFile, pack); }
+
+	Sprite::Sprite(int32_t w, int32_t h)
+	{		
+		SetSize(w, h);
+	}
+
+	void Sprite::SetSize(int32_t w, int32_t h)
+	{
+		width = w;		height = h;
+		pColData.resize(width * height, nDefaultPixel);
+	}
+
+	Sprite::~Sprite()
+	{ pColData.clear();	}
+
+	void Sprite::SetSampleMode(olc::Sprite::Mode mode)
+	{ modeSample = mode; }
+
+	Pixel Sprite::GetPixel(const olc::vi2d& a) const
+	{ return GetPixel(a.x, a.y); }
+
+	bool Sprite::SetPixel(const olc::vi2d& a, Pixel p)
+	{ return SetPixel(a.x, a.y, p); }
+
+	Pixel Sprite::GetPixel(int32_t x, int32_t y) const
+	{
+		if (modeSample == olc::Sprite::Mode::NORMAL)
+		{
+			if (x >= 0 && x < width && y >= 0 && y < height)
+				return pColData[y * width + x];
+			else
+				return Pixel(0, 0, 0, 0);
+		}
+		else
+		{
+			if (modeSample == olc::Sprite::Mode::PERIODIC)
+				return pColData[abs(y % height) * width + abs(x % width)];
+			else
+				return pColData[std::max(0, std::min(y, height-1)) * width + std::max(0, std::min(x, width-1))];
+		}
+	}
+
+	bool Sprite::SetPixel(int32_t x, int32_t y, Pixel p)
+	{
+		if (x >= 0 && x < width && y >= 0 && y < height)
+		{
+			pColData[y * width + x] = p;
+			return true;
+		}
+		else
+			return false;
+	}
+
+	Pixel Sprite::Sample(float x, float y) const
+	{
+		int32_t sx = std::min((int32_t)((x * (float)width)), width - 1);
+		int32_t sy = std::min((int32_t)((y * (float)height)), height - 1);
+		return GetPixel(sx, sy);
+	}
+
+	Pixel Sprite::Sample(const olc::vf2d& uv) const
+	{
+		return Sample(uv.x, uv.y);
+	}
+
+	Pixel Sprite::SampleBL(float u, float v) const
+	{
+		u = u * width - 0.5f;
+		v = v * height - 0.5f;
+		int x = (int)floor(u); // cast to int rounds toward zero, not downward
+		int y = (int)floor(v); // Thanks @joshinils
+		float u_ratio = u - x;
+		float v_ratio = v - y;
+		float u_opposite = 1 - u_ratio;
+		float v_opposite = 1 - v_ratio;
+
+		olc::Pixel p1 = GetPixel(std::max(x, 0), std::max(y, 0));
+		olc::Pixel p2 = GetPixel(std::min(x + 1, (int)width - 1), std::max(y, 0));
+		olc::Pixel p3 = GetPixel(std::max(x, 0), std::min(y + 1, (int)height - 1));
+		olc::Pixel p4 = GetPixel(std::min(x + 1, (int)width - 1), std::min(y + 1, (int)height - 1));
+
+		return olc::Pixel(
+			(uint8_t)((p1.r * u_opposite + p2.r * u_ratio) * v_opposite + (p3.r * u_opposite + p4.r * u_ratio) * v_ratio),
+			(uint8_t)((p1.g * u_opposite + p2.g * u_ratio) * v_opposite + (p3.g * u_opposite + p4.g * u_ratio) * v_ratio),
+			(uint8_t)((p1.b * u_opposite + p2.b * u_ratio) * v_opposite + (p3.b * u_opposite + p4.b * u_ratio) * v_ratio));
+	}
+
+	Pixel Sprite::SampleBL(const olc::vf2d& uv) const
+	{
+		return SampleBL(uv.x, uv.y);
+	}
+
+	Pixel* Sprite::GetData()
+	{ return pColData.data(); }
+
+
+	olc::rcode Sprite::LoadFromFile(const std::string& sImageFile, olc::ResourcePack* pack)
+	{
+		UNUSED(pack);
+		return loader->LoadImageResource(this, sImageFile, pack);
+	}
+
+	olc::Sprite* Sprite::Duplicate()
+	{
+		olc::Sprite* spr = new olc::Sprite(width, height);
+		std::memcpy(spr->GetData(), GetData(), width * height * sizeof(olc::Pixel));
+		spr->modeSample = modeSample;
+		return spr;
+	}
+
+	olc::Sprite* Sprite::Duplicate(const olc::vi2d& vPos, const olc::vi2d& vSize)
+	{
+		olc::Sprite* spr = new olc::Sprite(vSize.x, vSize.y);
+		for (int y = 0; y < vSize.y; y++)
+			for (int x = 0; x < vSize.x; x++)
+				spr->SetPixel(x, y, GetPixel(vPos.x + x, vPos.y + y));
+		return spr;
+	}
+
+	olc::vi2d olc::Sprite::Size() const
+	{
+		return { width, height };
+	}
+
+	// O------------------------------------------------------------------------------O
+	// | olc::Decal IMPLEMENTATION                                                    |
+	// O------------------------------------------------------------------------------O
+	Decal::Decal(olc::Sprite* spr, bool filter, bool clamp)
+	{
+		id = -1;
+		if (spr == nullptr) return;
+		sprite = spr;
+		id = renderer->CreateTexture(sprite->width, sprite->height, filter, clamp);
+		Update();
+	}
+
+	Decal::Decal(const uint32_t nExistingTextureResource, olc::Sprite* spr)
+	{
+		if (spr == nullptr) return;
+		id = nExistingTextureResource;
+	}
+
+	void Decal::Update()
+	{
+		if (sprite == nullptr) return;
+		vUVScale = { 1.0f / float(sprite->width), 1.0f / float(sprite->height) };
+		renderer->ApplyTexture(id);
+		renderer->UpdateTexture(id, sprite);
+	}
+
+	void Decal::UpdateSprite()
+	{
+		if (sprite == nullptr) return;
+		renderer->ApplyTexture(id);
+		renderer->ReadTexture(id, sprite);
+	}
+
+	Decal::~Decal()
+	{
+		if (id != -1)
+		{
+			renderer->DeleteTexture(id);
+			id = -1;
+		}
+	}
+
+	void Renderable::Create(uint32_t width, uint32_t height, bool filter, bool clamp)
+	{
+		pSprite = std::make_unique<olc::Sprite>(width, height);
+		pDecal = std::make_unique<olc::Decal>(pSprite.get(), filter, clamp);
+	}
+
+	olc::rcode Renderable::Load(const std::string& sFile, ResourcePack* pack, bool filter, bool clamp)
+	{
+		pSprite = std::make_unique<olc::Sprite>();
+		if (pSprite->LoadFromFile(sFile, pack) == olc::rcode::OK)
+		{
+			pDecal = std::make_unique<olc::Decal>(pSprite.get(), filter, clamp);
+			return olc::rcode::OK;
+		}
+		else
+		{
+			pSprite.release();
+			pSprite = nullptr;
+			return olc::rcode::NO_FILE;
+		}
+	}
+
+	olc::Decal* Renderable::Decal() const
+	{ return pDecal.get(); }
+
+	olc::Sprite* Renderable::Sprite() const
+	{ return pSprite.get(); }
+
+	// O------------------------------------------------------------------------------O
+	// | olc::ResourcePack IMPLEMENTATION                                             |
+	// O------------------------------------------------------------------------------O
+
+
+	//=============================================================
+	// Resource Packs - Allows you to store files in one large 
+	// scrambled file - Thanks MaGetzUb for debugging a null char in std::stringstream bug
+	ResourceBuffer::ResourceBuffer(std::ifstream& ifs, uint32_t offset, uint32_t size)
+	{
+		vMemory.resize(size);
+		ifs.seekg(offset); ifs.read(vMemory.data(), vMemory.size());
+		setg(vMemory.data(), vMemory.data(), vMemory.data() + size);
+	}
+
+	ResourcePack::ResourcePack() { }
+	ResourcePack::~ResourcePack() { baseFile.close(); }
+
+	bool ResourcePack::AddFile(const std::string& sFile)
+	{
+		const std::string file = makeposix(sFile);
+
+		if (_gfs::exists(file))
+		{
+			sResourceFile e;
+			e.nSize = (uint32_t)_gfs::file_size(file);
+			e.nOffset = 0; // Unknown at this stage			
+			mapFiles[file] = e;
+			return true;
+		}
+		return false;
+	}
+
+	bool ResourcePack::LoadPack(const std::string& sFile, const std::string& sKey)
+	{
+		// Open the resource file
+		baseFile.open(sFile, std::ifstream::binary);
+		if (!baseFile.is_open()) return false;
+
+		// 1) Read Scrambled index
+		uint32_t nIndexSize = 0;
+		baseFile.read((char*)&nIndexSize, sizeof(uint32_t));
+
+		std::vector<char> buffer(nIndexSize);
+		for (uint32_t j = 0; j < nIndexSize; j++)
+			buffer[j] = baseFile.get();
+
+		std::vector<char> decoded = scramble(buffer, sKey);
+		size_t pos = 0;
+		auto read = [&decoded, &pos](char* dst, size_t size) {
+			memcpy((void*)dst, (const void*)(decoded.data() + pos), size);
+			pos += size;
+		};
+
+		auto get = [&read]() -> int { char c; read(&c, 1); return c; };
+
+		// 2) Read Map
+		uint32_t nMapEntries = 0;
+		read((char*)&nMapEntries, sizeof(uint32_t));
+		for (uint32_t i = 0; i < nMapEntries; i++)
+		{
+			uint32_t nFilePathSize = 0;
+			read((char*)&nFilePathSize, sizeof(uint32_t));
+
+			std::string sFileName(nFilePathSize, ' ');
+			for (uint32_t j = 0; j < nFilePathSize; j++)
+				sFileName[j] = get();
+
+			sResourceFile e;
+			read((char*)&e.nSize, sizeof(uint32_t));
+			read((char*)&e.nOffset, sizeof(uint32_t));
+			mapFiles[sFileName] = e;
+		}
+
+		// Don't close base file! we will provide a stream
+		// pointer when the file is requested
+		return true;
+	}
+
+	bool ResourcePack::SavePack(const std::string& sFile, const std::string& sKey)
+	{
+		// Create/Overwrite the resource file
+		std::ofstream ofs(sFile, std::ofstream::binary);
+		if (!ofs.is_open()) return false;
+
+		// Iterate through map
+		uint32_t nIndexSize = 0; // Unknown for now
+		ofs.write((char*)&nIndexSize, sizeof(uint32_t));
+		uint32_t nMapSize = uint32_t(mapFiles.size());
+		ofs.write((char*)&nMapSize, sizeof(uint32_t));
+		for (auto& e : mapFiles)
+		{
+			// Write the path of the file
+			size_t nPathSize = e.first.size();
+			ofs.write((char*)&nPathSize, sizeof(uint32_t));
+			ofs.write(e.first.c_str(), nPathSize);
+
+			// Write the file entry properties
+			ofs.write((char*)&e.second.nSize, sizeof(uint32_t));
+			ofs.write((char*)&e.second.nOffset, sizeof(uint32_t));
+		}
+
+		// 2) Write the individual Data
+		std::streampos offset = ofs.tellp();
+		nIndexSize = (uint32_t)offset;
+		for (auto& e : mapFiles)
+		{
+			// Store beginning of file offset within resource pack file
+			e.second.nOffset = (uint32_t)offset;
+
+			// Load the file to be added
+			std::vector<uint8_t> vBuffer(e.second.nSize);
+			std::ifstream i(e.first, std::ifstream::binary);
+			i.read((char*)vBuffer.data(), e.second.nSize);
+			i.close();
+
+			// Write the loaded file into resource pack file
+			ofs.write((char*)vBuffer.data(), e.second.nSize);
+			offset += e.second.nSize;
+		}
+
+		// 3) Scramble Index
+		std::vector<char> stream;
+		auto write = [&stream](const char* data, size_t size) {
+			size_t sizeNow = stream.size();
+			stream.resize(sizeNow + size);
+			memcpy(stream.data() + sizeNow, data, size);
+		};
+
+		// Iterate through map
+		write((char*)&nMapSize, sizeof(uint32_t));
+		for (auto& e : mapFiles)
+		{
+			// Write the path of the file
+			size_t nPathSize = e.first.size();
+			write((char*)&nPathSize, sizeof(uint32_t));
+			write(e.first.c_str(), nPathSize);
+
+			// Write the file entry properties
+			write((char*)&e.second.nSize, sizeof(uint32_t));
+			write((char*)&e.second.nOffset, sizeof(uint32_t));
+		}
+		std::vector<char> sIndexString = scramble(stream, sKey);
+		uint32_t nIndexStringLen = uint32_t(sIndexString.size());
+		// 4) Rewrite Map (it has been updated with offsets now)
+		// at start of file
+		ofs.seekp(0, std::ios::beg);
+		ofs.write((char*)&nIndexStringLen, sizeof(uint32_t));
+		ofs.write(sIndexString.data(), nIndexStringLen);
+		ofs.close();
+		return true;
+	}
+
+	ResourceBuffer ResourcePack::GetFileBuffer(const std::string& sFile)
+	{ return ResourceBuffer(baseFile, mapFiles[sFile].nOffset, mapFiles[sFile].nSize); }
+
+	bool ResourcePack::Loaded()
+	{ return baseFile.is_open(); }
+
+	std::vector<char> ResourcePack::scramble(const std::vector<char>& data, const std::string& key)
+	{
+		if (key.empty()) return data;
+		std::vector<char> o;
+		size_t c = 0;
+		for (auto s : data)	o.push_back(s ^ key[(c++) % key.size()]);
+		return o;
+	};
+
+	std::string ResourcePack::makeposix(const std::string& path)
+	{
+		std::string o;
+		for (auto s : path) o += std::string(1, s == '\\' ? '/' : s);
+		return o;
+	};
+
+	// O------------------------------------------------------------------------------O
+	// | olc::PixelGameEngine IMPLEMENTATION                                          |
+	// O------------------------------------------------------------------------------O
+	PixelGameEngine::PixelGameEngine()
+	{
+		sAppName = "Undefined";
+		olc::PGEX::pge = this;
+
+		// Bring in relevant Platform & Rendering systems depending
+		// on compiler parameters
+		olc_ConfigureSystem();
+	}
+
+	PixelGameEngine::~PixelGameEngine()
+	{}
+
+
+	olc::rcode PixelGameEngine::Construct(int32_t screen_w, int32_t screen_h, int32_t pixel_w, int32_t pixel_h, bool full_screen, bool vsync, bool cohesion, bool realwindow)
+	{
+		bPixelCohesion = cohesion;
+		bRealWindowMode = realwindow;
+		vScreenSize = { screen_w, screen_h };
+		vInvScreenSize = { 1.0f / float(screen_w), 1.0f / float(screen_h) };
+		vPixelSize = { pixel_w, pixel_h };
+		vWindowSize = vScreenSize * vPixelSize;
+		bFullScreen = full_screen;
+		bEnableVSYNC = vsync;
+		vPixel = 2.0f / vScreenSize;
+
+		if (vPixelSize.x <= 0 || vPixelSize.y <= 0 || vScreenSize.x <= 0 || vScreenSize.y <= 0)
+			return olc::FAIL;
+		return olc::OK;
+	}
+
+
+	void PixelGameEngine::SetScreenSize(int w, int h)
+	{
+		vScreenSize = { w, h };
+		vInvScreenSize = { 1.0f / float(w), 1.0f / float(h) };
+		for (auto& layer : vLayers)
+		{
+			layer.pDrawTarget.Create(vScreenSize.x, vScreenSize.y);
+			layer.bUpdate = true;
+		}
+		SetDrawTarget(nullptr);
+		if (!bRealWindowMode)
+		{
+			// Flush backbuffer
+			renderer->ClearBuffer(olc::BLACK, true);
+			renderer->DisplayFrame();
+			renderer->ClearBuffer(olc::BLACK, true);
+		}
+		renderer->UpdateViewport(vViewPos, vViewSize);
+	}
+
+#if !defined(PGE_USE_CUSTOM_START)
+	olc::rcode PixelGameEngine::Start()
+	{
+		if (platform->ApplicationStartUp() != olc::OK) return olc::FAIL;
+
+		// Construct the window
+		if (platform->CreateWindowPane({ 30,30 }, vWindowSize, bFullScreen) != olc::OK) return olc::FAIL;
+		olc_UpdateWindowSize(vWindowSize.x, vWindowSize.y);
+
+		// Start the thread
+		bAtomActive = true;
+		std::thread t = std::thread(&PixelGameEngine::EngineThread, this);
+
+		// Some implementations may form an event loop here
+		platform->StartSystemEventLoop();
+
+		// Wait for thread to be exited
+		t.join();
+
+		if (platform->ApplicationCleanUp() != olc::OK) return olc::FAIL;
+
+		return olc::OK;
+	}
+#endif
+
+	void PixelGameEngine::SetDrawTarget(Sprite* target)
+	{
+		if (target)
+		{
+			pDrawTarget = target;
+		}
+		else
+		{
+			nTargetLayer = 0;
+			if(!vLayers.empty())
+				pDrawTarget = vLayers[0].pDrawTarget.Sprite();
+		}
+	}
+
+	void PixelGameEngine::SetDrawTarget(uint8_t layer, bool bDirty)
+	{
+		if (layer < vLayers.size())
+		{
+			pDrawTarget = vLayers[layer].pDrawTarget.Sprite();
+			vLayers[layer].bUpdate = bDirty;
+			nTargetLayer = layer;
+		}
+	}
+
+	void PixelGameEngine::EnableLayer(uint8_t layer, bool b)
+	{ if (layer < vLayers.size()) vLayers[layer].bShow = b; }
+
+	void PixelGameEngine::SetLayerOffset(uint8_t layer, const olc::vf2d& offset)
+	{ SetLayerOffset(layer, offset.x, offset.y); }
+
+	void PixelGameEngine::SetLayerOffset(uint8_t layer, float x, float y)
+	{ if (layer < vLayers.size()) vLayers[layer].vOffset = { x, y }; }
+
+	void PixelGameEngine::SetLayerScale(uint8_t layer, const olc::vf2d& scale)
+	{ SetLayerScale(layer, scale.x, scale.y); }
+
+	void PixelGameEngine::SetLayerScale(uint8_t layer, float x, float y)
+	{ if (layer < vLayers.size()) vLayers[layer].vScale = { x, y }; }
+
+	void PixelGameEngine::SetLayerTint(uint8_t layer, const olc::Pixel& tint)
+	{ if (layer < vLayers.size()) vLayers[layer].tint = tint; }
+
+	void PixelGameEngine::SetLayerCustomRenderFunction(uint8_t layer, std::function<void()> f)
+	{ if (layer < vLayers.size()) vLayers[layer].funcHook = f; }
+
+	std::vector<LayerDesc>& PixelGameEngine::GetLayers()
+	{ return vLayers; }
+
+	uint32_t PixelGameEngine::CreateLayer()
+	{
+		LayerDesc ld;
+		ld.pDrawTarget.Create(vScreenSize.x, vScreenSize.y);
+		vLayers.push_back(std::move(ld));
+		return uint32_t(vLayers.size()) - 1;
+	}
+
+	Sprite* PixelGameEngine::GetDrawTarget() const
+	{ return pDrawTarget; }
+
+	int32_t PixelGameEngine::GetDrawTargetWidth() const
+	{
+		if (pDrawTarget)
+			return pDrawTarget->width;
+		else
+			return 0;
+	}
+
+	int32_t PixelGameEngine::GetDrawTargetHeight() const
+	{
+		if (pDrawTarget)
+			return pDrawTarget->height;
+		else
+			return 0;
+	}
+
+	uint32_t PixelGameEngine::GetFPS() const
+	{ return nLastFPS; }
+
+	bool PixelGameEngine::IsFocused() const
+	{ return bHasInputFocus; }
+
+	HWButton PixelGameEngine::GetKey(Key k) const
+	{ return pKeyboardState[uint8_t(k)];	}
+
+	HWButton PixelGameEngine::GetMouse(uint32_t b) const
+	{ return pMouseState[b]; }
+
+	int32_t PixelGameEngine::GetMouseX() const
+	{ return vMousePos.x; }
+
+	int32_t PixelGameEngine::GetMouseY() const
+	{ return vMousePos.y; }
+
+	const olc::vi2d& PixelGameEngine::GetMousePos() const
+	{ return vMousePos; }
+
+	int32_t PixelGameEngine::GetMouseWheel() const
+	{ return nMouseWheelDelta; }
+
+	int32_t PixelGameEngine::ScreenWidth() const
+	{ return vScreenSize.x; }
+
+	int32_t PixelGameEngine::ScreenHeight() const
+	{ return vScreenSize.y; }
+
+	float PixelGameEngine::GetElapsedTime() const
+	{ return fLastElapsed; }
+
+	const olc::vi2d& PixelGameEngine::GetWindowSize() const
+	{ return vWindowSize; }
+
+	const olc::vi2d& PixelGameEngine::GetWindowPos() const
+	{ return vWindowPos; }
+
+	const olc::vi2d& PixelGameEngine::GetPixelSize() const
+	{ return vPixelSize; }
+
+	const olc::vi2d& PixelGameEngine::GetScreenPixelSize() const
+	{ return vScreenPixelSize; }
+
+	const olc::vi2d& PixelGameEngine::GetScreenSize() const
+	{ return vScreenSize;	}
+
+	const olc::vi2d& PixelGameEngine::GetWindowMouse() const
+	{ return vMouseWindowPos; }
+
+	bool PixelGameEngine::Draw(const olc::vi2d& pos, Pixel p)
+	{ return Draw(pos.x, pos.y, p); }
+
+	// This is it, the critical function that plots a pixel
+	bool PixelGameEngine::Draw(int32_t x, int32_t y, Pixel p)
+	{
+		if (!pDrawTarget) return false;
+
+		if (nPixelMode == Pixel::NORMAL)
+		{
+			return pDrawTarget->SetPixel(x, y, p);
+		}
+
+		if (nPixelMode == Pixel::MASK)
+		{
+			if (p.a == 255)
+				return pDrawTarget->SetPixel(x, y, p);
+		}
+
+		if (nPixelMode == Pixel::ALPHA)
+		{
+			Pixel d = pDrawTarget->GetPixel(x, y);
+			float a = (float)(p.a / 255.0f) * fBlendFactor;
+			float c = 1.0f - a;
+			float r = a * (float)p.r + c * (float)d.r;
+			float g = a * (float)p.g + c * (float)d.g;
+			float b = a * (float)p.b + c * (float)d.b;
+			return pDrawTarget->SetPixel(x, y, Pixel((uint8_t)r, (uint8_t)g, (uint8_t)b/*, (uint8_t)(p.a * fBlendFactor)*/));
+		}
+
+		if (nPixelMode == Pixel::CUSTOM)
+		{
+			return pDrawTarget->SetPixel(x, y, funcPixelMode(x, y, p, pDrawTarget->GetPixel(x, y)));
+		}
+
+		return false;
+	}
+
+
+	void PixelGameEngine::DrawLine(const olc::vi2d& pos1, const olc::vi2d& pos2, Pixel p, uint32_t pattern)
+	{ DrawLine(pos1.x, pos1.y, pos2.x, pos2.y, p, pattern); }
+
+	void PixelGameEngine::DrawLine(int32_t x1, int32_t y1, int32_t x2, int32_t y2, Pixel p, uint32_t pattern)
+	{
+		int x, y, dx, dy, dx1, dy1, px, py, xe, ye, i;
+		dx = x2 - x1; dy = y2 - y1;
+
+		auto rol = [&](void) { pattern = (pattern << 1) | (pattern >> 31); return pattern & 1; };
+
+		olc::vi2d p1(x1, y1), p2(x2, y2);
+		if (!ClipLineToScreen(p1, p2))
+			return;
+		x1 = p1.x; y1 = p1.y;
+		x2 = p2.x; y2 = p2.y;
+
+		// straight lines idea by gurkanctn
+		if (dx == 0) // Line is vertical
+		{
+			if (y2 < y1) std::swap(y1, y2);
+			for (y = y1; y <= y2; y++) if (rol()) Draw(x1, y, p);
+			return;
+		}
+
+		if (dy == 0) // Line is horizontal
+		{
+			if (x2 < x1) std::swap(x1, x2);
+			for (x = x1; x <= x2; x++) if (rol()) Draw(x, y1, p);
+			return;
+		}
+
+		// Line is Funk-aye
+		dx1 = abs(dx); dy1 = abs(dy);
+		px = 2 * dy1 - dx1;	py = 2 * dx1 - dy1;
+		if (dy1 <= dx1)
+		{
+			if (dx >= 0)
+			{
+				x = x1; y = y1; xe = x2;
+			}
+			else
+			{
+				x = x2; y = y2; xe = x1;
+			}
+
+			if (rol()) Draw(x, y, p);
+
+			for (i = 0; x < xe; i++)
+			{
+				x = x + 1;
+				if (px < 0)
+					px = px + 2 * dy1;
+				else
+				{
+					if ((dx < 0 && dy < 0) || (dx > 0 && dy > 0)) y = y + 1; else y = y - 1;
+					px = px + 2 * (dy1 - dx1);
+				}
+				if (rol()) Draw(x, y, p);
+			}
+		}
+		else
+		{
+			if (dy >= 0)
+			{
+				x = x1; y = y1; ye = y2;
+			}
+			else
+			{
+				x = x2; y = y2; ye = y1;
+			}
+
+			if (rol()) Draw(x, y, p);
+
+			for (i = 0; y < ye; i++)
+			{
+				y = y + 1;
+				if (py <= 0)
+					py = py + 2 * dx1;
+				else
+				{
+					if ((dx < 0 && dy < 0) || (dx > 0 && dy > 0)) x = x + 1; else x = x - 1;
+					py = py + 2 * (dx1 - dy1);
+				}
+				if (rol()) Draw(x, y, p);
+			}
+		}
+	}
+
+	void PixelGameEngine::DrawCircle(const olc::vi2d& pos, int32_t radius, Pixel p, uint8_t mask)
+	{ DrawCircle(pos.x, pos.y, radius, p, mask); }
+
+	void PixelGameEngine::DrawCircle(int32_t x, int32_t y, int32_t radius, Pixel p, uint8_t mask)
+	{ // Thanks to IanM-Matrix1 #PR121
+		if (radius < 0 || x < -radius || y < -radius || x - GetDrawTargetWidth() > radius || y - GetDrawTargetHeight() > radius)
+			return;
+
+		if (radius > 0)
+		{
+			int x0 = 0;
+			int y0 = radius;
+			int d = 3 - 2 * radius;
+
+			while (y0 >= x0) // only formulate 1/8 of circle
+			{
+				// Draw even octants
+				if (mask & 0x01) Draw(x + x0, y - y0, p);// Q6 - upper right right
+				if (mask & 0x04) Draw(x + y0, y + x0, p);// Q4 - lower lower right
+				if (mask & 0x10) Draw(x - x0, y + y0, p);// Q2 - lower left left
+				if (mask & 0x40) Draw(x - y0, y - x0, p);// Q0 - upper upper left
+				if (x0 != 0 && x0 != y0)
+				{
+					if (mask & 0x02) Draw(x + y0, y - x0, p);// Q7 - upper upper right
+					if (mask & 0x08) Draw(x + x0, y + y0, p);// Q5 - lower right right
+					if (mask & 0x20) Draw(x - y0, y + x0, p);// Q3 - lower lower left
+					if (mask & 0x80) Draw(x - x0, y - y0, p);// Q1 - upper left left
+				}
+
+				if (d < 0)
+					d += 4 * x0++ + 6;
+				else
+					d += 4 * (x0++ - y0--) + 10;
+			}
+		}
+		else
+			Draw(x, y, p);
+	}
+
+	void PixelGameEngine::FillCircle(const olc::vi2d& pos, int32_t radius, Pixel p)
+	{ FillCircle(pos.x, pos.y, radius, p); }
+
+	void PixelGameEngine::FillCircle(int32_t x, int32_t y, int32_t radius, Pixel p)
+	{ // Thanks to IanM-Matrix1 #PR121
+		if (radius < 0 || x < -radius || y < -radius || x - GetDrawTargetWidth() > radius || y - GetDrawTargetHeight() > radius)
+			return;
+
+		if (radius > 0)
+		{
+			int x0 = 0;
+			int y0 = radius;
+			int d = 3 - 2 * radius;
+
+			auto drawline = [&](int sx, int ex, int y)
+			{
+				for (int x = sx; x <= ex; x++)
+					Draw(x, y, p);
+			};
+
+			while (y0 >= x0)
+			{
+				drawline(x - y0, x + y0, y - x0);
+				if (x0 > 0)	drawline(x - y0, x + y0, y + x0);
+
+				if (d < 0)
+					d += 4 * x0++ + 6;
+				else
+				{
+					if (x0 != y0)
+					{
+						drawline(x - x0, x + x0, y - y0);
+						drawline(x - x0, x + x0, y + y0);
+					}
+					d += 4 * (x0++ - y0--) + 10;
+				}
+			}
+		}
+		else
+			Draw(x, y, p);
+	}
+
+	void PixelGameEngine::DrawRect(const olc::vi2d& pos, const olc::vi2d& size, Pixel p)
+	{ DrawRect(pos.x, pos.y, size.x, size.y, p); }
+
+	void PixelGameEngine::DrawRect(int32_t x, int32_t y, int32_t w, int32_t h, Pixel p)
+	{
+		DrawLine(x, y, x + w, y, p);
+		DrawLine(x + w, y, x + w, y + h, p);
+		DrawLine(x + w, y + h, x, y + h, p);
+		DrawLine(x, y + h, x, y, p);
+	}
+
+	void PixelGameEngine::Clear(Pixel p)
+	{
+		int pixels = GetDrawTargetWidth() * GetDrawTargetHeight();
+		Pixel* m = GetDrawTarget()->GetData();
+		for (int i = 0; i < pixels; i++) m[i] = p;
+	}
+
+	void PixelGameEngine::ClearBuffer(Pixel p, bool bDepth)
+	{ renderer->ClearBuffer(p, bDepth);	}
+
+	olc::Sprite* PixelGameEngine::GetFontSprite()
+	{ return fontRenderable.Sprite(); }
+
+	bool PixelGameEngine::ClipLineToScreen(olc::vi2d& in_p1, olc::vi2d& in_p2)
+	{
+		// https://en.wikipedia.org/wiki/Cohen%E2%80%93Sutherland_algorithm
+		static constexpr int SEG_I = 0b0000, SEG_L = 0b0001, SEG_R = 0b0010, SEG_B = 0b0100, SEG_T = 0b1000;
+		auto Segment = [&vScreenSize = vScreenSize](const olc::vi2d& v)
+		{
+			int i = SEG_I;
+			if (v.x < 0) i |= SEG_L; else if (v.x > vScreenSize.x) i |= SEG_R;
+			if (v.y < 0) i |= SEG_B; else if (v.y > vScreenSize.y) i |= SEG_T;
+			return i;
+		};
+
+		int s1 = Segment(in_p1), s2 = Segment(in_p2);
+
+		while (true)
+		{
+			if (!(s1 | s2))	  return true;
+			else if (s1 & s2) return false;
+			else
+			{
+				int s3 = s2 > s1 ? s2 : s1;
+				olc::vi2d n;
+				if (s3 & SEG_T) { n.x = in_p1.x + (in_p2.x - in_p1.x) * (vScreenSize.y - in_p1.y) / (in_p2.y - in_p1.y); n.y = vScreenSize.y; }
+				else if (s3 & SEG_B) { n.x = in_p1.x + (in_p2.x - in_p1.x) * (0 - in_p1.y) / (in_p2.y - in_p1.y); n.y = 0; }
+				else if (s3 & SEG_R) { n.x = vScreenSize.x; n.y = in_p1.y + (in_p2.y - in_p1.y) * (vScreenSize.x - in_p1.x) / (in_p2.x - in_p1.x); }
+				else if (s3 & SEG_L) { n.x = 0; n.y = in_p1.y + (in_p2.y - in_p1.y) * (0 - in_p1.x) / (in_p2.x - in_p1.x); }
+				if (s3 == s1) { in_p1 = n; s1 = Segment(in_p1); }
+				else { in_p2 = n; s2 = Segment(in_p2); }
+			}
+		}
+		return true;
+	}
+
+	void PixelGameEngine::EnablePixelTransfer(const bool bEnable)
+	{
+		bSuspendTextureTransfer = !bEnable;
+	}
+
+
+	void PixelGameEngine::FillRect(const olc::vi2d& pos, const olc::vi2d& size, Pixel p)
+	{ FillRect(pos.x, pos.y, size.x, size.y, p); }
+
+	void PixelGameEngine::FillRect(int32_t x, int32_t y, int32_t w, int32_t h, Pixel p)
+	{
+		int32_t x2 = x + w;
+		int32_t y2 = y + h;
+
+		if (x < 0) x = 0;
+		if (x >= (int32_t)GetDrawTargetWidth()) x = (int32_t)GetDrawTargetWidth();
+		if (y < 0) y = 0;
+		if (y >= (int32_t)GetDrawTargetHeight()) y = (int32_t)GetDrawTargetHeight();
+
+		if (x2 < 0) x2 = 0;
+		if (x2 >= (int32_t)GetDrawTargetWidth()) x2 = (int32_t)GetDrawTargetWidth();
+		if (y2 < 0) y2 = 0;
+		if (y2 >= (int32_t)GetDrawTargetHeight()) y2 = (int32_t)GetDrawTargetHeight();
+
+		for (int i = x; i < x2; i++)
+			for (int j = y; j < y2; j++)
+				Draw(i, j, p);
+	}
+
+	void PixelGameEngine::DrawTriangle(const olc::vi2d& pos1, const olc::vi2d& pos2, const olc::vi2d& pos3, Pixel p)
+	{ DrawTriangle(pos1.x, pos1.y, pos2.x, pos2.y, pos3.x, pos3.y, p); }
+
+	void PixelGameEngine::DrawTriangle(int32_t x1, int32_t y1, int32_t x2, int32_t y2, int32_t x3, int32_t y3, Pixel p)
+	{
+		DrawLine(x1, y1, x2, y2, p);
+		DrawLine(x2, y2, x3, y3, p);
+		DrawLine(x3, y3, x1, y1, p);
+	}
+
+	void PixelGameEngine::FillTriangle(const olc::vi2d& pos1, const olc::vi2d& pos2, const olc::vi2d& pos3, Pixel p)
+	{ FillTriangle(pos1.x, pos1.y, pos2.x, pos2.y, pos3.x, pos3.y, p); }
+
+	// https://www.avrfreaks.net/sites/default/files/triangles.c
+	void PixelGameEngine::FillTriangle(int32_t x1, int32_t y1, int32_t x2, int32_t y2, int32_t x3, int32_t y3, Pixel p)
+	{
+		auto drawline = [&](int sx, int ex, int ny) { for (int i = sx; i <= ex; i++) Draw(i, ny, p); };
+
+		int t1x, t2x, y, minx, maxx, t1xp, t2xp;
+		bool changed1 = false;
+		bool changed2 = false;
+		int signx1, signx2, dx1, dy1, dx2, dy2;
+		int e1, e2;
+		// Sort vertices
+		if (y1 > y2) { std::swap(y1, y2); std::swap(x1, x2); }
+		if (y1 > y3) { std::swap(y1, y3); std::swap(x1, x3); }
+		if (y2 > y3) { std::swap(y2, y3); std::swap(x2, x3); }
+
+		t1x = t2x = x1; y = y1;   // Starting points
+		dx1 = (int)(x2 - x1);
+		if (dx1 < 0) { dx1 = -dx1; signx1 = -1; }
+		else signx1 = 1;
+		dy1 = (int)(y2 - y1);
+
+		dx2 = (int)(x3 - x1);
+		if (dx2 < 0) { dx2 = -dx2; signx2 = -1; }
+		else signx2 = 1;
+		dy2 = (int)(y3 - y1);
+
+		if (dy1 > dx1) { std::swap(dx1, dy1); changed1 = true; }
+		if (dy2 > dx2) { std::swap(dy2, dx2); changed2 = true; }
+
+		e2 = (int)(dx2 >> 1);
+		// Flat top, just process the second half
+		if (y1 == y2) goto next;
+		e1 = (int)(dx1 >> 1);
+
+		for (int i = 0; i < dx1;) {
+			t1xp = 0; t2xp = 0;
+			if (t1x < t2x) { minx = t1x; maxx = t2x; }
+			else { minx = t2x; maxx = t1x; }
+			// process first line until y value is about to change
+			while (i < dx1) {
+				i++;
+				e1 += dy1;
+				while (e1 >= dx1) {
+					e1 -= dx1;
+					if (changed1) t1xp = signx1;//t1x += signx1;
+					else          goto next1;
+				}
+				if (changed1) break;
+				else t1x += signx1;
+			}
+			// Move line
+		next1:
+			// process second line until y value is about to change
+			while (1) {
+				e2 += dy2;
+				while (e2 >= dx2) {
+					e2 -= dx2;
+					if (changed2) t2xp = signx2;//t2x += signx2;
+					else          goto next2;
+				}
+				if (changed2)     break;
+				else              t2x += signx2;
+			}
+		next2:
+			if (minx > t1x) minx = t1x;
+			if (minx > t2x) minx = t2x;
+			if (maxx < t1x) maxx = t1x;
+			if (maxx < t2x) maxx = t2x;
+			drawline(minx, maxx, y);    // Draw line from min to max points found on the y
+										// Now increase y
+			if (!changed1) t1x += signx1;
+			t1x += t1xp;
+			if (!changed2) t2x += signx2;
+			t2x += t2xp;
+			y += 1;
+			if (y == y2) break;
+		}
+	next:
+		// Second half
+		dx1 = (int)(x3 - x2); if (dx1 < 0) { dx1 = -dx1; signx1 = -1; }
+		else signx1 = 1;
+		dy1 = (int)(y3 - y2);
+		t1x = x2;
+
+		if (dy1 > dx1) {   // swap values
+			std::swap(dy1, dx1);
+			changed1 = true;
+		}
+		else changed1 = false;
+
+		e1 = (int)(dx1 >> 1);
+
+		for (int i = 0; i <= dx1; i++) {
+			t1xp = 0; t2xp = 0;
+			if (t1x < t2x) { minx = t1x; maxx = t2x; }
+			else { minx = t2x; maxx = t1x; }
+			// process first line until y value is about to change
+			while (i < dx1) {
+				e1 += dy1;
+				while (e1 >= dx1) {
+					e1 -= dx1;
+					if (changed1) { t1xp = signx1; break; }//t1x += signx1;
+					else          goto next3;
+				}
+				if (changed1) break;
+				else   	   	  t1x += signx1;
+				if (i < dx1) i++;
+			}
+		next3:
+			// process second line until y value is about to change
+			while (t2x != x3) {
+				e2 += dy2;
+				while (e2 >= dx2) {
+					e2 -= dx2;
+					if (changed2) t2xp = signx2;
+					else          goto next4;
+				}
+				if (changed2)     break;
+				else              t2x += signx2;
+			}
+		next4:
+
+			if (minx > t1x) minx = t1x;
+			if (minx > t2x) minx = t2x;
+			if (maxx < t1x) maxx = t1x;
+			if (maxx < t2x) maxx = t2x;
+			drawline(minx, maxx, y);
+			if (!changed1) t1x += signx1;
+			t1x += t1xp;
+			if (!changed2) t2x += signx2;
+			t2x += t2xp;
+			y += 1;
+			if (y > y3) return;
+		}
+	}
+
+	void PixelGameEngine::FillTexturedTriangle(std::vector<olc::vf2d> vPoints, std::vector<olc::vf2d> vTex, std::vector<olc::Pixel> vColour, olc::Sprite* sprTex)
+	{
+		olc::vi2d p1 = vPoints[0];
+		olc::vi2d p2 = vPoints[1];
+		olc::vi2d p3 = vPoints[2];
+
+		if (p2.y < p1.y){std::swap(p1.y, p2.y); std::swap(p1.x, p2.x); std::swap(vTex[0].x, vTex[1].x); std::swap(vTex[0].y, vTex[1].y); std::swap(vColour[0], vColour[1]);}
+		if (p3.y < p1.y){std::swap(p1.y, p3.y); std::swap(p1.x, p3.x); std::swap(vTex[0].x, vTex[2].x); std::swap(vTex[0].y, vTex[2].y); std::swap(vColour[0], vColour[2]);}
+		if (p3.y < p2.y){std::swap(p2.y, p3.y); std::swap(p2.x, p3.x); std::swap(vTex[1].x, vTex[2].x); std::swap(vTex[1].y, vTex[2].y); std::swap(vColour[1], vColour[2]);}
+
+		olc::vi2d dPos1 = p2 - p1;
+		olc::vf2d dTex1 = vTex[1] - vTex[0];
+		int dcr1 = vColour[1].r - vColour[0].r;
+		int dcg1 = vColour[1].g - vColour[0].g;
+		int dcb1 = vColour[1].b - vColour[0].b;
+		int dca1 = vColour[1].a - vColour[0].a;
+
+		olc::vi2d dPos2 = p3 - p1;
+		olc::vf2d dTex2 = vTex[2] - vTex[0];
+		int dcr2 = vColour[2].r - vColour[0].r;
+		int dcg2 = vColour[2].g - vColour[0].g;
+		int dcb2 = vColour[2].b - vColour[0].b;
+		int dca2 = vColour[2].a - vColour[0].a;
+
+		float dax_step = 0, dbx_step = 0, dcr1_step = 0, dcr2_step = 0,	dcg1_step = 0, dcg2_step = 0, dcb1_step = 0, dcb2_step = 0,	dca1_step = 0, dca2_step = 0;
+		olc::vf2d vTex1Step, vTex2Step;
+
+		if (dPos1.y)
+		{
+			dax_step = dPos1.x / (float)abs(dPos1.y);
+			vTex1Step = dTex1 / (float)abs(dPos1.y);
+			dcr1_step = dcr1 / (float)abs(dPos1.y);
+			dcg1_step = dcg1 / (float)abs(dPos1.y);
+			dcb1_step = dcb1 / (float)abs(dPos1.y);
+			dca1_step = dca1 / (float)abs(dPos1.y);
+		}
+
+		if (dPos2.y)
+		{
+			dbx_step = dPos2.x / (float)abs(dPos2.y);
+			vTex2Step = dTex2 / (float)abs(dPos2.y);
+			dcr2_step = dcr2 / (float)abs(dPos2.y);
+			dcg2_step = dcg2 / (float)abs(dPos2.y);
+			dcb2_step = dcb2 / (float)abs(dPos2.y);
+			dca2_step = dca2 / (float)abs(dPos2.y);
+		}
+
+		olc::vi2d vStart;
+		olc::vi2d vEnd;
+		int vStartIdx;
+
+		for (int pass = 0; pass < 2; pass++)
+		{
+			if (pass == 0)
+			{
+				vStart = p1; vEnd = p2;	vStartIdx = 0;
+			}
+			else
+			{
+				dPos1 = p3 - p2;
+				dTex1 = vTex[2] - vTex[1];
+				dcr1 = vColour[2].r - vColour[1].r;
+				dcg1 = vColour[2].g - vColour[1].g;
+				dcb1 = vColour[2].b - vColour[1].b;
+				dca1 = vColour[2].a - vColour[1].a;
+				dcr1_step = 0; dcg1_step = 0; dcb1_step = 0; dca1_step = 0;
+
+				if (dPos2.y) dbx_step = dPos2.x / (float)abs(dPos2.y);
+				if (dPos1.y)
+				{
+					dax_step = dPos1.x / (float)abs(dPos1.y);
+					vTex1Step = dTex1 / (float)abs(dPos1.y);
+					dcr1_step = dcr1 / (float)abs(dPos1.y);
+					dcg1_step = dcg1 / (float)abs(dPos1.y);
+					dcb1_step = dcb1 / (float)abs(dPos1.y);
+					dca1_step = dca1 / (float)abs(dPos1.y);
+				}
+
+				vStart = p2; vEnd = p3; vStartIdx = 1;
+			}
+
+			if (dPos1.y)
+			{
+				for (int i = vStart.y; i <= vEnd.y; i++)
+				{
+					int ax = int(vStart.x + (float)(i - vStart.y) * dax_step);
+					int bx = int(p1.x + (float)(i - p1.y) * dbx_step);
+
+					olc::vf2d tex_s(vTex[vStartIdx].x + (float)(i - vStart.y) * vTex1Step.x, vTex[vStartIdx].y + (float)(i - vStart.y) * vTex1Step.y);
+					olc::vf2d tex_e(vTex[0].x + (float)(i - p1.y) * vTex2Step.x, vTex[0].y + (float)(i - p1.y) * vTex2Step.y);
+
+					olc::Pixel col_s(vColour[vStartIdx].r + uint8_t((float)(i - vStart.y) * dcr1_step), vColour[vStartIdx].g + uint8_t((float)(i - vStart.y) * dcg1_step),
+						vColour[vStartIdx].b + uint8_t((float)(i - vStart.y) * dcb1_step), vColour[vStartIdx].a + uint8_t((float)(i - vStart.y) * dca1_step));
+
+					olc::Pixel col_e(vColour[0].r + uint8_t((float)(i - p1.y) * dcr2_step), vColour[0].g + uint8_t((float)(i - p1.y) * dcg2_step),
+						vColour[0].b + uint8_t((float)(i - p1.y) * dcb2_step), vColour[0].a + uint8_t((float)(i - p1.y) * dca2_step));
+
+					if (ax > bx) { std::swap(ax, bx); std::swap(tex_s, tex_e); std::swap(col_s, col_e); }
+
+					float tstep = 1.0f / ((float)(bx - ax));
+					float t = 0.0f;
+
+					for (int j = ax; j < bx; j++)
+					{
+						olc::Pixel pixel = PixelLerp(col_s, col_e, t);
+						if (sprTex != nullptr) pixel *= sprTex->Sample(tex_s.lerp(tex_e, t));
+						Draw(j, i, pixel);
+						t += tstep;
+					}
+				}
+			}
+		}			
+	}
+
+	void PixelGameEngine::FillTexturedPolygon(const std::vector<olc::vf2d>& vPoints, const std::vector<olc::vf2d>& vTex, const std::vector<olc::Pixel>& vColour, olc::Sprite* sprTex, olc::DecalStructure structure)
+	{
+		if (structure == olc::DecalStructure::LINE)
+		{
+			return; // Meaningless, so do nothing
+		}
+
+		if (vPoints.size() < 3 || vTex.size() < 3 || vColour.size() < 3)
+			return;
+
+		if (structure == olc::DecalStructure::LIST)
+		{			
+			for (size_t tri = 0; tri < vPoints.size() / 3; tri++)
+			{
+				std::vector<olc::vf2d> vP = { vPoints[tri * 3 + 0], vPoints[tri * 3 + 1], vPoints[tri * 3 + 2] };
+				std::vector<olc::vf2d> vT = { vTex[tri * 3 + 0], vTex[tri * 3 + 1], vTex[tri * 3 + 2] };
+				std::vector<olc::Pixel> vC = { vColour[tri * 3 + 0], vColour[tri * 3 + 1], vColour[tri * 3 + 2] };
+				FillTexturedTriangle(vP, vT, vC, sprTex);
+			}
+			return;
+		}
+
+		if (structure == olc::DecalStructure::STRIP)
+		{
+			for (size_t tri = 2; tri < vPoints.size(); tri++)
+			{
+				std::vector<olc::vf2d> vP = { vPoints[tri - 2], vPoints[tri-1], vPoints[tri] };
+				std::vector<olc::vf2d> vT = { vTex[tri - 2], vTex[tri - 1], vTex[tri] };
+				std::vector<olc::Pixel> vC = { vColour[tri - 2], vColour[tri - 1], vColour[tri] };
+				FillTexturedTriangle(vP, vT, vC, sprTex);
+			}
+			return;
+		}
+
+		if (structure == olc::DecalStructure::FAN)
+		{
+			for (size_t tri = 2; tri < vPoints.size(); tri++)
+			{
+				std::vector<olc::vf2d> vP = { vPoints[0], vPoints[tri - 1], vPoints[tri] };
+				std::vector<olc::vf2d> vT = { vTex[0], vTex[tri - 1], vTex[tri] };
+				std::vector<olc::Pixel> vC = { vColour[0], vColour[tri - 1], vColour[tri] };
+				FillTexturedTriangle(vP, vT, vC, sprTex);
+			}
+			return;
+		}
+	}
+
+
+	void PixelGameEngine::DrawSprite(const olc::vi2d& pos, Sprite* sprite, uint32_t scale, uint8_t flip)
+	{ DrawSprite(pos.x, pos.y, sprite, scale, flip); }
+
+	void PixelGameEngine::DrawSprite(int32_t x, int32_t y, Sprite* sprite, uint32_t scale, uint8_t flip)
+	{
+		if (sprite == nullptr)
+			return;
+
+		int32_t fxs = 0, fxm = 1, fx = 0;
+		int32_t fys = 0, fym = 1, fy = 0;
+		if (flip & olc::Sprite::Flip::HORIZ) { fxs = sprite->width - 1; fxm = -1; }
+		if (flip & olc::Sprite::Flip::VERT) { fys = sprite->height - 1; fym = -1; }
+
+		if (scale > 1)
+		{
+			fx = fxs;
+			for (int32_t i = 0; i < sprite->width; i++, fx += fxm)
+			{
+				fy = fys;
+				for (int32_t j = 0; j < sprite->height; j++, fy += fym)
+					for (uint32_t is = 0; is < scale; is++)
+						for (uint32_t js = 0; js < scale; js++)
+							Draw(x + (i * scale) + is, y + (j * scale) + js, sprite->GetPixel(fx, fy));
+			}
+		}
+		else
+		{
+			fx = fxs;
+			for (int32_t i = 0; i < sprite->width; i++, fx += fxm)
+			{
+				fy = fys;
+				for (int32_t j = 0; j < sprite->height; j++, fy += fym)
+					Draw(x + i, y + j, sprite->GetPixel(fx, fy));
+			}
+		}
+	}
+
+	void PixelGameEngine::DrawPartialSprite(const olc::vi2d& pos, Sprite* sprite, const olc::vi2d& sourcepos, const olc::vi2d& size, uint32_t scale, uint8_t flip)
+	{ DrawPartialSprite(pos.x, pos.y, sprite, sourcepos.x, sourcepos.y, size.x, size.y, scale, flip); }
+
+	void PixelGameEngine::DrawPartialSprite(int32_t x, int32_t y, Sprite* sprite, int32_t ox, int32_t oy, int32_t w, int32_t h, uint32_t scale, uint8_t flip)
+	{
+		if (sprite == nullptr)
+			return;
+
+		int32_t fxs = 0, fxm = 1, fx = 0;
+		int32_t fys = 0, fym = 1, fy = 0;
+		if (flip & olc::Sprite::Flip::HORIZ) { fxs = w - 1; fxm = -1; }
+		if (flip & olc::Sprite::Flip::VERT) { fys = h - 1; fym = -1; }
+
+		if (scale > 1)
+		{
+			fx = fxs;
+			for (int32_t i = 0; i < w; i++, fx += fxm)
+			{
+				fy = fys;
+				for (int32_t j = 0; j < h; j++, fy += fym)
+					for (uint32_t is = 0; is < scale; is++)
+						for (uint32_t js = 0; js < scale; js++)
+							Draw(x + (i * scale) + is, y + (j * scale) + js, sprite->GetPixel(fx + ox, fy + oy));
+			}
+		}
+		else
+		{
+			fx = fxs;
+			for (int32_t i = 0; i < w; i++, fx += fxm)
+			{
+				fy = fys;
+				for (int32_t j = 0; j < h; j++, fy += fym)
+					Draw(x + i, y + j, sprite->GetPixel(fx + ox, fy + oy));
+			}
+		}
+	}
+
+	void PixelGameEngine::SetDecalMode(const olc::DecalMode& mode)
+	{ nDecalMode = mode; }
+
+	void PixelGameEngine::SetDecalStructure(const olc::DecalStructure& structure)
+	{ nDecalStructure = structure; }
+
+	void PixelGameEngine::DrawPartialDecal(const olc::vf2d& pos, olc::Decal* decal, const olc::vf2d& source_pos, const olc::vf2d& source_size, const olc::vf2d& scale, const olc::Pixel& tint)
+	{
+		olc::vf2d vScreenSpacePos =
+		{
+			  (pos.x * vInvScreenSize.x) * 2.0f - 1.0f,
+			-((pos.y * vInvScreenSize.y) * 2.0f - 1.0f)
+		};
+
+		
+		olc::vf2d vScreenSpaceDim =
+		{
+			  ((pos.x + source_size.x * scale.x) * vInvScreenSize.x) * 2.0f - 1.0f,
+			-(((pos.y + source_size.y * scale.y) * vInvScreenSize.y) * 2.0f - 1.0f)
+		};
+
+		olc::vf2d vWindow = olc::vf2d(vViewSize);
+		olc::vf2d vQuantisedPos = ((vScreenSpacePos * vWindow) + olc::vf2d(0.5f, 0.5f)).floor() / vWindow;
+		olc::vf2d vQuantisedDim = ((vScreenSpaceDim * vWindow) + olc::vf2d(0.5f, -0.5f)).ceil() / vWindow;
+
+		DecalInstance di;
+		di.points = 4;
+		di.decal = decal;
+		di.tint = { tint, tint, tint, tint };
+		di.pos = { { vQuantisedPos.x, vQuantisedPos.y }, { vQuantisedPos.x, vQuantisedDim.y }, { vQuantisedDim.x, vQuantisedDim.y }, { vQuantisedDim.x, vQuantisedPos.y } };
+		olc::vf2d uvtl = (source_pos + olc::vf2d(0.0001f, 0.0001f)) * decal->vUVScale;
+		olc::vf2d uvbr = (source_pos + source_size - olc::vf2d(0.0001f, 0.0001f)) * decal->vUVScale;
+		di.uv = { { uvtl.x, uvtl.y }, { uvtl.x, uvbr.y }, { uvbr.x, uvbr.y }, { uvbr.x, uvtl.y } };
+		di.w = { 1,1,1,1 };
+		di.mode = nDecalMode;
+		di.structure = nDecalStructure;
+		vLayers[nTargetLayer].vecDecalInstance.push_back(di);
+	}
+
+	void PixelGameEngine::DrawPartialDecal(const olc::vf2d& pos, const olc::vf2d& size, olc::Decal* decal, const olc::vf2d& source_pos, const olc::vf2d& source_size, const olc::Pixel& tint)
+	{
+		olc::vf2d vScreenSpacePos =
+		{
+			(pos.x * vInvScreenSize.x) * 2.0f - 1.0f,
+			((pos.y * vInvScreenSize.y) * 2.0f - 1.0f) * -1.0f
+		};
+
+		olc::vf2d vScreenSpaceDim =
+		{
+			vScreenSpacePos.x + (2.0f * size.x * vInvScreenSize.x),
+			vScreenSpacePos.y - (2.0f * size.y * vInvScreenSize.y)
+		};
+
+		DecalInstance di;
+		di.points = 4;
+		di.decal = decal;
+		di.tint = { tint, tint, tint, tint };
+		di.pos = { { vScreenSpacePos.x, vScreenSpacePos.y }, { vScreenSpacePos.x, vScreenSpaceDim.y }, { vScreenSpaceDim.x, vScreenSpaceDim.y }, { vScreenSpaceDim.x, vScreenSpacePos.y } };
+		olc::vf2d uvtl = (source_pos) * decal->vUVScale;
+		olc::vf2d uvbr = uvtl + ((source_size) * decal->vUVScale);
+		di.uv = { { uvtl.x, uvtl.y }, { uvtl.x, uvbr.y }, { uvbr.x, uvbr.y }, { uvbr.x, uvtl.y } };
+		di.w = { 1,1,1,1 };
+		di.mode = nDecalMode;
+		di.structure = nDecalStructure;
+		vLayers[nTargetLayer].vecDecalInstance.push_back(di);
+	}
+
+
+	void PixelGameEngine::DrawDecal(const olc::vf2d& pos, olc::Decal* decal, const olc::vf2d& scale, const olc::Pixel& tint)
+	{
+		olc::vf2d vScreenSpacePos =
+		{
+			(pos.x * vInvScreenSize.x) * 2.0f - 1.0f,
+			((pos.y * vInvScreenSize.y) * 2.0f - 1.0f) * -1.0f
+		};
+
+		olc::vf2d vScreenSpaceDim =
+		{
+			vScreenSpacePos.x + (2.0f * (float(decal->sprite->width) * vInvScreenSize.x)) * scale.x,
+			vScreenSpacePos.y - (2.0f * (float(decal->sprite->height) * vInvScreenSize.y)) * scale.y
+		};
+
+		DecalInstance di;
+		di.decal = decal;
+		di.points = 4;
+		di.tint = { tint, tint, tint, tint };
+		di.pos = { { vScreenSpacePos.x, vScreenSpacePos.y }, { vScreenSpacePos.x, vScreenSpaceDim.y }, { vScreenSpaceDim.x, vScreenSpaceDim.y }, { vScreenSpaceDim.x, vScreenSpacePos.y } };
+		di.uv = { { 0.0f, 0.0f}, {0.0f, 1.0f}, {1.0f, 1.0f}, {1.0f, 0.0f} };
+		di.w = { 1, 1, 1, 1 };
+		di.mode = nDecalMode;
+		di.structure = nDecalStructure;
+		vLayers[nTargetLayer].vecDecalInstance.push_back(di);
+	}
+
+	void PixelGameEngine::DrawExplicitDecal(olc::Decal* decal, const olc::vf2d* pos, const olc::vf2d* uv, const olc::Pixel* col, uint32_t elements)
+	{
+		DecalInstance di;
+		di.decal = decal;
+		di.pos.resize(elements);
+		di.uv.resize(elements);
+		di.w.resize(elements);
+		di.tint.resize(elements);
+		di.points = elements;
+		for (uint32_t i = 0; i < elements; i++)
+		{
+			di.pos[i] = { (pos[i].x * vInvScreenSize.x) * 2.0f - 1.0f, ((pos[i].y * vInvScreenSize.y) * 2.0f - 1.0f) * -1.0f };
+			di.uv[i] = uv[i];
+			di.tint[i] = col[i];
+			di.w[i] = 1.0f;
+		}
+		di.mode = nDecalMode;
+		di.structure = nDecalStructure;
+		vLayers[nTargetLayer].vecDecalInstance.push_back(di);
+	}
+
+	void PixelGameEngine::DrawPolygonDecal(olc::Decal* decal, const std::vector<olc::vf2d>& pos, const std::vector<olc::vf2d>& uv, const olc::Pixel tint)
+	{
+		DecalInstance di;
+		di.decal = decal;
+		di.points = uint32_t(pos.size());
+		di.pos.resize(di.points);
+		di.uv.resize(di.points);
+		di.w.resize(di.points);
+		di.tint.resize(di.points);
+		for (uint32_t i = 0; i < di.points; i++)
+		{
+			di.pos[i] = { (pos[i].x * vInvScreenSize.x) * 2.0f - 1.0f, ((pos[i].y * vInvScreenSize.y) * 2.0f - 1.0f) * -1.0f };
+			di.uv[i] = uv[i];
+			di.tint[i] = tint;
+			di.w[i] = 1.0f;
+		}
+		di.mode = nDecalMode;
+		di.structure = nDecalStructure;
+		vLayers[nTargetLayer].vecDecalInstance.push_back(di);
+	}
+
+	void PixelGameEngine::DrawPolygonDecal(olc::Decal* decal, const std::vector<olc::vf2d>& pos, const std::vector<olc::vf2d>& uv, const std::vector<olc::Pixel> &tint)
+	{
+		DecalInstance di;
+		di.decal = decal;
+		di.points = uint32_t(pos.size());
+		di.pos.resize(di.points);
+		di.uv.resize(di.points);
+		di.w.resize(di.points);
+		di.tint.resize(di.points);
+		for (uint32_t i = 0; i < di.points; i++)
+		{
+			di.pos[i] = { (pos[i].x * vInvScreenSize.x) * 2.0f - 1.0f, ((pos[i].y * vInvScreenSize.y) * 2.0f - 1.0f) * -1.0f };
+			di.uv[i] = uv[i];
+			di.tint[i] = tint[i];
+			di.w[i] = 1.0f;
+		}
+		di.mode = nDecalMode;
+		di.structure = nDecalStructure;
+		vLayers[nTargetLayer].vecDecalInstance.push_back(di);
+	}
+
+	void PixelGameEngine::DrawPolygonDecal(olc::Decal* decal, const std::vector<olc::vf2d>& pos, const std::vector<olc::vf2d>& uv, const std::vector<olc::Pixel>& colours, const olc::Pixel tint)
+	{
+		std::vector<olc::Pixel> newColours(colours.size(), olc::WHITE);
+		std::transform(colours.begin(), colours.end(), newColours.begin(),
+			[&tint](const olc::Pixel pin) {	return pin * tint; });
+		DrawPolygonDecal(decal, pos, uv, newColours);
+	}
+
+
+	void PixelGameEngine::DrawPolygonDecal(olc::Decal* decal, const std::vector<olc::vf2d>& pos, const std::vector<float>& depth, const std::vector<olc::vf2d>& uv, const olc::Pixel tint)
+	{
+		DecalInstance di;
+		di.decal = decal;
+		di.points = uint32_t(pos.size());
+		di.pos.resize(di.points);
+		di.uv.resize(di.points);
+		di.w.resize(di.points);
+		di.tint.resize(di.points);
+		for (uint32_t i = 0; i < di.points; i++)
+		{
+			di.pos[i] = { (pos[i].x * vInvScreenSize.x) * 2.0f - 1.0f, ((pos[i].y * vInvScreenSize.y) * 2.0f - 1.0f) * -1.0f };
+			di.uv[i] = uv[i];
+			di.tint[i] = tint;
+			di.w[i] = depth[i];
+		}
+		di.mode = nDecalMode;
+		di.structure = nDecalStructure;
+		vLayers[nTargetLayer].vecDecalInstance.push_back(di);
+	}
+
+	void PixelGameEngine::DrawPolygonDecal(olc::Decal* decal, const std::vector<olc::vf2d>& pos, const std::vector<float>& depth, const std::vector<olc::vf2d>& uv, const std::vector<olc::Pixel>& colours, const olc::Pixel tint)
+	{
+		DecalInstance di;
+		di.decal = decal;
+		di.points = uint32_t(pos.size());
+		di.pos.resize(di.points);
+		di.uv.resize(di.points);
+		di.w.resize(di.points);
+		di.tint.resize(di.points);
+		for (uint32_t i = 0; i < di.points; i++)
+		{
+			di.pos[i] = { (pos[i].x * vInvScreenSize.x) * 2.0f - 1.0f, ((pos[i].y * vInvScreenSize.y) * 2.0f - 1.0f) * -1.0f };
+			di.uv[i] = uv[i];
+			di.tint[i] = colours[i] * tint;
+			di.w[i] = depth[i];
+		}
+		di.mode = nDecalMode;
+		di.structure = nDecalStructure;
+		vLayers[nTargetLayer].vecDecalInstance.push_back(di);
+	}
+
+#ifdef OLC_ENABLE_EXPERIMENTAL
+	// Lightweight 3D
+	void PixelGameEngine::LW3D_DrawTriangles(olc::Decal* decal, const std::vector<std::array<float, 3>>& pos, const std::vector<olc::vf2d>& tex, const std::vector<olc::Pixel>& col)
+	{
+		DecalInstance di;
+		di.decal = decal;
+		di.points = uint32_t(pos.size());
+		di.pos.resize(di.points);
+		di.uv.resize(di.points);
+		di.w.resize(di.points);
+		di.z.resize(di.points);
+		di.tint.resize(di.points);
+		for (uint32_t i = 0; i < di.points; i++)
+		{
+			di.pos[i] = { pos[i][0], pos[i][1] };
+			di.w[i] = pos[i][2];
+			di.z[i] = pos[i][2];
+			di.uv[i] = tex[i];
+			di.tint[i] = col[i];			
+		}
+		di.mode = nDecalMode;
+		di.structure = DecalStructure::LIST;
+		di.depth = true;
+		vLayers[nTargetLayer].vecDecalInstance.push_back(di);
+	}
+
+	void PixelGameEngine::LW3D_DrawWarpedDecal(olc::Decal* decal, const std::vector<std::array<float, 3>>& pos, const olc::Pixel& tint)
+	{
+		// Thanks Nathan Reed, a brilliant article explaining whats going on here
+		// http://www.reedbeta.com/blog/quadrilateral-interpolation-part-1/
+		DecalInstance di;
+		di.points = 4;
+		di.decal = decal;
+		di.tint = { tint, tint, tint, tint };
+		di.w = { 1, 1, 1, 1 };
+		di.z = { 1, 1, 1, 1 };
+		di.pos.resize(4);
+		di.uv = { { 0.0f, 0.0f}, {0.0f, 1.0f}, {1.0f, 1.0f}, {1.0f, 0.0f} };
+		olc::vf2d center;
+		float rd = ((pos[2][0] - pos[0][0]) * (pos[3][1] - pos[1][1]) - (pos[3][0] - pos[1][0]) * (pos[2][1] - pos[0][1]));
+		if (rd != 0)
+		{
+			rd = 1.0f / rd;
+			float rn = ((pos[3][0] - pos[1][0]) * (pos[0][1] - pos[1][1]) - (pos[3][1] - pos[1][1]) * (pos[0][0] - pos[1][0])) * rd;
+			float sn = ((pos[2][0] - pos[0][0]) * (pos[0][1] - pos[1][1]) - (pos[2][1] - pos[0][1]) * (pos[0][0] - pos[1][0])) * rd;
+			if (!(rn < 0.f || rn > 1.f || sn < 0.f || sn > 1.f))
+			{
+				center.x = pos[0][0] + rn * (pos[2][0] - pos[0][0]);
+				center.y = pos[0][1] + rn * (pos[2][1] - pos[0][1]);
+			}
+			float d[4];
+			for (int i = 0; i < 4; i++)
+				d[i] = std::sqrt((pos[i][0] - center.x) * (pos[i][0] - center.x) + (pos[i][1] - center.y) * (pos[i][1] - center.y));
+
+			for (int i = 0; i < 4; i++)
+			{
+				float q = d[i] == 0.0f ? 1.0f : (d[i] + d[(i + 2) & 3]) / d[(i + 2) & 3];
+				di.uv[i] *= q; 
+				di.w[i] *= q;
+				di.z[i] = pos[i][2];
+				di.pos[i] = { (pos[i][0] * vInvScreenSize.x) * 2.0f - 1.0f, ((pos[i][1] * vInvScreenSize.y) * 2.0f - 1.0f) * -1.0f };
+			}
+			di.mode = nDecalMode;
+			di.structure = nDecalStructure;
+			di.depth = true;
+			vLayers[nTargetLayer].vecDecalInstance.push_back(di);
+		}
+	}
+#endif
+
+	void PixelGameEngine::DrawLineDecal(const olc::vf2d& pos1, const olc::vf2d& pos2, Pixel p)
+	{
+		auto m = nDecalMode;
+		nDecalMode = olc::DecalMode::WIREFRAME;
+		DrawPolygonDecal(nullptr, { pos1, pos2 }, { {0, 0}, {0,0} }, p);
+		nDecalMode = m;
+
+		/*DecalInstance di;
+		di.decal = nullptr;
+		di.points = uint32_t(2);
+		di.pos.resize(di.points);
+		di.uv.resize(di.points);
+		di.w.resize(di.points);
+		di.tint.resize(di.points);
+		di.pos[0] = { (pos1.x * vInvScreenSize.x) * 2.0f - 1.0f, ((pos1.y * vInvScreenSize.y) * 2.0f - 1.0f) * -1.0f };
+		di.uv[0] = { 0.0f, 0.0f };
+		di.tint[0] = p;
+		di.w[0] = 1.0f;
+		di.pos[1] = { (pos2.x * vInvScreenSize.x) * 2.0f - 1.0f, ((pos2.y * vInvScreenSize.y) * 2.0f - 1.0f) * -1.0f };
+		di.uv[1] = { 0.0f, 0.0f };
+		di.tint[1] = p;
+		di.w[1] = 1.0f;
+		di.mode = olc::DecalMode::WIREFRAME;
+		di.structure = nDecalStructure;
+		vLayers[nTargetLayer].vecDecalInstance.push_back(di);*/
+	}
+
+	void PixelGameEngine::DrawRectDecal(const olc::vf2d& pos, const olc::vf2d& size, const olc::Pixel col)
+	{
+		auto m = nDecalMode;
+		SetDecalMode(olc::DecalMode::WIREFRAME);
+		olc::vf2d vNewSize = size;// (size - olc::vf2d(0.375f, 0.375f)).ceil();
+		std::array<olc::vf2d, 4> points = { { {pos}, {pos.x, pos.y + vNewSize.y}, {pos + vNewSize}, {pos.x + vNewSize.x, pos.y} } };
+		std::array<olc::vf2d, 4> uvs = { {{0,0},{0,0},{0,0},{0,0}} };
+		std::array<olc::Pixel, 4> cols = { {col, col, col, col} };
+		DrawExplicitDecal(nullptr, points.data(), uvs.data(), cols.data(), 4);
+		SetDecalMode(m);
+
+	}
+
+	void PixelGameEngine::FillRectDecal(const olc::vf2d& pos, const olc::vf2d& size, const olc::Pixel col)
+	{
+		olc::vf2d vNewSize = size;// (size - olc::vf2d(0.375f, 0.375f)).ceil();
+		std::array<olc::vf2d, 4> points = { { {pos}, {pos.x, pos.y + vNewSize.y}, {pos + vNewSize}, {pos.x + vNewSize.x, pos.y} } };
+		std::array<olc::vf2d, 4> uvs = { {{0,0},{0,0},{0,0},{0,0}} };
+		std::array<olc::Pixel, 4> cols = { {col, col, col, col} };
+		DrawExplicitDecal(nullptr, points.data(), uvs.data(), cols.data(), 4);
+	}
+
+	void PixelGameEngine::GradientFillRectDecal(const olc::vf2d& pos, const olc::vf2d& size, const olc::Pixel colTL, const olc::Pixel colBL, const olc::Pixel colBR, const olc::Pixel colTR)
+	{
+		std::array<olc::vf2d, 4> points = { { {pos}, {pos.x, pos.y + size.y}, {pos + size}, {pos.x + size.x, pos.y} } };
+		std::array<olc::vf2d, 4> uvs = { {{0,0},{0,0},{0,0},{0,0}} };
+		std::array<olc::Pixel, 4> cols = { {colTL, colBL, colBR, colTR} };
+		DrawExplicitDecal(nullptr, points.data(), uvs.data(), cols.data(), 4);
+	}
+
+	void PixelGameEngine::FillTriangleDecal(const olc::vf2d& p0, const olc::vf2d& p1, const olc::vf2d& p2, const olc::Pixel col)
+	{		
+		std::array<olc::vf2d, 4> points = { { p0, p1, p2 } };
+		std::array<olc::vf2d, 4> uvs = { {{0,0},{0,0},{0,0}} };
+		std::array<olc::Pixel, 4> cols = { {col, col, col} };
+		DrawExplicitDecal(nullptr, points.data(), uvs.data(), cols.data(), 3);
+	}
+
+	void PixelGameEngine::GradientTriangleDecal(const olc::vf2d& p0, const olc::vf2d& p1, const olc::vf2d& p2, const olc::Pixel c0, const olc::Pixel c1, const olc::Pixel c2)
+	{
+		std::array<olc::vf2d, 4> points = { { p0, p1, p2 } };
+		std::array<olc::vf2d, 4> uvs = { {{0,0},{0,0},{0,0}} };
+		std::array<olc::Pixel, 4> cols = { {c0, c1, c2} };
+		DrawExplicitDecal(nullptr, points.data(), uvs.data(), cols.data(), 3);
+	}
+
+	void PixelGameEngine::DrawRotatedDecal(const olc::vf2d& pos, olc::Decal* decal, const float fAngle, const olc::vf2d& center, const olc::vf2d& scale, const olc::Pixel& tint)
+	{
+		DecalInstance di;
+		di.decal = decal;
+		di.pos.resize(4);
+		di.uv = { { 0.0f, 0.0f}, {0.0f, 1.0f}, {1.0f, 1.0f}, {1.0f, 0.0f} };
+		di.w = { 1, 1, 1, 1 };
+		di.tint = { tint, tint, tint, tint };
+		di.points = 4;
+		di.pos[0] = (olc::vf2d(0.0f, 0.0f) - center) * scale;
+		di.pos[1] = (olc::vf2d(0.0f, float(decal->sprite->height)) - center) * scale;
+		di.pos[2] = (olc::vf2d(float(decal->sprite->width), float(decal->sprite->height)) - center) * scale;
+		di.pos[3] = (olc::vf2d(float(decal->sprite->width), 0.0f) - center) * scale;
+		float c = cos(fAngle), s = sin(fAngle);
+		for (int i = 0; i < 4; i++)
+		{
+			di.pos[i] = pos + olc::vf2d(di.pos[i].x * c - di.pos[i].y * s, di.pos[i].x * s + di.pos[i].y * c);
+			di.pos[i] = di.pos[i] * vInvScreenSize * 2.0f - olc::vf2d(1.0f, 1.0f);
+			di.pos[i].y *= -1.0f;
+			di.w[i] = 1;
+		}
+		di.mode = nDecalMode;
+		di.structure = nDecalStructure;
+		vLayers[nTargetLayer].vecDecalInstance.push_back(di);
+	}
+
+
+	void PixelGameEngine::DrawPartialRotatedDecal(const olc::vf2d& pos, olc::Decal* decal, const float fAngle, const olc::vf2d& center, const olc::vf2d& source_pos, const olc::vf2d& source_size, const olc::vf2d& scale, const olc::Pixel& tint)
+	{
+		DecalInstance di;
+		di.decal = decal;
+		di.points = 4;
+		di.tint = { tint, tint, tint, tint };
+		di.w = { 1, 1, 1, 1 };
+		di.pos.resize(4);
+		di.pos[0] = (olc::vf2d(0.0f, 0.0f) - center) * scale;
+		di.pos[1] = (olc::vf2d(0.0f, source_size.y) - center) * scale;
+		di.pos[2] = (olc::vf2d(source_size.x, source_size.y) - center) * scale;
+		di.pos[3] = (olc::vf2d(source_size.x, 0.0f) - center) * scale;
+		float c = cos(fAngle), s = sin(fAngle);
+		for (int i = 0; i < 4; i++)
+		{
+			di.pos[i] = pos + olc::vf2d(di.pos[i].x * c - di.pos[i].y * s, di.pos[i].x * s + di.pos[i].y * c);
+			di.pos[i] = di.pos[i] * vInvScreenSize * 2.0f - olc::vf2d(1.0f, 1.0f);
+			di.pos[i].y *= -1.0f;
+		}
+
+		olc::vf2d uvtl = source_pos * decal->vUVScale;
+		olc::vf2d uvbr = uvtl + (source_size * decal->vUVScale);
+		di.uv = { { uvtl.x, uvtl.y }, { uvtl.x, uvbr.y }, { uvbr.x, uvbr.y }, { uvbr.x, uvtl.y } };
+		di.mode = nDecalMode;
+		di.structure = nDecalStructure;
+		vLayers[nTargetLayer].vecDecalInstance.push_back(di);
+	}
+
+	void PixelGameEngine::DrawPartialWarpedDecal(olc::Decal* decal, const olc::vf2d* pos, const olc::vf2d& source_pos, const olc::vf2d& source_size, const olc::Pixel& tint)
+	{
+		DecalInstance di;
+		di.points = 4;
+		di.decal = decal;
+		di.tint = { tint, tint, tint, tint };
+		di.w = { 1, 1, 1, 1 };
+		di.pos.resize(4);
+		di.uv = { { 0.0f, 0.0f}, {0.0f, 1.0f}, {1.0f, 1.0f}, {1.0f, 0.0f} };
+		olc::vf2d center;
+		float rd = ((pos[2].x - pos[0].x) * (pos[3].y - pos[1].y) - (pos[3].x - pos[1].x) * (pos[2].y - pos[0].y));
+		if (rd != 0)
+		{
+			olc::vf2d uvtl = source_pos * decal->vUVScale;
+			olc::vf2d uvbr = uvtl + (source_size * decal->vUVScale);
+			di.uv = { { uvtl.x, uvtl.y }, { uvtl.x, uvbr.y }, { uvbr.x, uvbr.y }, { uvbr.x, uvtl.y } };
+
+			rd = 1.0f / rd;
+			float rn = ((pos[3].x - pos[1].x) * (pos[0].y - pos[1].y) - (pos[3].y - pos[1].y) * (pos[0].x - pos[1].x)) * rd;
+			float sn = ((pos[2].x - pos[0].x) * (pos[0].y - pos[1].y) - (pos[2].y - pos[0].y) * (pos[0].x - pos[1].x)) * rd;
+			if (!(rn < 0.f || rn > 1.f || sn < 0.f || sn > 1.f)) center = pos[0] + rn * (pos[2] - pos[0]);
+			float d[4];	for (int i = 0; i < 4; i++)	d[i] = (pos[i] - center).mag();
+			for (int i = 0; i < 4; i++)
+			{
+				float q = d[i] == 0.0f ? 1.0f : (d[i] + d[(i + 2) & 3]) / d[(i + 2) & 3];
+				di.uv[i] *= q; di.w[i] *= q;
+				di.pos[i] = { (pos[i].x * vInvScreenSize.x) * 2.0f - 1.0f, ((pos[i].y * vInvScreenSize.y) * 2.0f - 1.0f) * -1.0f };
+			}
+			di.mode = nDecalMode;
+			di.structure = nDecalStructure;
+			vLayers[nTargetLayer].vecDecalInstance.push_back(di);
+		}
+	}
+
+	void PixelGameEngine::DrawWarpedDecal(olc::Decal* decal, const olc::vf2d* pos, const olc::Pixel& tint)
+	{
+		// Thanks Nathan Reed, a brilliant article explaining whats going on here
+		// http://www.reedbeta.com/blog/quadrilateral-interpolation-part-1/
+		DecalInstance di;
+		di.points = 4;
+		di.decal = decal;
+		di.tint = { tint, tint, tint, tint };
+		di.w = { 1, 1, 1, 1 };
+		di.pos.resize(4);
+		di.uv = { { 0.0f, 0.0f}, {0.0f, 1.0f}, {1.0f, 1.0f}, {1.0f, 0.0f} };
+		olc::vf2d center;
+		float rd = ((pos[2].x - pos[0].x) * (pos[3].y - pos[1].y) - (pos[3].x - pos[1].x) * (pos[2].y - pos[0].y));
+		if (rd != 0)
+		{
+			rd = 1.0f / rd;
+			float rn = ((pos[3].x - pos[1].x) * (pos[0].y - pos[1].y) - (pos[3].y - pos[1].y) * (pos[0].x - pos[1].x)) * rd;
+			float sn = ((pos[2].x - pos[0].x) * (pos[0].y - pos[1].y) - (pos[2].y - pos[0].y) * (pos[0].x - pos[1].x)) * rd;
+			if (!(rn < 0.f || rn > 1.f || sn < 0.f || sn > 1.f)) center = pos[0] + rn * (pos[2] - pos[0]);
+			float d[4];	for (int i = 0; i < 4; i++)	d[i] = (pos[i] - center).mag();
+			for (int i = 0; i < 4; i++)
+			{
+				float q = d[i] == 0.0f ? 1.0f : (d[i] + d[(i + 2) & 3]) / d[(i + 2) & 3];
+				di.uv[i] *= q; di.w[i] *= q;
+				di.pos[i] = { (pos[i].x * vInvScreenSize.x) * 2.0f - 1.0f, ((pos[i].y * vInvScreenSize.y) * 2.0f - 1.0f) * -1.0f };
+			}
+			di.mode = nDecalMode;
+			di.structure = nDecalStructure;
+			vLayers[nTargetLayer].vecDecalInstance.push_back(di);
+		}
+	}
+
+	void PixelGameEngine::DrawWarpedDecal(olc::Decal* decal, const std::array<olc::vf2d, 4>& pos, const olc::Pixel& tint)
+	{ DrawWarpedDecal(decal, pos.data(), tint); }
+
+	void PixelGameEngine::DrawWarpedDecal(olc::Decal* decal, const olc::vf2d(&pos)[4], const olc::Pixel& tint)
+	{ DrawWarpedDecal(decal, &pos[0], tint); }
+
+	void PixelGameEngine::DrawPartialWarpedDecal(olc::Decal* decal, const std::array<olc::vf2d, 4>& pos, const olc::vf2d& source_pos, const olc::vf2d& source_size, const olc::Pixel& tint)
+	{ DrawPartialWarpedDecal(decal, pos.data(), source_pos, source_size, tint); }
+
+	void PixelGameEngine::DrawPartialWarpedDecal(olc::Decal* decal, const olc::vf2d(&pos)[4], const olc::vf2d& source_pos, const olc::vf2d& source_size, const olc::Pixel& tint)
+	{ DrawPartialWarpedDecal(decal, &pos[0], source_pos, source_size, tint); }
+
+	void PixelGameEngine::DrawStringDecal(const olc::vf2d& pos, const std::string& sText, const Pixel col, const olc::vf2d& scale)
+	{
+		olc::vf2d spos = { 0.0f, 0.0f };
+		for (auto c : sText)
+		{
+			if (c == '\n')
+			{
+				spos.x = 0; spos.y += 8.0f * scale.y;
+			}
+			else if (c == '\t')
+			{
+				spos.x += 8.0f * float(nTabSizeInSpaces) * scale.x;
+			}
+			else
+			{
+				int32_t ox = (c - 32) % 16;
+				int32_t oy = (c - 32) / 16;
+				DrawPartialDecal(pos + spos, fontRenderable.Decal(), {float(ox) * 8.0f, float(oy) * 8.0f}, {8.0f, 8.0f}, scale, col);
+				spos.x += 8.0f * scale.x;
+			}
+		}
+	}
+
+	void PixelGameEngine::DrawStringPropDecal(const olc::vf2d& pos, const std::string& sText, const Pixel col, const olc::vf2d& scale)
+	{
+		olc::vf2d spos = { 0.0f, 0.0f };
+		for (auto c : sText)
+		{
+			if (c == '\n')
+			{
+				spos.x = 0; spos.y += 8.0f * scale.y;
+			}
+			else if (c == '\t')
+			{
+				spos.x += 8.0f * float(nTabSizeInSpaces) * scale.x;
+			}
+			else
+			{
+				int32_t ox = (c - 32) % 16;
+				int32_t oy = (c - 32) / 16;
+				DrawPartialDecal(pos + spos, fontRenderable.Decal(), { float(ox) * 8.0f + float(vFontSpacing[c - 32].x), float(oy) * 8.0f }, { float(vFontSpacing[c - 32].y), 8.0f }, scale, col);
+				spos.x += float(vFontSpacing[c - 32].y) * scale.x;
+			}
+		}
+	}
+	// Thanks Oso-Grande/Sopadeoso For these awesom and stupidly clever Text Rotation routines... duh XD
+	void PixelGameEngine::DrawRotatedStringDecal(const olc::vf2d& pos, const std::string& sText, const float fAngle, const olc::vf2d& center, const Pixel col, const olc::vf2d& scale)
+	{
+		olc::vf2d spos = center;
+		for (auto c : sText)
+		{
+			if (c == '\n')
+			{
+				spos.x = center.x; spos.y -= 8.0f;
+			}
+			else if (c == '\t')
+			{
+				spos.x += 8.0f * float(nTabSizeInSpaces) * scale.x;
+			}
+			else
+			{
+				int32_t ox = (c - 32) % 16;
+				int32_t oy = (c - 32) / 16;
+				DrawPartialRotatedDecal(pos, fontRenderable.Decal(), fAngle, spos, { float(ox) * 8.0f, float(oy) * 8.0f }, { 8.0f, 8.0f }, scale, col);
+				spos.x -= 8.0f;
+			}
+		}
+	}
+
+	void PixelGameEngine::DrawRotatedStringPropDecal(const olc::vf2d& pos, const std::string& sText, const float fAngle, const olc::vf2d& center, const Pixel col, const olc::vf2d& scale)
+	{
+		olc::vf2d spos = center;
+		for (auto c : sText)
+		{
+			if (c == '\n')
+			{
+				spos.x = center.x; spos.y -= 8.0f;
+			}
+			else if (c == '\t')
+			{
+				spos.x += 8.0f * float(nTabSizeInSpaces) * scale.x;
+			}
+			else
+			{
+				int32_t ox = (c - 32) % 16;
+				int32_t oy = (c - 32) / 16;
+				DrawPartialRotatedDecal(pos, fontRenderable.Decal(), fAngle, spos, { float(ox) * 8.0f + float(vFontSpacing[c - 32].x), float(oy) * 8.0f }, { float(vFontSpacing[c - 32].y), 8.0f }, scale, col);
+				spos.x -= float(vFontSpacing[c - 32].y);
+			}
+		}
+	}
+
+	olc::vi2d PixelGameEngine::GetTextSize(const std::string& s)
+	{
+		olc::vi2d size = { 0,1 };
+		olc::vi2d pos = { 0,1 };
+		for (auto c : s)
+		{
+			if (c == '\n') { pos.y++;  pos.x = 0; }
+			else if (c == '\t') { pos.x += nTabSizeInSpaces; }
+			else pos.x++;
+			size.x = std::max(size.x, pos.x);
+			size.y = std::max(size.y, pos.y);
+		}
+		return size * 8;
+	}
+
+	void PixelGameEngine::DrawString(const olc::vi2d& pos, const std::string& sText, Pixel col, uint32_t scale)
+	{ DrawString(pos.x, pos.y, sText, col, scale); }
+
+	void PixelGameEngine::DrawString(int32_t x, int32_t y, const std::string& sText, Pixel col, uint32_t scale)
+	{
+		int32_t sx = 0;
+		int32_t sy = 0;
+		Pixel::Mode m = nPixelMode;
+		// Thanks @tucna, spotted bug with col.ALPHA :P
+		if (m != Pixel::CUSTOM) // Thanks @Megarev, required for "shaders"
+		{
+			if (col.a != 255)		SetPixelMode(Pixel::ALPHA);
+			else					SetPixelMode(Pixel::MASK);
+		}
+		for (auto c : sText)
+		{
+			if (c == '\n')
+			{
+				sx = 0; sy += 8 * scale;
+			}
+			else if (c == '\t')
+			{
+				sx += 8 * nTabSizeInSpaces * scale;
+			}
+			else			
+			{
+				int32_t ox = (c - 32) % 16;
+				int32_t oy = (c - 32) / 16;
+
+				if (scale > 1)
+				{
+					for (uint32_t i = 0; i < 8; i++)
+						for (uint32_t j = 0; j < 8; j++)
+							if (fontRenderable.Sprite()->GetPixel(i + ox * 8, j + oy * 8).r > 0)
+								for (uint32_t is = 0; is < scale; is++)
+									for (uint32_t js = 0; js < scale; js++)
+										Draw(x + sx + (i * scale) + is, y + sy + (j * scale) + js, col);
+				}
+				else
+				{
+					for (uint32_t i = 0; i < 8; i++)
+						for (uint32_t j = 0; j < 8; j++)
+							if (fontRenderable.Sprite()->GetPixel(i + ox * 8, j + oy * 8).r > 0)
+								Draw(x + sx + i, y + sy + j, col);
+				}
+				sx += 8 * scale;
+			}
+		}
+		SetPixelMode(m);
+	}
+
+	olc::vi2d PixelGameEngine::GetTextSizeProp(const std::string& s)
+	{
+		olc::vi2d size = { 0,1 };
+		olc::vi2d pos = { 0,1 };
+		for (auto c : s)
+		{
+			if (c == '\n') { pos.y += 1;  pos.x = 0; }
+			else if (c == '\t') { pos.x += nTabSizeInSpaces * 8; }
+			else pos.x += vFontSpacing[c - 32].y;
+			size.x = std::max(size.x, pos.x);
+			size.y = std::max(size.y, pos.y);
+		}
+
+		size.y *= 8;
+		return size;
+	}
+
+	void PixelGameEngine::DrawStringProp(const olc::vi2d& pos, const std::string& sText, Pixel col, uint32_t scale)
+	{ DrawStringProp(pos.x, pos.y, sText, col, scale); }
+
+	void PixelGameEngine::DrawStringProp(int32_t x, int32_t y, const std::string& sText, Pixel col, uint32_t scale)
+	{
+		int32_t sx = 0;
+		int32_t sy = 0;
+		Pixel::Mode m = nPixelMode;
+
+		if (m != Pixel::CUSTOM)
+		{
+			if (col.a != 255)		SetPixelMode(Pixel::ALPHA);
+			else					SetPixelMode(Pixel::MASK);
+		}
+		for (auto c : sText)
+		{
+			if (c == '\n')
+			{
+				sx = 0; sy += 8 * scale;
+			}
+			else if (c == '\t')
+			{
+				sx += 8 * nTabSizeInSpaces * scale;
+			}
+			else
+			{
+				int32_t ox = (c - 32) % 16;
+				int32_t oy = (c - 32) / 16;
+
+				if (scale > 1)
+				{
+					for (int32_t i = 0; i < vFontSpacing[c - 32].y; i++)
+						for (int32_t j = 0; j < 8; j++)
+							if (fontRenderable.Sprite()->GetPixel(i + ox * 8 + vFontSpacing[c - 32].x, j + oy * 8).r > 0)
+								for (int32_t is = 0; is < int(scale); is++)
+									for (int32_t js = 0; js < int(scale); js++)
+										Draw(x + sx + (i * scale) + is, y + sy + (j * scale) + js, col);
+				}
+				else
+				{
+					for (int32_t i = 0; i < vFontSpacing[c - 32].y; i++)
+						for (int32_t j = 0; j < 8; j++)
+							if (fontRenderable.Sprite()->GetPixel(i + ox * 8 + vFontSpacing[c - 32].x, j + oy * 8).r > 0)
+								Draw(x + sx + i, y + sy + j, col);
+				}
+				sx += vFontSpacing[c - 32].y * scale;
+			}
+		}
+		SetPixelMode(m);
+	}
+
+	void PixelGameEngine::SetPixelMode(Pixel::Mode m)
+	{ nPixelMode = m; }
+
+	Pixel::Mode PixelGameEngine::GetPixelMode()
+	{ return nPixelMode; }
+
+	void PixelGameEngine::SetPixelMode(std::function<olc::Pixel(const int x, const int y, const olc::Pixel&, const olc::Pixel&)> pixelMode)
+	{
+		funcPixelMode = pixelMode;
+		nPixelMode = Pixel::Mode::CUSTOM;
+	}
+
+	void PixelGameEngine::SetPixelBlend(float fBlend)
+	{
+		fBlendFactor = fBlend;
+		if (fBlendFactor < 0.0f) fBlendFactor = 0.0f;
+		if (fBlendFactor > 1.0f) fBlendFactor = 1.0f;
+	}
+
+	std::stringstream& PixelGameEngine::ConsoleOut()
+	{ return ssConsoleOutput; }
+
+	bool PixelGameEngine::IsConsoleShowing() const
+	{ return bConsoleShow; }
+
+	void PixelGameEngine::ConsoleShow(const olc::Key& keyExit, bool bSuspendTime)
+	{
+		if (bConsoleShow)
+			return;
+
+		bConsoleShow = true;		
+		bConsoleSuspendTime = bSuspendTime;
+		TextEntryEnable(true);
+		keyConsoleExit = keyExit;
+		pKeyboardState[uint8_t(keyConsoleExit)].bHeld = false;
+		pKeyboardState[uint8_t(keyConsoleExit)].bPressed = false;
+		pKeyboardState[uint8_t(keyConsoleExit)].bReleased = true;
+	}
+	
+	void PixelGameEngine::ConsoleClear()
+	{ sConsoleLines.clear(); }
+
+	void PixelGameEngine::ConsoleCaptureStdOut(const bool bCapture)
+	{
+		if(bCapture)
+			sbufOldCout = std::cout.rdbuf(ssConsoleOutput.rdbuf());
+		else
+			std::cout.rdbuf(sbufOldCout);
+	}
+
+	void PixelGameEngine::UpdateConsole()
+	{
+		if (GetKey(keyConsoleExit).bPressed)
+		{
+			TextEntryEnable(false);
+			bConsoleSuspendTime = false;
+			bConsoleShow = false;
+			return;
+		}
+
+		// Keep Console sizes based in real screen dimensions
+		vConsoleCharacterScale = olc::vf2d(1.0f, 2.0f) / (olc::vf2d(vViewSize) * vInvScreenSize);
+		vConsoleSize = (vViewSize / olc::vi2d(8, 16)) - olc::vi2d(2, 4);
+
+		// If console has changed size, simply reset it
+		if (vConsoleSize.y != sConsoleLines.size())
+		{
+			vConsoleCursor = { 0,0 };
+			sConsoleLines.clear();
+			sConsoleLines.resize(vConsoleSize.y);
+		}
+
+		auto TypeCharacter = [&](const char c)
+		{
+			if (c >= 32 && c < 127)
+			{
+				sConsoleLines[vConsoleCursor.y].append(1, c);
+				vConsoleCursor.x++;
+			}
+
+			if( c == '\n' || vConsoleCursor.x >= vConsoleSize.x)
+			{
+				vConsoleCursor.y++; vConsoleCursor.x = 0;				
+			}			
+
+			if (vConsoleCursor.y >= vConsoleSize.y)
+			{
+				vConsoleCursor.y = vConsoleSize.y - 1;
+				for (int i = 1; i < vConsoleSize.y; i++)
+					sConsoleLines[i - 1] = sConsoleLines[i];
+				sConsoleLines[vConsoleCursor.y].clear();
+			}
+		};
+
+		// Empty out "std::cout", parsing as we go
+		while (ssConsoleOutput.rdbuf()->sgetc() != -1)
+		{
+			char c = ssConsoleOutput.rdbuf()->sbumpc();
+			TypeCharacter(c);
+		}
+
+		// Draw Shadow
+		GradientFillRectDecal({ 0,0 }, olc::vf2d(vScreenSize), olc::PixelF(0, 0, 0.5f, 0.5f), olc::PixelF(0, 0, 0.25f, 0.5f), olc::PixelF(0, 0, 0.25f, 0.5f), olc::PixelF(0, 0, 0.25f, 0.5f));
+				
+		// Draw the console buffer
+		SetDecalMode(olc::DecalMode::NORMAL);
+		for (int32_t nLine = 0; nLine < vConsoleSize.y; nLine++)
+			DrawStringDecal(olc::vf2d( 1, 1 + float(nLine) ) * vConsoleCharacterScale * 8.0f, sConsoleLines[nLine], olc::WHITE, vConsoleCharacterScale);
+
+		// Draw Input State
+		FillRectDecal(olc::vf2d(1 + float((TextEntryGetCursor() + 1)), 1 + float((vConsoleSize.y - 1))) * vConsoleCharacterScale * 8.0f, olc::vf2d(8, 8) * vConsoleCharacterScale, olc::DARK_CYAN);
+		DrawStringDecal(olc::vf2d(1, 1 + float((vConsoleSize.y - 1))) * vConsoleCharacterScale * 8.0f, std::string(">") + TextEntryGetString(), olc::YELLOW, vConsoleCharacterScale);		
+	}
+
+
+	const std::vector<std::string>& PixelGameEngine::GetDroppedFiles() const
+	{ return vDroppedFiles;	}
+
+	const olc::vi2d& PixelGameEngine::GetDroppedFilesPoint() const
+	{ return vDroppedFilesPoint; }
+
+
+	void PixelGameEngine::TextEntryEnable(const bool bEnable, const std::string& sText)
+	{
+		if (bEnable)
+		{
+			nTextEntryCursor = int32_t(sText.size());
+			sTextEntryString = sText;
+			bTextEntryEnable = true;
+		}
+		else
+		{
+			bTextEntryEnable = false;
+		}
+	}
+
+	std::string PixelGameEngine::TextEntryGetString() const
+	{ return sTextEntryString; }
+
+	int32_t PixelGameEngine::TextEntryGetCursor() const
+	{ return nTextEntryCursor; }
+
+	bool PixelGameEngine::IsTextEntryEnabled() const
+	{ return bTextEntryEnable; }
+
+
+	void PixelGameEngine::UpdateTextEntry()
+	{
+		// Check for typed characters
+		for (const auto& key : GetKeyPressCache())
+		{
+			const auto& sym = GetKeySymbol(ConvertKeycode(key), GetKey(olc::Key::SHIFT).bHeld, GetKey(olc::Key::CTRL).bHeld);
+			
+
+
+			// Check for command characters
+			if (sym == "_L")
+				nTextEntryCursor = std::max(0, nTextEntryCursor - 1);
+			else if (sym == "_R")
+				nTextEntryCursor = std::min(int32_t(sTextEntryString.size()), nTextEntryCursor + 1);
+			else if (sym == "\b" && nTextEntryCursor > 0)
+			{
+				sTextEntryString.erase(nTextEntryCursor - 1, 1);
+				nTextEntryCursor = std::max(0, nTextEntryCursor - 1);
+			}
+			else if (sym == "_X" && size_t(nTextEntryCursor) < sTextEntryString.size())
+				sTextEntryString.erase(nTextEntryCursor, 1);
+			else if (sym == "_U")
+			{
+				if (!sCommandHistory.empty())
+				{
+					if (sCommandHistoryIt != sCommandHistory.begin())
+						sCommandHistoryIt--;
+
+					nTextEntryCursor = int32_t(sCommandHistoryIt->size());
+					sTextEntryString = *sCommandHistoryIt;
+				}
+			}
+
+			else if (sym == "_D")
+			{
+				if (!sCommandHistory.empty())
+				{
+					if (sCommandHistoryIt != sCommandHistory.end())
+					{
+						sCommandHistoryIt++;
+						if (sCommandHistoryIt != sCommandHistory.end())
+						{
+							nTextEntryCursor = int32_t(sCommandHistoryIt->size());
+							sTextEntryString = *sCommandHistoryIt;
+						}
+						else
+						{
+							nTextEntryCursor = 0;
+							sTextEntryString = "";
+						}
+					}
+				}
+			}
+
+			else if (sym == "\n")
+			{
+				if (bConsoleShow)
+				{
+					std::cout << ">" + sTextEntryString + "\n";
+					if (OnConsoleCommand(sTextEntryString))
+					{
+						sCommandHistory.push_back(sTextEntryString);
+						sCommandHistoryIt = sCommandHistory.end();
+					}
+					sTextEntryString.clear();
+					nTextEntryCursor = 0;
+				}
+				else
+				{
+					OnTextEntryComplete(sTextEntryString);
+					TextEntryEnable(false);
+				}
+			}
+			else if (sym.size() == 1)
+			{
+				sTextEntryString.insert(nTextEntryCursor, sym);
+				nTextEntryCursor++;
+			}
+		}
+	}
+
+	// User must override these functions as required. I have not made
+	// them abstract because I do need a default behaviour to occur if
+	// they are not overwritten
+
+	bool PixelGameEngine::OnUserCreate()
+	{ return false;	}
+
+	bool PixelGameEngine::OnUserUpdate(float fElapsedTime)
+	{ UNUSED(fElapsedTime);  return false; }
+
+	bool PixelGameEngine::OnUserDestroy()
+	{ return true; }
+
+	void PixelGameEngine::OnTextEntryComplete(const std::string& sText) { UNUSED(sText); }
+	bool PixelGameEngine::OnConsoleCommand(const std::string& sCommand) { UNUSED(sCommand); return false; }
+	
+
+	olc::rcode PixelGameEngine::SetWindowSize(const olc::vi2d& vPos, const olc::vi2d& vSize)
+	{
+		if (platform)
+			return platform->SetWindowSize(vPos, vSize);
+		else
+			return olc::FAIL;
+	}
+	
+	olc::rcode PixelGameEngine::ShowWindowFrame(const bool bShowFrame)
+	{
+		if (platform)
+			return platform->ShowWindowFrame(bShowFrame);
+		else
+			return olc::FAIL;
+	}
+
+
+	// Externalised API
+	void PixelGameEngine::olc_UpdateViewport()
+	{
+		if (bRealWindowMode)
+		{
+			vPixelSize = { 1,1 };
+			vViewSize = vScreenSize;
+			vViewPos = { 0,0 };
+			return;
+		}
+
+		int32_t ww = vScreenSize.x * vPixelSize.x;
+		int32_t wh = vScreenSize.y * vPixelSize.y;
+		float wasp = (float)ww / (float)wh;
+
+		if (bPixelCohesion)
+		{
+			vScreenPixelSize = (vWindowSize / vScreenSize);
+			vViewSize = (vWindowSize / vScreenSize) * vScreenSize;
+		}
+		else
+		{
+			vViewSize.x = (int32_t)vWindowSize.x;
+			vViewSize.y = (int32_t)((float)vViewSize.x / wasp);
+
+			if (vViewSize.y > vWindowSize.y)
+			{
+				vViewSize.y = vWindowSize.y;
+				vViewSize.x = (int32_t)((float)vViewSize.y * wasp);
+			}
+		}
+
+		vViewPos = (vWindowSize - vViewSize) / 2;
+	}
+
+	void PixelGameEngine::olc_UpdateWindowPos(int32_t x, int32_t y)
+	{
+		vWindowPos = { x, y };	
+		olc_UpdateViewport();
+	}
+
+	void PixelGameEngine::olc_UpdateWindowSize(int32_t x, int32_t y)
+	{
+		vWindowSize = { x, y };
+
+		if (bRealWindowMode)
+		{
+			vResizeRequested = vWindowSize;
+			bResizeRequested = true;			
+		}
+
+		olc_UpdateViewport();
+	}
+
+	void PixelGameEngine::olc_UpdateMouseWheel(int32_t delta)
+	{ nMouseWheelDeltaCache += delta; }
+
+	void PixelGameEngine::olc_UpdateMouse(int32_t x, int32_t y)
+	{
+		// Mouse coords come in screen space
+		// But leave in pixel space
+		bHasMouseFocus = true;
+		vMouseWindowPos = { x, y };
+		// Full Screen mode may have a weird viewport we must clamp to
+		x -= vViewPos.x;
+		y -= vViewPos.y;
+		vMousePosCache.x = (int32_t)(((float)x / (float)(vWindowSize.x - (vViewPos.x * 2)) * (float)vScreenSize.x));
+		vMousePosCache.y = (int32_t)(((float)y / (float)(vWindowSize.y - (vViewPos.y * 2)) * (float)vScreenSize.y));
+		if (vMousePosCache.x >= (int32_t)vScreenSize.x)	vMousePosCache.x = vScreenSize.x - 1;
+		if (vMousePosCache.y >= (int32_t)vScreenSize.y)	vMousePosCache.y = vScreenSize.y - 1;
+		if (vMousePosCache.x < 0) vMousePosCache.x = 0;
+		if (vMousePosCache.y < 0) vMousePosCache.y = 0;
+	}
+
+	void PixelGameEngine::olc_UpdateMouseState(int32_t button, bool state)
+	{ pMouseNewState[button] = state; }
+
+	void PixelGameEngine::olc_UpdateKeyState(int32_t keycode, bool state)
+	{ 
+		pKeyNewState[uint8_t(mapKeys[keycode])] = state;
+		if(state) vKeyPressCache[nKeyPressCacheTarget].push_back(keycode);
+	}
+
+	void PixelGameEngine::olc_UpdateMouseFocus(bool state)
+	{ bHasMouseFocus = state; }
+
+	void PixelGameEngine::olc_UpdateKeyFocus(bool state)
+	{ bHasInputFocus = state; }
+
+	void PixelGameEngine::olc_DropFiles(int32_t x, int32_t y, const std::vector<std::string>& vFiles)
+	{ 
+		x -= vViewPos.x;
+		y -= vViewPos.y;
+		vDroppedFilesPointCache.x = (int32_t)(((float)x / (float)(vWindowSize.x - (vViewPos.x * 2)) * (float)vScreenSize.x));
+		vDroppedFilesPointCache.y = (int32_t)(((float)y / (float)(vWindowSize.y - (vViewPos.y * 2)) * (float)vScreenSize.y));
+		if (vDroppedFilesPointCache.x >= (int32_t)vScreenSize.x)	vDroppedFilesPointCache.x = vScreenSize.x - 1;
+		if (vDroppedFilesPointCache.y >= (int32_t)vScreenSize.y)	vDroppedFilesPointCache.y = vScreenSize.y - 1;
+		if (vDroppedFilesPointCache.x < 0) vDroppedFilesPointCache.x = 0;
+		if (vDroppedFilesPointCache.y < 0) vDroppedFilesPointCache.y = 0;
+		vDroppedFilesCache = vFiles; 
+	}
+
+	void PixelGameEngine::olc_Reanimate()
+	{ bAtomActive = true; }
+
+	bool PixelGameEngine::olc_IsRunning()
+	{ return bAtomActive; }
+
+	void PixelGameEngine::olc_Terminate()
+	{ bAtomActive = false; }
+
+	void PixelGameEngine::EngineThread()
+	{
+		// Allow platform to do stuff here if needed, since its now in the
+		// context of this thread
+		if (platform->ThreadStartUp() == olc::FAIL)	return;
+
+		// Do engine context specific initialisation
+		olc_PrepareEngine();
+
+		// Create user resources as part of this thread
+		for (auto& ext : vExtensions) ext->OnBeforeUserCreate();
+		if (!OnUserCreate()) bAtomActive = false;
+		for (auto& ext : vExtensions) ext->OnAfterUserCreate();
+
+		while (bAtomActive)
+		{
+			// Run as fast as possible
+			while (bAtomActive) { olc_CoreUpdate(); }
+
+			// Allow the user to free resources if they have overrided the destroy function
+			if (!OnUserDestroy())
+			{
+				// User denied destroy for some reason, so continue running
+				bAtomActive = true;
+			}
+		}
+
+		platform->ThreadCleanUp();
+	}
+
+	void PixelGameEngine::olc_PrepareEngine()
+	{
+		// Start OpenGL, the context is owned by the game thread
+		if (platform->CreateGraphics(bFullScreen, bEnableVSYNC, vViewPos, vViewSize) == olc::FAIL) return;
+
+		// Construct default font sheet
+		olc_ConstructFontSheet();
+
+		// Create Primary Layer "0"
+		CreateLayer();
+		vLayers[0].bUpdate = true;
+		vLayers[0].bShow = true;
+		SetDrawTarget(nullptr);
+
+		m_tp1 = std::chrono::system_clock::now();
+		m_tp2 = std::chrono::system_clock::now();
+	}
+
+
+	void PixelGameEngine::adv_ManualRenderEnable(const bool bEnable)
+	{
+		bManualRenderEnable = bEnable;
+	}
+
+	void PixelGameEngine::adv_HardwareClip(const bool bClipAndScale, const olc::vi2d & viewPos, const olc::vi2d & viewSize, const bool bClear)
+	{
+		olc::vf2d vNewSize = olc::vf2d(viewSize) / olc::vf2d(vScreenSize);
+		olc::vf2d vNewPos = olc::vf2d(viewPos) / olc::vf2d(vScreenSize);
+		renderer->UpdateViewport(vViewPos + vNewPos * vViewSize, vNewSize * vViewSize);
+
+		if (bClear)
+			renderer->ClearBuffer(olc::BLACK, true);
+
+		SetDecalMode(DecalMode::NORMAL);
+		renderer->PrepareDrawing();
+
+		if(!bClipAndScale)
+			vInvScreenSize = 1.0f / olc::vf2d(viewSize);
+		else
+			vInvScreenSize = 1.0f / olc::vf2d(vScreenSize);
+	}
+
+	void PixelGameEngine::adv_FlushLayer(const size_t nLayerID)
+	{
+		auto& layer = vLayers[nLayerID];
+
+		if (layer.bShow)
+		{
+			if (layer.funcHook == nullptr)
+			{
+				renderer->ApplyTexture(layer.pDrawTarget.Decal()->id);
+				if (!bSuspendTextureTransfer)
+				{
+					layer.pDrawTarget.Decal()->Update();
+					layer.bUpdate = false;
+				}
+
+				// Can't use this as it assumes full screen coords
+				// renderer->DrawLayerQuad(layer.vOffset, layer.vScale, layer.tint);			
+				// Instead, render a textured decal
+
+				olc::vf2d vScreenSpacePos =
+				{
+					(layer.vOffset.x  * vInvScreenSize.x) * 2.0f - 1.0f,
+					((layer.vOffset.y  * vInvScreenSize.y) * 2.0f - 1.0f) * -1.0f
+				};
+
+				olc::vf2d vScreenSpaceDim =
+				{
+					vScreenSpacePos.x + (2.0f * (float(layer.pDrawTarget.Sprite()->width) * vInvScreenSize.x)) * layer.vScale.x,
+					vScreenSpacePos.y - (2.0f * (float(layer.pDrawTarget.Sprite()->height) * vInvScreenSize.y)) * layer.vScale.y
+				};
+
+				DecalInstance di;
+				di.decal = layer.pDrawTarget.Decal();
+				di.points = 4;
+				di.tint = { olc::WHITE, olc::WHITE, olc::WHITE, olc::WHITE };
+				di.pos = { { vScreenSpacePos.x, vScreenSpacePos.y }, { vScreenSpacePos.x, vScreenSpaceDim.y }, { vScreenSpaceDim.x, vScreenSpaceDim.y }, { vScreenSpaceDim.x, vScreenSpacePos.y } };
+				di.uv = { { 0.0f, 0.0f}, {0.0f, 1.0f}, {1.0f, 1.0f}, {1.0f, 0.0f} };
+				di.w = { 1, 1, 1, 1 };
+				di.mode = DecalMode::NORMAL;
+				di.structure = DecalStructure::FAN;
+				renderer->DrawDecal(di);
+			}
+			else
+			{
+				// Mwa ha ha.... Have Fun!!!
+				layer.funcHook();
+			}
+		}
+	}
+
+	void PixelGameEngine::adv_FlushLayerDecals(const size_t nLayerID)
+	{
+		// Display Decals in order for this layer
+		auto& layer = vLayers[nLayerID];
+		for (auto& decal : layer.vecDecalInstance)
+			renderer->DrawDecal(decal);
+		layer.vecDecalInstance.clear();
+	}
+
+
+
+	void PixelGameEngine::olc_CoreUpdate()
+	{
+		// Handle Timing
+		m_tp2 = std::chrono::system_clock::now();
+		std::chrono::duration<float> elapsedTime = m_tp2 - m_tp1;
+		m_tp1 = m_tp2;
+
+		// Our time per frame coefficient
+		float fElapsedTime = elapsedTime.count();
+		fLastElapsed = fElapsedTime;
+
+		if (bConsoleSuspendTime)
+			fElapsedTime = 0.0f;
+
+		// Some platforms will need to check for events
+		platform->HandleSystemEvent();
+
+		// Compare hardware input states from previous frame
+		auto ScanHardware = [&](HWButton* pKeys, bool* pStateOld, bool* pStateNew, uint32_t nKeyCount)
+		{
+			for (uint32_t i = 0; i < nKeyCount; i++)
+			{
+				pKeys[i].bPressed = false;
+				pKeys[i].bReleased = false;
+				if (pStateNew[i] != pStateOld[i])
+				{
+					if (pStateNew[i])
+					{
+						pKeys[i].bPressed = !pKeys[i].bHeld;
+						pKeys[i].bHeld = true;
+					}
+					else
+					{
+						pKeys[i].bReleased = true;
+						pKeys[i].bHeld = false;
+					}
+				}
+				pStateOld[i] = pStateNew[i];
+			}
+		};
+
+		ScanHardware(pKeyboardState, pKeyOldState, pKeyNewState, 256);
+		ScanHardware(pMouseState, pMouseOldState, pMouseNewState, nMouseButtons);
+
+		// Cache mouse coordinates so they remain consistent during frame
+		vMousePos = vMousePosCache;
+		nMouseWheelDelta = nMouseWheelDeltaCache;
+		nMouseWheelDeltaCache = 0;
+
+		vDroppedFiles = vDroppedFilesCache;
+		vDroppedFilesPoint = vDroppedFilesPointCache;
+		vDroppedFilesCache.clear();
+
+		
+
+		// Swap Keypress cache
+		nKeyPressCacheTarget ^= 0x01;
+
+		if (bTextEntryEnable)
+		{
+			UpdateTextEntry();
+		}
+
+		// Handle Frame Update
+		bool bExtensionBlockFrame = false;		
+		for (auto& ext : vExtensions) bExtensionBlockFrame |= ext->OnBeforeUserUpdate(fElapsedTime);
+		if (!bExtensionBlockFrame)
+		{
+			if (!OnUserUpdate(fElapsedTime)) bAtomActive = false;
+			
+		}
+		for (auto& ext : vExtensions) ext->OnAfterUserUpdate(fElapsedTime);
+
+		// Clear prior keypress cache
+		vKeyPressCache[nKeyPressCacheTarget ^ 0x01].clear();
+
+		if (bRealWindowMode)
+		{
+			vPixelSize = { 1,1 };
+			vViewSize = vScreenSize;
+			vViewPos = { 0,0 };
+		}
+
+		if (!bManualRenderEnable)
+		{
+			if (bConsoleShow)
+			{
+				SetDrawTarget((uint8_t)0);
+				UpdateConsole();
+			}
+
+			// Display Frame
+			renderer->UpdateViewport(vViewPos, vViewSize);
+			renderer->ClearBuffer(olc::BLACK, true);
+
+			// Layer 0 must always exist
+			vLayers[0].bUpdate = true;
+			vLayers[0].bShow = true;
+			SetDecalMode(DecalMode::NORMAL);
+			renderer->PrepareDrawing();
+
+			for (auto layer = vLayers.rbegin(); layer != vLayers.rend(); ++layer)
+			{
+				if (layer->bShow)
+				{
+					if (layer->funcHook == nullptr)
+					{
+						renderer->ApplyTexture(layer->pDrawTarget.Decal()->id);
+						if (!bSuspendTextureTransfer && layer->bUpdate)
+						{
+							layer->pDrawTarget.Decal()->Update();
+							layer->bUpdate = false;
+						}
+
+						renderer->DrawLayerQuad(layer->vOffset, layer->vScale, layer->tint);
+
+						// Display Decals in order for this layer
+						for (auto& decal : layer->vecDecalInstance)
+							renderer->DrawDecal(decal);
+						layer->vecDecalInstance.clear();
+					}
+					else
+					{
+						// Mwa ha ha.... Have Fun!!!
+						layer->funcHook();
+					}
+				}
+			}
+		}	
+
+		// Present Graphics to screen
+		renderer->DisplayFrame();
+
+		if (bResizeRequested)
+		{
+			bResizeRequested = false;
+			SetScreenSize(vWindowSize.x, vWindowSize.y);
+			renderer->UpdateViewport({ 0,0 }, vWindowSize);
+		}
+
+		// Update Title Bar
+		fFrameTimer += fElapsedTime;
+		nFrameCount++;
+		if (fFrameTimer >= 1.0f)
+		{
+			nLastFPS = nFrameCount;
+			fFrameTimer -= 1.0f;
+			std::string sTitle = "OneLoneCoder.com - Pixel Game Engine - " + sAppName + " - FPS: " + std::to_string(nFrameCount);
+			platform->SetWindowTitle(sTitle);
+			nFrameCount = 0;
+		}
+	}
+
+	void PixelGameEngine::olc_ConstructFontSheet()
+	{
+		std::string data;
+		data += "?Q`0001oOch0o01o@F40o0<AGD4090LAGD<090@A7ch0?00O7Q`0600>00000000";
+		data += "O000000nOT0063Qo4d8>?7a14Gno94AA4gno94AaOT0>o3`oO400o7QN00000400";
+		data += "Of80001oOg<7O7moBGT7O7lABET024@aBEd714AiOdl717a_=TH013Q>00000000";
+		data += "720D000V?V5oB3Q_HdUoE7a9@DdDE4A9@DmoE4A;Hg]oM4Aj8S4D84@`00000000";
+		data += "OaPT1000Oa`^13P1@AI[?g`1@A=[OdAoHgljA4Ao?WlBA7l1710007l100000000";
+		data += "ObM6000oOfMV?3QoBDD`O7a0BDDH@5A0BDD<@5A0BGeVO5ao@CQR?5Po00000000";
+		data += "Oc``000?Ogij70PO2D]??0Ph2DUM@7i`2DTg@7lh2GUj?0TO0C1870T?00000000";
+		data += "70<4001o?P<7?1QoHg43O;`h@GT0@:@LB@d0>:@hN@L0@?aoN@<0O7ao0000?000";
+		data += "OcH0001SOglLA7mg24TnK7ln24US>0PL24U140PnOgl0>7QgOcH0K71S0000A000";
+		data += "00H00000@Dm1S007@DUSg00?OdTnH7YhOfTL<7Yh@Cl0700?@Ah0300700000000";
+		data += "<008001QL00ZA41a@6HnI<1i@FHLM81M@@0LG81?O`0nC?Y7?`0ZA7Y300080000";
+		data += "O`082000Oh0827mo6>Hn?Wmo?6HnMb11MP08@C11H`08@FP0@@0004@000000000";
+		data += "00P00001Oab00003OcKP0006@6=PMgl<@440MglH@000000`@000001P00000000";
+		data += "Ob@8@@00Ob@8@Ga13R@8Mga172@8?PAo3R@827QoOb@820@0O`0007`0000007P0";
+		data += "O`000P08Od400g`<3V=P0G`673IP0`@3>1`00P@6O`P00g`<O`000GP800000000";
+		data += "?P9PL020O`<`N3R0@E4HC7b0@ET<ATB0@@l6C4B0O`H3N7b0?P01L3R000000020";
+
+		fontRenderable.Create(128, 48);
+
+		int px = 0, py = 0;
+		for (size_t b = 0; b < 1024; b += 4)
+		{
+			uint32_t sym1 = (uint32_t)data[b + 0] - 48;
+			uint32_t sym2 = (uint32_t)data[b + 1] - 48;
+			uint32_t sym3 = (uint32_t)data[b + 2] - 48;
+			uint32_t sym4 = (uint32_t)data[b + 3] - 48;
+			uint32_t r = sym1 << 18 | sym2 << 12 | sym3 << 6 | sym4;
+
+			for (int i = 0; i < 24; i++)
+			{
+				int k = r & (1 << i) ? 255 : 0;
+				fontRenderable.Sprite()->SetPixel(px, py, olc::Pixel(k, k, k, k));
+				if (++py == 48) { px++; py = 0; }
+			}
+		}
+
+		fontRenderable.Decal()->Update();
+
+		constexpr std::array<uint8_t, 96> vSpacing = { {
+			0x03,0x25,0x16,0x08,0x07,0x08,0x08,0x04,0x15,0x15,0x08,0x07,0x15,0x07,0x24,0x08,
+			0x08,0x17,0x08,0x08,0x08,0x08,0x08,0x08,0x08,0x08,0x24,0x15,0x06,0x07,0x16,0x17,
+			0x08,0x08,0x08,0x08,0x08,0x08,0x08,0x08,0x08,0x17,0x08,0x08,0x17,0x08,0x08,0x08,
+			0x08,0x08,0x08,0x08,0x17,0x08,0x08,0x08,0x08,0x17,0x08,0x15,0x08,0x15,0x08,0x08,
+			0x24,0x18,0x17,0x17,0x17,0x17,0x17,0x17,0x17,0x33,0x17,0x17,0x33,0x18,0x17,0x17,
+			0x17,0x17,0x17,0x17,0x07,0x17,0x17,0x18,0x18,0x17,0x17,0x07,0x33,0x07,0x08,0x00, } };
+
+		for (auto c : vSpacing) vFontSpacing.push_back({ c >> 4, c & 15 });
+
+		// UK Standard Layout
+#ifdef OLC_KEYBOARD_UK
+		vKeyboardMap =
+		{
+			// PGE Key, no mods, shift mod, ctrl mod, alt mod
+			{olc::Key::A, {"a", "A", "a", "a"}}, 
+			{olc::Key::B, {"b", "B", "b", "b"}}, 
+			{olc::Key::C, {"c", "C", "c", "c"}}, 
+			{olc::Key::D, {"d", "D", "d", "d"}}, 
+			{olc::Key::E, {"e", "E", "e", "e"}},
+			{olc::Key::F, {"f", "F", "f", "f"}}, 
+			{olc::Key::G, {"g", "G", "g", "g"}}, 
+			{olc::Key::H, {"h", "H", "h", "h"}}, 
+			{olc::Key::I, {"i", "I", "i", "i"}}, 
+			{olc::Key::J, {"j", "J", "j", "j"}},
+			{olc::Key::K, {"k", "K", "k", "k"}}, 
+			{olc::Key::L, {"l", "L", "l", "l"}}, 
+			{olc::Key::M, {"m", "M", "m", "m"}}, 
+			{olc::Key::N, {"n", "N", "n", "n"}}, 
+			{olc::Key::O, {"o", "O", "o", "o"}},
+			{olc::Key::P, {"p", "P", "p", "p"}}, 
+			{olc::Key::Q, {"q", "Q", "q", "q"}}, 
+			{olc::Key::R, {"r", "R", "r", "r"}}, 
+			{olc::Key::S, {"s", "S", "s", "s"}}, 
+			{olc::Key::T, {"t", "T", "t", "t"}},
+			{olc::Key::U, {"u", "U", "u", "u"}}, 
+			{olc::Key::V, {"v", "V", "v", "v"}}, 
+			{olc::Key::W, {"w", "W", "w", "w"}}, 
+			{olc::Key::X, {"x", "X", "x", "x"}}, 
+			{olc::Key::Y, {"y", "Y", "y", "y"}},
+			{olc::Key::Z, {"z", "Z", "z", "z"}},
+
+			{olc::Key::K0, {"0", ")", "0", "0"}},
+			{olc::Key::K1, {"1", "!", "1", "1"}},
+			{olc::Key::K2, {"2", "\"","2", "2"}},
+			{olc::Key::K3, {"3", "#", "3", "3"}},
+			{olc::Key::K4, {"4", "$", "4", "4"}},
+			{olc::Key::K5, {"5", "%", "5", "5"}},
+			{olc::Key::K6, {"6", "^", "6", "6"}},
+			{olc::Key::K7, {"7", "&", "7", "7"}},
+			{olc::Key::K8, {"8", "*", "8", "8"}},
+			{olc::Key::K9, {"9", "(", "9", "9"}},
+
+			{olc::Key::NP0, {"0", "0", "0", "0"}}, 
+			{olc::Key::NP1, {"1", "1", "1", "1"}}, 
+			{olc::Key::NP2, {"2", "2", "2", "2"}}, 
+			{olc::Key::NP3, {"3", "3", "3", "3"}},	
+			{olc::Key::NP4, {"4", "4", "4", "4"}},
+			{olc::Key::NP5, {"5", "5", "5", "5"}}, 
+			{olc::Key::NP6, {"6", "6", "6", "6"}}, 
+			{olc::Key::NP7, {"7", "7", "7", "7"}}, 
+			{olc::Key::NP8, {"8", "8", "8", "8"}},	
+			{olc::Key::NP9, {"9", "9", "9", "9"}},
+			{olc::Key::NP_MUL, {"*", "*", "", ""}},
+			{olc::Key::NP_DIV, {"/", "/", "", ""}}, 
+			{olc::Key::NP_ADD, {"+", "+", "", ""}}, 
+			{olc::Key::NP_SUB, {"-", "-", "", ""}},	
+			{olc::Key::NP_DECIMAL, {".", ".", "", ""}},
+
+			{olc::Key::PERIOD, {".", ">", "", ""}},
+			{olc::Key::EQUALS, {"=", "+", "", ""}}, 
+			{olc::Key::COMMA, {",", "<", "", ""}}, 
+			{olc::Key::MINUS, {"-", "_", "", ""}}, 
+			{olc::Key::SPACE, {" ", " ", "", ""}},
+			{olc::Key::ENTER, {"\n", "\n ", "\n", "\n"}},
+
+			{olc::Key::OEM_1, {";", ":", "", ""}}, 
+			{olc::Key::OEM_2, {"/", "?", "", ""}}, 
+			{olc::Key::OEM_3, {"\'","@", "", ""}}, 
+			{olc::Key::OEM_4, {"[", "{", "", ""}},
+			{olc::Key::OEM_5, {"\\", "|", "", ""}}, 
+			{olc::Key::OEM_6, {"]", "}", "", ""}}, 
+			{olc::Key::OEM_7, {"#", "~", "", ""}},
+			
+			{olc::Key::TAB, {"\t", "\t", "\t", "\t"}},
+			{olc::Key::BACK, {"\b", "\b", "\b", "\b"}},
+			{olc::Key::DEL, {"_X", "_X", "_X", "_X"}},
+
+
+			{olc::Key::LEFT, {"_L", "_L", "_L", "_L"}},
+			{olc::Key::RIGHT, {"_R", "_R", "_R", "_R"}},
+			{olc::Key::UP, {"_U", "_U", "_U", "_U"}},
+			{olc::Key::DOWN, {"_D", "_D", "_D", "_D"}},
+		};
+#endif
+	}
+
+
+	// KeyPress Cache
+	const std::vector<int32_t>& PixelGameEngine::GetKeyPressCache() const
+	{
+		// Return prior-switch cache
+		return vKeyPressCache[nKeyPressCacheTarget ^ 0x01];
+	}
+
+	olc::Key PixelGameEngine::ConvertKeycode(const int keycode) const
+	{
+		if (mapKeys.count(size_t(keycode)) > 0)
+		{
+			return mapKeys.at(keycode);
+		}
+
+		return olc::Key::NONE;
+	}
+
+	const std::string PixelGameEngine::GetKeySymbol(const olc::Key pgekey, const bool modShift, const bool modCtrl, const bool modAlt) const
+	{
+		if (vKeyboardMap.count(pgekey) > 0)
+		{
+			const auto& [sym, sym_s, sym_c, sym_a] = vKeyboardMap.at(pgekey);
+			if (modShift) return sym_s;
+			if (modCtrl) return sym_c;
+			if (modAlt) return sym_a;
+			return sym;
+		}
+		else
+			return "";
+	}
+
+	void PixelGameEngine::pgex_Register(olc::PGEX* pgex)
+	{
+		if (std::find(vExtensions.begin(), vExtensions.end(), pgex) == vExtensions.end())
+			vExtensions.push_back(pgex);			
+	}
+
+
+	PGEX::PGEX(bool bHook) { if(bHook) pge->pgex_Register(this); }
+	void PGEX::OnBeforeUserCreate() {}
+	void PGEX::OnAfterUserCreate()	{}
+	bool PGEX::OnBeforeUserUpdate(float& fElapsedTime) { return false; }
+	void PGEX::OnAfterUserUpdate(float fElapsedTime) {}
+
+	// Need a couple of statics as these are singleton instances
+	// read from multiple locations
+	std::atomic<bool> PixelGameEngine::bAtomActive{ false };
+	olc::PixelGameEngine* olc::PGEX::pge = nullptr;
+	olc::PixelGameEngine* olc::Platform::ptrPGE = nullptr;
+	olc::PixelGameEngine* olc::Renderer::ptrPGE = nullptr;
+	std::unique_ptr<ImageLoader> olc::Sprite::loader = nullptr;
+};
+#pragma endregion 
+
+
+#pragma region platform_headless
+namespace olc
+{
+#if defined(OLC_GFX_HEADLESS)
+	class Renderer_Headless : public olc::Renderer
+	{
+	public:
+		virtual void       PrepareDevice() {};
+		virtual olc::rcode CreateDevice(std::vector<void*> params, bool bFullScreen, bool bVSYNC) { return olc::rcode::OK;		}
+		virtual olc::rcode DestroyDevice() { return olc::rcode::OK; }
+		virtual void       DisplayFrame() {}
+		virtual void       PrepareDrawing() {}
+		virtual void	   SetDecalMode(const olc::DecalMode& mode) {}
+		virtual void       DrawLayerQuad(const olc::vf2d& offset, const olc::vf2d& scale, const olc::Pixel tint) {}
+		virtual void       DrawDecal(const olc::DecalInstance& decal) {}
+		virtual uint32_t   CreateTexture(const uint32_t width, const uint32_t height, const bool filtered = false, const bool clamp = true) {return 1;};
+		virtual void       UpdateTexture(uint32_t id, olc::Sprite* spr) {}
+		virtual void       ReadTexture(uint32_t id, olc::Sprite* spr) {}
+		virtual uint32_t   DeleteTexture(const uint32_t id) {return 1;}
+		virtual void       ApplyTexture(uint32_t id) {}
+		virtual void       UpdateViewport(const olc::vi2d& pos, const olc::vi2d& size) {}
+		virtual void       ClearBuffer(olc::Pixel p, bool bDepth) {}
+	};
+#endif
+#if defined(OLC_PLATFORM_HEADLESS)
+	class Platform_Headless : public olc::Platform
+	{
+	public:
+		virtual olc::rcode SetWindowSize(const olc::vi2d& vPos, const olc::vi2d& vSize) override
+		{ return olc::rcode::OK; }
+
+		virtual olc::rcode ShowWindowFrame(const bool bShowFrame = true) override
+		{ return olc::rcode::OK; }
+
+		virtual olc::rcode ApplicationStartUp() { return olc::rcode::OK; }
+		virtual olc::rcode ApplicationCleanUp() { return olc::rcode::OK; }
+		virtual olc::rcode ThreadStartUp() { return olc::rcode::OK; }
+		virtual olc::rcode ThreadCleanUp() { return olc::rcode::OK; }
+		virtual olc::rcode CreateGraphics(bool bFullScreen, bool bEnableVSYNC, const olc::vi2d& vViewPos, const olc::vi2d& vViewSize) { return olc::rcode::OK; }
+		virtual olc::rcode CreateWindowPane(const olc::vi2d& vWindowPos, olc::vi2d& vWindowSize, bool bFullScreen) { return olc::rcode::OK; }
+		virtual olc::rcode SetWindowTitle(const std::string& s) { return olc::rcode::OK; }
+		virtual olc::rcode StartSystemEventLoop() { return olc::rcode::OK; }
+		virtual olc::rcode HandleSystemEvent() { return olc::rcode::OK; }
+	};
+#endif
+}
+#pragma endregion
+
+// O------------------------------------------------------------------------------O
+// | olcPixelGameEngine Renderers - the draw-y bits                               |
+// O------------------------------------------------------------------------------O
+
+#pragma region image_stb
+// O------------------------------------------------------------------------------O
+// | START IMAGE LOADER: stb_image.h, all systems, very fast                      |
+// O------------------------------------------------------------------------------O
+// Thanks to Sean Barrett - https://github.com/nothings/stb/blob/master/stb_image.h
+// MIT License - Copyright(c) 2017 Sean Barrett
+
+// Note you need to download the above file into your project folder, and
+// #define OLC_IMAGE_STB 
+// #define OLC_PGE_APPLICATION
+// #include "olcPixelGameEngine.h"
+
+#if defined(OLC_IMAGE_STB)
+#define STB_IMAGE_IMPLEMENTATION
+#include "stb_image.h"
+namespace olc
+{
+	class ImageLoader_STB : public olc::ImageLoader
+	{
+	public:
+		ImageLoader_STB() : ImageLoader()
+		{}
+
+		olc::rcode LoadImageResource(olc::Sprite* spr, const std::string& sImageFile, olc::ResourcePack* pack) override
+		{
+			UNUSED(pack);
+			// clear out existing sprite
+			spr->pColData.clear();
+			// Open file
+			stbi_uc* bytes = nullptr;
+			int w = 0, h = 0, cmp = 0;
+			if (pack != nullptr)
+			{
+				ResourceBuffer rb = pack->GetFileBuffer(sImageFile);
+				bytes = stbi_load_from_memory((unsigned char*)rb.vMemory.data(), rb.vMemory.size(), &w, &h, &cmp, 4);
+			}
+			else
+			{
+				// Check file exists
+				if (!_gfs::exists(sImageFile)) return olc::rcode::NO_FILE;
+				bytes = stbi_load(sImageFile.c_str(), &w, &h, &cmp, 4);
+			}
+
+			if (!bytes) return olc::rcode::FAIL;
+			spr->width = w; spr->height = h;
+			spr->pColData.resize(spr->width * spr->height);
+			std::memcpy(spr->pColData.data(), bytes, spr->width * spr->height * 4);
+			delete[] bytes;
+			return olc::rcode::OK;
+		}
+
+		olc::rcode SaveImageResource(olc::Sprite* spr, const std::string& sImageFile) override
+		{
+			return olc::rcode::OK;
+		}
+	};
+}
+#endif
+// O------------------------------------------------------------------------------O
+// | START IMAGE LOADER: stb_image.h                                              |
+// O------------------------------------------------------------------------------O
+#pragma endregion
+
+
+
+#if !defined(OLC_PGE_HEADLESS)
+
+#pragma region renderer_ogl10
+// O------------------------------------------------------------------------------O
+// | START RENDERER: OpenGL 1.0 (the original, the best...)                       |
+// O------------------------------------------------------------------------------O
+#if defined(OLC_GFX_OPENGL10)
+
+#if defined(OLC_PLATFORM_WINAPI)
+	#include <dwmapi.h>
+	#include <GL/gl.h>
+	#if !defined(__MINGW32__)
+		#pragma comment(lib, "Dwmapi.lib")
+	#endif
+	typedef BOOL(WINAPI wglSwapInterval_t) (int interval);
+	static wglSwapInterval_t* wglSwapInterval = nullptr;
+	typedef HDC glDeviceContext_t;
+	typedef HGLRC glRenderContext_t;
+#endif
+
+#if defined(__linux__) || defined(__FreeBSD__)
+	#include <GL/gl.h>
+#endif
+
+#if defined(OLC_PLATFORM_X11)
+	namespace X11
+	{
+		#include <GL/glx.h>
+	}
+	typedef int(glSwapInterval_t)(X11::Display* dpy, X11::GLXDrawable drawable, int interval);
+	static glSwapInterval_t* glSwapIntervalEXT;
+	typedef X11::GLXContext glDeviceContext_t;
+	typedef X11::GLXContext glRenderContext_t;
+#endif
+
+#if defined(__APPLE__)
+	#define GL_SILENCE_DEPRECATION
+	#include <OpenGL/OpenGL.h>
+	#include <OpenGL/gl.h>
+	#include <OpenGL/glu.h>
+#endif
+
+namespace olc
+{
+	class Renderer_OGL10 : public olc::Renderer
+	{
+	private:
+#if defined(OLC_PLATFORM_GLUT)
+		bool mFullScreen = false;
+#else
+		glDeviceContext_t glDeviceContext = 0;
+		glRenderContext_t glRenderContext = 0;
+#endif
+
+		bool bSync = false;
+		olc::DecalMode nDecalMode = olc::DecalMode(-1); // Thanks Gusgo & Bispoo
+		olc::DecalStructure nDecalStructure = olc::DecalStructure(-1);
+#if defined(OLC_PLATFORM_X11)
+		X11::Display* olc_Display = nullptr;
+		X11::Window* olc_Window = nullptr;
+		X11::XVisualInfo* olc_VisualInfo = nullptr;
+#endif
+
+	public:
+		void PrepareDevice() override
+		{
+#if defined(OLC_PLATFORM_GLUT)
+			//glutInit has to be called with main() arguments, make fake ones
+			int argc = 0;
+			char* argv[1] = { (char*)"" };
+			glutInit(&argc, argv);
+			glutInitWindowPosition(0, 0);
+			glutInitWindowSize(512, 512);
+			glutInitDisplayMode(GLUT_DOUBLE | GLUT_DEPTH | GLUT_RGBA);
+			// Creates the window and the OpenGL context for it
+			glutCreateWindow("OneLoneCoder.com - Pixel Game Engine");
+			glEnable(GL_TEXTURE_2D); // Turn on texturing
+			glHint(GL_PERSPECTIVE_CORRECTION_HINT, GL_NICEST);
+#endif
+		}
+
+		olc::rcode CreateDevice(std::vector<void*> params, bool bFullScreen, bool bVSYNC) override
+		{
+#if defined(OLC_PLATFORM_WINAPI)
+			// Create Device Context
+			glDeviceContext = GetDC((HWND)(params[0]));
+			PIXELFORMATDESCRIPTOR pfd =
+			{
+				sizeof(PIXELFORMATDESCRIPTOR), 1,
+				PFD_DRAW_TO_WINDOW | PFD_SUPPORT_OPENGL | PFD_DOUBLEBUFFER,
+				PFD_TYPE_RGBA, 32, 0, 0, 0, 0, 0, 0, 0, 0, 0, 0, 0, 0, 0, 0, 0, 0,
+				PFD_MAIN_PLANE, 0, 0, 0, 0
+			};
+
+			int pf = 0;
+			if (!(pf = ChoosePixelFormat(glDeviceContext, &pfd))) return olc::FAIL;
+			SetPixelFormat(glDeviceContext, pf, &pfd);
+
+			if (!(glRenderContext = wglCreateContext(glDeviceContext))) return olc::FAIL;
+			wglMakeCurrent(glDeviceContext, glRenderContext);
+
+			// Remove Frame cap
+			wglSwapInterval = (wglSwapInterval_t*)wglGetProcAddress("wglSwapIntervalEXT");
+			if (wglSwapInterval && !bVSYNC) wglSwapInterval(0);
+			bSync = bVSYNC;
+#endif
+
+#if defined(OLC_PLATFORM_X11)
+			using namespace X11;
+			// Linux has tighter coupling between OpenGL and X11, so we store
+			// various "platform" handles in the renderer
+			olc_Display = (X11::Display*)(params[0]);
+			olc_Window = (X11::Window*)(params[1]);
+			olc_VisualInfo = (X11::XVisualInfo*)(params[2]);
+
+			glDeviceContext = glXCreateContext(olc_Display, olc_VisualInfo, nullptr, GL_TRUE);
+			glXMakeCurrent(olc_Display, *olc_Window, glDeviceContext);
+
+			XWindowAttributes gwa;
+			XGetWindowAttributes(olc_Display, *olc_Window, &gwa);
+			glViewport(0, 0, gwa.width, gwa.height);
+
+			glSwapIntervalEXT = nullptr;
+			glSwapIntervalEXT = (glSwapInterval_t*)glXGetProcAddress((unsigned char*)"glXSwapIntervalEXT");
+
+			if (glSwapIntervalEXT == nullptr && !bVSYNC)
+			{
+				printf("NOTE: Could not disable VSYNC, glXSwapIntervalEXT() was not found!\n");
+				printf("      Don't worry though, things will still work, it's just the\n");
+				printf("      frame rate will be capped to your monitors refresh rate - javidx9\n");
+			}
+
+			if (glSwapIntervalEXT != nullptr && !bVSYNC)
+				glSwapIntervalEXT(olc_Display, *olc_Window, 0);
+#endif		
+
+#if defined(OLC_PLATFORM_GLUT)
+			mFullScreen = bFullScreen;
+			if (!bVSYNC)
+			{
+#if defined(__APPLE__)
+				GLint sync = 0;
+				CGLContextObj ctx = CGLGetCurrentContext();
+				if (ctx) CGLSetParameter(ctx, kCGLCPSwapInterval, &sync);
+#endif
+			}
+#else
+			glEnable(GL_TEXTURE_2D); // Turn on texturing
+			glHint(GL_PERSPECTIVE_CORRECTION_HINT, GL_NICEST);
+#endif
+			return olc::rcode::OK;
+		}
+
+		olc::rcode DestroyDevice() override
+		{
+#if defined(OLC_PLATFORM_WINAPI)
+			wglDeleteContext(glRenderContext);
+#endif
+
+#if defined(OLC_PLATFORM_X11)
+			glXMakeCurrent(olc_Display, None, NULL);
+			glXDestroyContext(olc_Display, glDeviceContext);
+#endif
+
+#if defined(OLC_PLATFORM_GLUT)
+			glutDestroyWindow(glutGetWindow());
+#endif
+			return olc::rcode::OK;
+		}
+
+		void DisplayFrame() override
+		{
+#if defined(OLC_PLATFORM_WINAPI)
+			SwapBuffers(glDeviceContext);
+			if (bSync) DwmFlush(); // Woooohooooooo!!!! SMOOOOOOOTH!
+#endif	
+
+#if defined(OLC_PLATFORM_X11)
+			X11::glXSwapBuffers(olc_Display, *olc_Window);
+#endif		
+
+#if defined(OLC_PLATFORM_GLUT)
+			glutSwapBuffers();
+#endif
+		}
+
+		void PrepareDrawing() override
+		{
+			
+			//ClearBuffer(olc::GREEN, true);
+			glEnable(GL_BLEND);
+			nDecalMode = DecalMode::NORMAL;
+			nDecalStructure = DecalStructure::FAN;
+			glBlendFunc(GL_SRC_ALPHA, GL_ONE_MINUS_SRC_ALPHA);
+		}
+
+		void SetDecalMode(const olc::DecalMode& mode)
+		{
+			if (mode != nDecalMode)
+			{
+				switch (mode)
+				{
+				case olc::DecalMode::NORMAL:
+					glBlendFunc(GL_SRC_ALPHA, GL_ONE_MINUS_SRC_ALPHA);
+					break;
+				case olc::DecalMode::ADDITIVE:
+					glBlendFunc(GL_SRC_ALPHA, GL_ONE);
+					break;
+				case olc::DecalMode::MULTIPLICATIVE:
+					glBlendFunc(GL_DST_COLOR, GL_ONE_MINUS_SRC_ALPHA);
+					break;
+				case olc::DecalMode::STENCIL:
+					glBlendFunc(GL_ZERO, GL_SRC_ALPHA);
+					break;
+				case olc::DecalMode::ILLUMINATE:
+					glBlendFunc(GL_ONE_MINUS_SRC_ALPHA, GL_SRC_ALPHA);
+					break;
+				case olc::DecalMode::WIREFRAME:
+					glBlendFunc(GL_SRC_ALPHA, GL_ONE_MINUS_SRC_ALPHA);
+					break;
+				}
+
+				nDecalMode = mode;
+			}
+		}
+
+		void DrawLayerQuad(const olc::vf2d& offset, const olc::vf2d& scale, const olc::Pixel tint) override
+		{
+			glBegin(GL_QUADS);
+			glColor4ub(tint.r, tint.g, tint.b, tint.a);
+			glTexCoord2f(0.0f * scale.x + offset.x, 1.0f * scale.y + offset.y);
+			glVertex3f(-1.0f /*+ vSubPixelOffset.x*/, -1.0f /*+ vSubPixelOffset.y*/, 0.0f);
+			glTexCoord2f(0.0f * scale.x + offset.x, 0.0f * scale.y + offset.y);
+			glVertex3f(-1.0f /*+ vSubPixelOffset.x*/, 1.0f /*+ vSubPixelOffset.y*/, 0.0f);
+			glTexCoord2f(1.0f * scale.x + offset.x, 0.0f * scale.y + offset.y);
+			glVertex3f(1.0f /*+ vSubPixelOffset.x*/, 1.0f /*+ vSubPixelOffset.y*/, 0.0f);
+			glTexCoord2f(1.0f * scale.x + offset.x, 1.0f * scale.y + offset.y);
+			glVertex3f(1.0f /*+ vSubPixelOffset.x*/, -1.0f /*+ vSubPixelOffset.y*/, 0.0f);
+			glEnd();
+		}
+
+		void DrawDecal(const olc::DecalInstance& decal) override
+		{
+			SetDecalMode(decal.mode);
+
+			if (decal.decal == nullptr)
+				glBindTexture(GL_TEXTURE_2D, 0);
+			else
+				glBindTexture(GL_TEXTURE_2D, decal.decal->id);
+			
+			if (decal.depth)
+			{
+				glEnable(GL_DEPTH_TEST);
+			}
+
+			if (nDecalMode == DecalMode::WIREFRAME)
+				glBegin(GL_LINE_LOOP);
+			else
+			{
+				if(decal.structure == olc::DecalStructure::FAN)
+					glBegin(GL_TRIANGLE_FAN);
+				else if(decal.structure == olc::DecalStructure::STRIP)
+					glBegin(GL_TRIANGLE_STRIP);
+				else if(decal.structure == olc::DecalStructure::LIST)
+					glBegin(GL_TRIANGLES);
+				else if (decal.structure == olc::DecalStructure::LINE)
+					glBegin(GL_LINE_STRIP);
+			}
+
+			if (decal.depth)
+			{
+
+				// Render as 3D Spatial Entity
+				for (uint32_t n = 0; n < decal.points; n++)
+				{
+					glColor4ub(decal.tint[n].r, decal.tint[n].g, decal.tint[n].b, decal.tint[n].a);
+					glTexCoord4f(decal.uv[n].x, decal.uv[n].y, 0.0f, decal.w[n]);
+					glVertex3f(decal.pos[n].x, decal.pos[n].y, decal.z[n]);
+				}
+			}
+			else
+			{
+				// Render as 2D Spatial entity
+				for (uint32_t n = 0; n < decal.points; n++)
+				{
+					glColor4ub(decal.tint[n].r, decal.tint[n].g, decal.tint[n].b, decal.tint[n].a);
+					glTexCoord4f(decal.uv[n].x, decal.uv[n].y, 0.0f, decal.w[n]);
+					glVertex2f(decal.pos[n].x, decal.pos[n].y);
+				}
+			}
+
+			glEnd();
+
+			if (decal.depth)
+			{
+				glDisable(GL_DEPTH_TEST);
+			}
+		
+		}
+
+		uint32_t CreateTexture(const uint32_t width, const uint32_t height, const bool filtered, const bool clamp) override
+		{
+			UNUSED(width);
+			UNUSED(height);
+			uint32_t id = 0;
+			glGenTextures(1, &id);
+			glBindTexture(GL_TEXTURE_2D, id);
+			if (filtered)
+			{
+				glTexParameteri(GL_TEXTURE_2D, GL_TEXTURE_MIN_FILTER, GL_LINEAR);
+				glTexParameteri(GL_TEXTURE_2D, GL_TEXTURE_MAG_FILTER, GL_LINEAR);
+			}
+			else
+			{
+				glTexParameteri(GL_TEXTURE_2D, GL_TEXTURE_MAG_FILTER, GL_NEAREST);
+				glTexParameteri(GL_TEXTURE_2D, GL_TEXTURE_MIN_FILTER, GL_NEAREST);
+			}
+
+			if (clamp)
+			{
+				glTexParameteri(GL_TEXTURE_2D, GL_TEXTURE_WRAP_S, GL_CLAMP);
+				glTexParameteri(GL_TEXTURE_2D, GL_TEXTURE_WRAP_T, GL_CLAMP);
+			}
+			else
+			{
+				glTexParameteri(GL_TEXTURE_2D, GL_TEXTURE_WRAP_S, GL_REPEAT);
+				glTexParameteri(GL_TEXTURE_2D, GL_TEXTURE_WRAP_T, GL_REPEAT);
+			}
+
+			glTexEnvf(GL_TEXTURE_ENV, GL_TEXTURE_ENV_MODE, GL_MODULATE);
+			return id;
+		}
+
+		uint32_t DeleteTexture(const uint32_t id) override
+		{
+			glDeleteTextures(1, &id);
+			return id;
+		}
+
+		void UpdateTexture(uint32_t id, olc::Sprite* spr) override
+		{
+			UNUSED(id);
+			glTexImage2D(GL_TEXTURE_2D, 0, GL_RGBA, spr->width, spr->height, 0, GL_RGBA, GL_UNSIGNED_BYTE, spr->GetData());
+		}
+
+		void ReadTexture(uint32_t id, olc::Sprite* spr) override
+		{
+			glReadPixels(0, 0, spr->width, spr->height, GL_RGBA, GL_UNSIGNED_BYTE, spr->GetData());
+		}
+
+		void ApplyTexture(uint32_t id) override
+		{
+			glBindTexture(GL_TEXTURE_2D, id);
+		}
+
+		void ClearBuffer(olc::Pixel p, bool bDepth) override
+		{
+			glClearColor(float(p.r) / 255.0f, float(p.g) / 255.0f, float(p.b) / 255.0f, float(p.a) / 255.0f);
+			glClear(GL_COLOR_BUFFER_BIT);
+			if (bDepth) glClear(GL_DEPTH_BUFFER_BIT);
+		}
+
+		void UpdateViewport(const olc::vi2d& pos, const olc::vi2d& size) override
+		{
+			glViewport(pos.x, pos.y, size.x, size.y);
+		}
+	};
+}
+#endif
+// O------------------------------------------------------------------------------O
+// | END RENDERER: OpenGL 1.0 (the original, the best...)                         |
+// O------------------------------------------------------------------------------O
+#pragma endregion
+
+#pragma region renderer_ogl33
+// O------------------------------------------------------------------------------O
+// | START RENDERER: OpenGL 3.3 (3.0 es) (sh-sh-sh-shaders....)                   |
+// O------------------------------------------------------------------------------O
+#if defined(OLC_GFX_OPENGL33)
+
+#if defined(OLC_PLATFORM_WINAPI)
+	#include <dwmapi.h>
+	//#include <gl/GL.h>
+	#if !defined(__MINGW32__)
+		#pragma comment(lib, "Dwmapi.lib")
+	#endif		
+	//typedef void __stdcall locSwapInterval_t(GLsizei n);
+	typedef HDC glDeviceContext_t;
+	typedef HGLRC glRenderContext_t;
+	//#define CALLSTYLE __stdcall
+	#define OGL_LOAD(t, n) (t*)wglGetProcAddress(#n)
+#endif
+//
+//#if defined(__linux__) || defined(__FreeBSD__)
+//	#include <GL/gl.h>
+//#endif
+
+#if defined(OLC_PLATFORM_X11)
+	/*namespace X11
+	{
+		#include <GL/glx.h>
+	}
+	typedef int(locSwapInterval_t)(X11::Display* dpy, X11::GLXDrawable drawable, int interval);*/
+	typedef X11::GLXContext glDeviceContext_t;
+	typedef X11::GLXContext glRenderContext_t;
+	//#define CALLSTYLE 
+	#define OGL_LOAD(t, n) (t*)glXGetProcAddress((unsigned char*)#n);
+#endif
+
+//#if defined(__APPLE__)
+//	#define GL_SILENCE_DEPRECATION
+//	#include <OpenGL/OpenGL.h>
+//	#include <OpenGL/gl.h>
+//	#include <OpenGL/glu.h>
+//#endif
+
+#if defined(OLC_PLATFORM_EMSCRIPTEN)
+	#include <EGL/egl.h>
+	#include <GLES2/gl2.h>
+	#define GL_GLEXT_PROTOTYPES
+	#include <GLES2/gl2ext.h>
+	#include <emscripten/emscripten.h>
+	#define CALLSTYLE
+	typedef EGLBoolean(locSwapInterval_t)(EGLDisplay display, EGLint interval);
+	#define GL_CLAMP GL_CLAMP_TO_EDGE
+	#define OGL_LOAD(t, n) n;
+#endif
+
+namespace olc
+{
+//	typedef char GLchar;
+//	typedef ptrdiff_t GLsizeiptr;
+//	typedef GLuint CALLSTYLE locCreateShader_t(GLenum type);
+//	typedef GLuint CALLSTYLE locCreateProgram_t(void);
+//	typedef void CALLSTYLE locDeleteShader_t(GLuint shader);
+//#if defined(OLC_PLATFORM_EMSCRIPTEN)
+//	typedef void CALLSTYLE locShaderSource_t(GLuint shader, GLsizei count, const GLchar* const* string, const GLint* length);
+//#else
+//	typedef void CALLSTYLE locShaderSource_t(GLuint shader, GLsizei count, const GLchar** string, const GLint* length);
+//#endif
+//	typedef void CALLSTYLE locCompileShader_t(GLuint shader);
+//	typedef void CALLSTYLE locLinkProgram_t(GLuint program);
+//	typedef void CALLSTYLE locDeleteProgram_t(GLuint program);
+//	typedef void CALLSTYLE locAttachShader_t(GLuint program, GLuint shader);
+//	typedef void CALLSTYLE locBindBuffer_t(GLenum target, GLuint buffer);
+//	typedef void CALLSTYLE locBufferData_t(GLenum target, GLsizeiptr size, const void* data, GLenum usage);
+//	typedef void CALLSTYLE locGenBuffers_t(GLsizei n, GLuint* buffers);
+//	typedef void CALLSTYLE locVertexAttribPointer_t(GLuint index, GLint size, GLenum type, GLboolean normalized, GLsizei stride, const void* pointer);
+//	typedef void CALLSTYLE locEnableVertexAttribArray_t(GLuint index);
+//	typedef void CALLSTYLE locUseProgram_t(GLuint program);
+//	typedef void CALLSTYLE locBindVertexArray_t(GLuint array);
+//	typedef void CALLSTYLE locGenVertexArrays_t(GLsizei n, GLuint* arrays);
+//	typedef void CALLSTYLE locGetShaderInfoLog_t(GLuint shader, GLsizei bufSize, GLsizei* length, GLchar* infoLog);
+//	typedef GLint CALLSTYLE locGetUniformLocation_t(GLuint program, const GLchar* name);
+//	typedef void CALLSTYLE locUniform1f_t(GLint location, GLfloat v0);
+//	typedef void CALLSTYLE locUniform1i_t(GLint location, GLint v0);
+//	typedef void CALLSTYLE locUniform2fv_t(GLint location, GLsizei count, const GLfloat* value);
+//	typedef void CALLSTYLE locActiveTexture_t(GLenum texture);
+//	typedef void CALLSTYLE locGenFrameBuffers_t(GLsizei n, GLuint* ids);
+//	typedef void CALLSTYLE locBindFrameBuffer_t(GLenum target, GLuint fb);
+//	typedef GLenum CALLSTYLE locCheckFrameBufferStatus_t(GLenum target);
+//	typedef void CALLSTYLE locDeleteFrameBuffers_t(GLsizei n, const GLuint* fbs);
+//	typedef void CALLSTYLE locFrameBufferTexture2D_t(GLenum target, GLenum attachment, GLenum textarget, GLuint texture, GLint level);
+//	typedef void CALLSTYLE locDrawBuffers_t(GLsizei n, const GLenum* bufs);
+//	typedef void CALLSTYLE locBlendFuncSeparate_t(GLenum srcRGB, GLenum dstRGB, GLenum srcAlpha, GLenum dstAlpha);
+
+	
+
+	class Renderer_OGL33 : public olc::Renderer
+	{
+	private:
+#if defined(OLC_PLATFORM_EMSCRIPTEN)
+		EGLDisplay olc_Display;
+		EGLConfig olc_Config;
+		EGLContext olc_Context;
+		EGLSurface olc_Surface;
+#endif
+
+#if defined(OLC_PLATFORM_GLUT)
+		bool mFullScreen = false;
+#else
+	#if !defined(OLC_PLATFORM_EMSCRIPTEN)
+		glDeviceContext_t glDeviceContext = 0;
+		glRenderContext_t glRenderContext = 0;
+	#endif
+#endif
+		bool bSync = false;
+		olc::DecalMode nDecalMode = olc::DecalMode(-1); // Thanks Gusgo & Bispoo
+#if defined(OLC_PLATFORM_X11)
+		X11::Display* olc_Display = nullptr;
+		X11::Window* olc_Window = nullptr;
+		X11::XVisualInfo* olc_VisualInfo = nullptr;
+#endif
+
+	private:
+		locCreateShader_t* locCreateShader = nullptr;
+		locShaderSource_t* locShaderSource = nullptr;
+		locCompileShader_t* locCompileShader = nullptr;
+		locDeleteShader_t* locDeleteShader = nullptr;
+		locCreateProgram_t* locCreateProgram = nullptr;
+		locDeleteProgram_t* locDeleteProgram = nullptr;
+		locLinkProgram_t* locLinkProgram = nullptr;
+		locAttachShader_t* locAttachShader = nullptr;
+		locBindBuffer_t* locBindBuffer = nullptr;
+		locBufferData_t* locBufferData = nullptr;
+		locGenBuffers_t* locGenBuffers = nullptr;
+		locVertexAttribPointer_t* locVertexAttribPointer = nullptr;
+		locEnableVertexAttribArray_t* locEnableVertexAttribArray = nullptr;
+		locUseProgram_t* locUseProgram = nullptr;
+		locBindVertexArray_t* locBindVertexArray = nullptr;
+		locGenVertexArrays_t* locGenVertexArrays = nullptr;
+		locSwapInterval_t* locSwapInterval = nullptr;
+		locGetShaderInfoLog_t* locGetShaderInfoLog = nullptr;
+
+		uint32_t m_nFS = 0;
+		uint32_t m_nVS = 0;
+		uint32_t m_nQuadShader = 0;
+		uint32_t m_vbQuad = 0;
+		uint32_t m_vaQuad = 0;
+
+		struct locVertex
+		{
+			float pos[3];
+			olc::vf2d tex;
+			olc::Pixel col;
+		};
+
+		locVertex pVertexMem[OLC_MAX_VERTS];
+
+		olc::Renderable rendBlankQuad;
+
+	public:
+		void PrepareDevice() override
+		{
+#if defined(OLC_PLATFORM_GLUT)
+			//glutInit has to be called with main() arguments, make fake ones
+			int argc = 0;
+			char* argv[1] = { (char*)"" };
+			glutInit(&argc, argv);
+			glutInitWindowPosition(0, 0);
+			glutInitWindowSize(512, 512);
+			glutInitDisplayMode(GLUT_DOUBLE | GLUT_DEPTH | GLUT_RGBA);
+			// Creates the window and the OpenGL context for it
+			glutCreateWindow("OneLoneCoder.com - Pixel Game Engine");
+			glEnable(GL_TEXTURE_2D); // Turn on texturing
+			glHint(GL_PERSPECTIVE_CORRECTION_HINT, GL_NICEST);
+#endif
+		}
+
+		olc::rcode CreateDevice(std::vector<void*> params, bool bFullScreen, bool bVSYNC) override
+		{
+			// Create OpenGL Context
+#if defined(OLC_PLATFORM_WINAPI)
+			// Create Device Context
+			glDeviceContext = GetDC((HWND)(params[0]));
+			PIXELFORMATDESCRIPTOR pfd =
+			{
+				sizeof(PIXELFORMATDESCRIPTOR), 1,
+				PFD_DRAW_TO_WINDOW | PFD_SUPPORT_OPENGL | PFD_DOUBLEBUFFER,
+				PFD_TYPE_RGBA, 32, 0, 0, 0, 0, 0, 0, 0, 0, 0, 0, 0, 0, 0, 0, 0, 0,
+				PFD_MAIN_PLANE, 0, 0, 0, 0
+			};
+
+			int pf = 0;
+			if (!(pf = ChoosePixelFormat(glDeviceContext, &pfd))) return olc::FAIL;
+			SetPixelFormat(glDeviceContext, pf, &pfd);
+
+			if (!(glRenderContext = wglCreateContext(glDeviceContext))) return olc::FAIL;
+			wglMakeCurrent(glDeviceContext, glRenderContext);
+
+			// Set Vertical Sync
+			locSwapInterval = OGL_LOAD(locSwapInterval_t, wglSwapIntervalEXT);
+			if (locSwapInterval && !bVSYNC) locSwapInterval(0);
+			bSync = bVSYNC;
+#endif
+
+#if defined(OLC_PLATFORM_X11)
+			using namespace X11;
+			// Linux has tighter coupling between OpenGL and X11, so we store
+			// various "platform" handles in the renderer
+			olc_Display = (X11::Display*)(params[0]);
+			olc_Window = (X11::Window*)(params[1]);
+			olc_VisualInfo = (X11::XVisualInfo*)(params[2]);
+
+			glDeviceContext = glXCreateContext(olc_Display, olc_VisualInfo, nullptr, GL_TRUE);
+			glXMakeCurrent(olc_Display, *olc_Window, glDeviceContext);
+
+			XWindowAttributes gwa;
+			XGetWindowAttributes(olc_Display, *olc_Window, &gwa);
+			glViewport(0, 0, gwa.width, gwa.height);
+
+			locSwapInterval = OGL_LOAD(locSwapInterval_t, glXSwapIntervalEXT);
+
+			if (locSwapInterval == nullptr && !bVSYNC)
+			{
+				printf("NOTE: Could not disable VSYNC, glXSwapIntervalEXT() was not found!\n");
+				printf("      Don't worry though, things will still work, it's just the\n");
+				printf("      frame rate will be capped to your monitors refresh rate - javidx9\n");
+			}
+
+			if (locSwapInterval != nullptr && !bVSYNC)
+				locSwapInterval(olc_Display, *olc_Window, 0);
+#endif		
+
+#if defined(OLC_PLATFORM_EMSCRIPTEN)
+			EGLint const attribute_list[] = { EGL_RED_SIZE, 8, EGL_GREEN_SIZE, 8, EGL_BLUE_SIZE, 8, EGL_ALPHA_SIZE, 8, EGL_NONE };
+			EGLint const context_config[] = { EGL_CONTEXT_CLIENT_VERSION , 2, EGL_NONE };
+			EGLint num_config;
+
+			olc_Display = eglGetDisplay(EGL_DEFAULT_DISPLAY);
+			eglInitialize(olc_Display, nullptr, nullptr);
+			eglChooseConfig(olc_Display, attribute_list, &olc_Config, 1, &num_config);
+
+			/* create an EGL rendering context */
+			olc_Context = eglCreateContext(olc_Display, olc_Config, EGL_NO_CONTEXT, context_config);
+			olc_Surface = eglCreateWindowSurface(olc_Display, olc_Config, NULL, nullptr);
+			eglMakeCurrent(olc_Display, olc_Surface, olc_Surface, olc_Context);
+			//eglSwapInterval is currently a NOP, plement anyways in case it becomes supported
+			locSwapInterval = &eglSwapInterval;
+			locSwapInterval(olc_Display, bVSYNC ? 1 : 0);
+#endif
+
+#if defined(OLC_PLATFORM_GLUT)
+			mFullScreen = bFullScreen;
+			if (!bVSYNC)
+			{
+#if defined(__APPLE__)
+				GLint sync = 0;
+				CGLContextObj ctx = CGLGetCurrentContext();
+				if (ctx) CGLSetParameter(ctx, kCGLCPSwapInterval, &sync);
+#endif
+			}
+#else
+	#if !defined(OLC_PLATFORM_EMSCRIPTEN)
+			glEnable(GL_TEXTURE_2D); // Turn on texturing
+			glHint(GL_PERSPECTIVE_CORRECTION_HINT, GL_NICEST);
+	#endif
+#endif
+			// Load External OpenGL Functions
+			locCreateShader = OGL_LOAD(locCreateShader_t, glCreateShader);
+			locCompileShader = OGL_LOAD(locCompileShader_t, glCompileShader);
+			locShaderSource = OGL_LOAD(locShaderSource_t, glShaderSource);
+			locDeleteShader = OGL_LOAD(locDeleteShader_t, glDeleteShader);
+			locCreateProgram = OGL_LOAD(locCreateProgram_t, glCreateProgram);
+			locDeleteProgram = OGL_LOAD(locDeleteProgram_t, glDeleteProgram);
+			locLinkProgram = OGL_LOAD(locLinkProgram_t, glLinkProgram);
+			locAttachShader = OGL_LOAD(locAttachShader_t, glAttachShader);
+			locBindBuffer = OGL_LOAD(locBindBuffer_t, glBindBuffer);
+			locBufferData = OGL_LOAD(locBufferData_t, glBufferData);
+			locGenBuffers = OGL_LOAD(locGenBuffers_t, glGenBuffers);
+			locVertexAttribPointer = OGL_LOAD(locVertexAttribPointer_t, glVertexAttribPointer);
+			locEnableVertexAttribArray = OGL_LOAD(locEnableVertexAttribArray_t, glEnableVertexAttribArray);
+			locUseProgram = OGL_LOAD(locUseProgram_t, glUseProgram);
+			locGetShaderInfoLog = OGL_LOAD(locGetShaderInfoLog_t, glGetShaderInfoLog);
+#if !defined(OLC_PLATFORM_EMSCRIPTEN)
+			locBindVertexArray = OGL_LOAD(locBindVertexArray_t, glBindVertexArray);
+			locGenVertexArrays = OGL_LOAD(locGenVertexArrays_t, glGenVertexArrays);
+#else
+			locBindVertexArray = glBindVertexArrayOES;
+			locGenVertexArrays = glGenVertexArraysOES;
+#endif
+
+			// Load & Compile Quad Shader - assumes no errors
+			m_nFS = locCreateShader(0x8B30);
+			const GLchar* strFS =
+#if defined(__arm__) || defined(OLC_PLATFORM_EMSCRIPTEN)
+				"#version 300 es\n"
+				"precision mediump float;"
+#else
+				"#version 330 core\n"
+#endif
+				"out vec4 pixel;\n""in vec2 oTex;\n"
+				"in vec4 oCol;\n""uniform sampler2D sprTex;\n""void main(){pixel = texture(sprTex, oTex) * oCol;}";
+			locShaderSource(m_nFS, 1, &strFS, NULL);
+			locCompileShader(m_nFS);
+
+			m_nVS = locCreateShader(0x8B31);
+			const GLchar* strVS =
+#if defined(__arm__) || defined(OLC_PLATFORM_EMSCRIPTEN)
+				"#version 300 es\n"
+				"precision mediump float;"
+#else
+				"#version 330 core\n"
+#endif
+				"layout(location = 0) in vec3 aPos;\n""layout(location = 1) in vec2 aTex;\n"
+				"layout(location = 2) in vec4 aCol;\n""out vec2 oTex;\n""out vec4 oCol;\n"
+				"void main(){ float p = 1.0 / aPos.z; gl_Position = p * vec4(aPos.x, aPos.y, 0.0, 1.0); oTex = p * aTex; oCol = aCol;}";
+			locShaderSource(m_nVS, 1, &strVS, NULL);
+			locCompileShader(m_nVS);
+
+			m_nQuadShader = locCreateProgram();
+			locAttachShader(m_nQuadShader, m_nFS);
+			locAttachShader(m_nQuadShader, m_nVS);
+			locLinkProgram(m_nQuadShader);
+
+			// Create Quad
+			locGenBuffers(1, &m_vbQuad);
+			locGenVertexArrays(1, &m_vaQuad);
+			locBindVertexArray(m_vaQuad);
+			locBindBuffer(0x8892, m_vbQuad);
+
+			locVertex verts[OLC_MAX_VERTS];
+			locBufferData(0x8892, sizeof(locVertex) * OLC_MAX_VERTS, verts, 0x88E0);
+			locVertexAttribPointer(0, 3, GL_FLOAT, GL_FALSE, sizeof(locVertex), 0); locEnableVertexAttribArray(0);
+			locVertexAttribPointer(1, 2, GL_FLOAT, GL_FALSE, sizeof(locVertex), (void*)(3 * sizeof(float))); locEnableVertexAttribArray(1);
+			locVertexAttribPointer(2, 4, GL_UNSIGNED_BYTE, GL_TRUE, sizeof(locVertex), (void*)(5 * sizeof(float)));	locEnableVertexAttribArray(2);
+			locBindBuffer(0x8892, 0);
+			locBindVertexArray(0);
+
+			// Create blank texture for spriteless decals
+			rendBlankQuad.Create(1, 1);
+			rendBlankQuad.Sprite()->GetData()[0] = olc::WHITE;
+			rendBlankQuad.Decal()->Update();
+			return olc::rcode::OK;
+		}
+
+		olc::rcode DestroyDevice() override
+		{
+#if defined(OLC_PLATFORM_WINAPI)
+			wglDeleteContext(glRenderContext);
+#endif
+
+#if defined(OLC_PLATFORM_X11)
+			glXMakeCurrent(olc_Display, None, NULL);
+			glXDestroyContext(olc_Display, glDeviceContext);
+#endif
+
+#if defined(OLC_PLATFORM_GLUT)
+			glutDestroyWindow(glutGetWindow());
+#endif
+
+#if defined(OLC_PLATFORM_EMSCRIPTEN)
+			eglMakeCurrent(olc_Display, EGL_NO_SURFACE, EGL_NO_SURFACE, EGL_NO_CONTEXT);
+			eglDestroyContext(olc_Display, olc_Context);
+			eglDestroySurface(olc_Display, olc_Surface);
+			eglTerminate(olc_Display);
+			olc_Display = EGL_NO_DISPLAY;
+			olc_Surface = EGL_NO_SURFACE;
+			olc_Context = EGL_NO_CONTEXT;
+#endif
+			return olc::rcode::OK;
+		}
+
+		void DisplayFrame() override
+		{
+#if defined(OLC_PLATFORM_WINAPI)
+			SwapBuffers(glDeviceContext);
+			if (bSync) DwmFlush(); // Woooohooooooo!!!! SMOOOOOOOTH!
+#endif	
+
+#if defined(OLC_PLATFORM_X11)
+			X11::glXSwapBuffers(olc_Display, *olc_Window);
+#endif		
+
+#if defined(OLC_PLATFORM_GLUT)
+			glutSwapBuffers();
+#endif
+
+#if defined(OLC_PLATFORM_EMSCRIPTEN)
+			eglSwapBuffers(olc_Display, olc_Surface);
+#endif
+		}
+
+		void PrepareDrawing() override
+		{
+			glEnable(GL_BLEND);
+			nDecalMode = DecalMode::NORMAL;
+			glBlendFunc(GL_SRC_ALPHA, GL_ONE_MINUS_SRC_ALPHA);
+			locUseProgram(m_nQuadShader);
+			locBindVertexArray(m_vaQuad);
+
+#if defined(OLC_PLATFORM_EMSCRIPTEN)
+			locVertexAttribPointer(0, 3, GL_FLOAT, GL_FALSE, sizeof(locVertex), 0); locEnableVertexAttribArray(0);
+			locVertexAttribPointer(1, 2, GL_FLOAT, GL_FALSE, sizeof(locVertex), (void*)(3 * sizeof(float))); locEnableVertexAttribArray(1);
+			locVertexAttribPointer(2, 4, GL_UNSIGNED_BYTE, GL_TRUE, sizeof(locVertex), (void*)(5 * sizeof(float)));	locEnableVertexAttribArray(2);
+#endif
+		}
+
+		void SetDecalMode(const olc::DecalMode& mode) override
+		{
+			if (mode != nDecalMode)
+			{
+				switch (mode)
+				{
+				case olc::DecalMode::NORMAL: glBlendFunc(GL_SRC_ALPHA, GL_ONE_MINUS_SRC_ALPHA);	break;
+				case olc::DecalMode::ADDITIVE: glBlendFunc(GL_SRC_ALPHA, GL_ONE); break;
+				case olc::DecalMode::MULTIPLICATIVE: glBlendFunc(GL_DST_COLOR, GL_ONE_MINUS_SRC_ALPHA);	break;
+				case olc::DecalMode::STENCIL: glBlendFunc(GL_ZERO, GL_SRC_ALPHA); break;
+				case olc::DecalMode::ILLUMINATE: glBlendFunc(GL_ONE_MINUS_SRC_ALPHA, GL_SRC_ALPHA);	break;
+				case olc::DecalMode::WIREFRAME: glBlendFunc(GL_SRC_ALPHA, GL_ONE_MINUS_SRC_ALPHA);	break;
+				}
+
+				nDecalMode = mode;
+			}
+		}
+
+		void DrawLayerQuad(const olc::vf2d& offset, const olc::vf2d& scale, const olc::Pixel tint) override
+		{
+			locBindBuffer(0x8892, m_vbQuad);
+			locVertex verts[4] = {
+				{{-1.0f, -1.0f, 1.0}, {0.0f * scale.x + offset.x, 1.0f * scale.y + offset.y}, tint},
+				{{+1.0f, -1.0f, 1.0}, {1.0f * scale.x + offset.x, 1.0f * scale.y + offset.y}, tint},
+				{{-1.0f, +1.0f, 1.0}, {0.0f * scale.x + offset.x, 0.0f * scale.y + offset.y}, tint},
+				{{+1.0f, +1.0f, 1.0}, {1.0f * scale.x + offset.x, 0.0f * scale.y + offset.y}, tint},
+			};
+
+			locBufferData(0x8892, sizeof(locVertex) * 4, verts, 0x88E0);
+			glDrawArrays(GL_TRIANGLE_STRIP, 0, 4);
+		}
+
+		void DrawDecal(const olc::DecalInstance& decal) override
+		{
+			SetDecalMode(decal.mode);
+			if (decal.decal == nullptr)
+				glBindTexture(GL_TEXTURE_2D, rendBlankQuad.Decal()->id);
+			else
+				glBindTexture(GL_TEXTURE_2D, decal.decal->id);
+
+			locBindBuffer(0x8892, m_vbQuad);
+
+			for (uint32_t i = 0; i < decal.points; i++)
+				pVertexMem[i] = { { decal.pos[i].x, decal.pos[i].y, decal.w[i] }, { decal.uv[i].x, decal.uv[i].y }, decal.tint[i] };
+
+			locBufferData(0x8892, sizeof(locVertex) * decal.points, pVertexMem, 0x88E0);
+
+			if (nDecalMode == DecalMode::WIREFRAME)
+				glDrawArrays(GL_LINE_LOOP, 0, decal.points);
+			else
+			{
+				if (decal.structure == olc::DecalStructure::FAN)
+					glDrawArrays(GL_TRIANGLE_FAN, 0, decal.points);
+				else if (decal.structure == olc::DecalStructure::STRIP)
+					glDrawArrays(GL_TRIANGLE_STRIP, 0, decal.points);
+				else if (decal.structure == olc::DecalStructure::LIST)
+					glDrawArrays(GL_TRIANGLES, 0, decal.points);
+			}
+		}
+
+		uint32_t CreateTexture(const uint32_t width, const uint32_t height, const bool filtered, const bool clamp) override
+		{
+			UNUSED(width);
+			UNUSED(height);
+			uint32_t id = 0;
+			glGenTextures(1, &id);
+			glBindTexture(GL_TEXTURE_2D, id);
+
+			if (filtered)
+			{
+				glTexParameteri(GL_TEXTURE_2D, GL_TEXTURE_MIN_FILTER, GL_LINEAR);
+				glTexParameteri(GL_TEXTURE_2D, GL_TEXTURE_MAG_FILTER, GL_LINEAR);
+			}
+			else
+			{
+				glTexParameteri(GL_TEXTURE_2D, GL_TEXTURE_MAG_FILTER, GL_NEAREST);
+				glTexParameteri(GL_TEXTURE_2D, GL_TEXTURE_MIN_FILTER, GL_NEAREST);
+			}
+
+			if (clamp)
+			{
+				glTexParameteri(GL_TEXTURE_2D, GL_TEXTURE_WRAP_S, GL_CLAMP);
+				glTexParameteri(GL_TEXTURE_2D, GL_TEXTURE_WRAP_T, GL_CLAMP);
+			}
+			else
+			{
+				glTexParameteri(GL_TEXTURE_2D, GL_TEXTURE_WRAP_S, GL_REPEAT);
+				glTexParameteri(GL_TEXTURE_2D, GL_TEXTURE_WRAP_T, GL_REPEAT);
+			}
+#if !defined(OLC_PLATFORM_EMSCRIPTEN)
+			glTexEnvf(GL_TEXTURE_ENV, GL_TEXTURE_ENV_MODE, GL_MODULATE);
+#endif
+			return id;
+		}
+
+		uint32_t DeleteTexture(const uint32_t id) override
+		{
+			glDeleteTextures(1, &id);
+			return id;
+		}
+
+		void UpdateTexture(uint32_t id, olc::Sprite* spr) override
+		{
+			UNUSED(id);
+			glTexImage2D(GL_TEXTURE_2D, 0, GL_RGBA, spr->width, spr->height, 0, GL_RGBA, GL_UNSIGNED_BYTE, spr->GetData());
+		}
+
+		void ReadTexture(uint32_t id, olc::Sprite* spr) override
+		{
+			glReadPixels(0, 0, spr->width, spr->height, GL_RGBA, GL_UNSIGNED_BYTE, spr->GetData());
+		}
+
+		void ApplyTexture(uint32_t id) override
+		{
+			glBindTexture(GL_TEXTURE_2D, id);
+		}
+
+		void ClearBuffer(olc::Pixel p, bool bDepth) override
+		{
+			glClearColor(float(p.r) / 255.0f, float(p.g) / 255.0f, float(p.b) / 255.0f, float(p.a) / 255.0f);
+			glClear(GL_COLOR_BUFFER_BIT);
+			if (bDepth) glClear(GL_DEPTH_BUFFER_BIT);
+		}
+
+		void UpdateViewport(const olc::vi2d& pos, const olc::vi2d& size) override
+		{
+			glViewport(pos.x, pos.y, size.x, size.y);
+		}
+	};
+}
+#endif
+// O------------------------------------------------------------------------------O
+// | END RENDERER: OpenGL 3.3 (3.0 es) (sh-sh-sh-shaders....)                     |
+// O------------------------------------------------------------------------------O
+#pragma endregion
+
+// O------------------------------------------------------------------------------O
+// | olcPixelGameEngine Image loaders                                             |
+// O------------------------------------------------------------------------------O
+
+#pragma region image_gdi
+// O------------------------------------------------------------------------------O
+// | START IMAGE LOADER: GDI+, Windows Only, always exists, a little slow         |
+// O------------------------------------------------------------------------------O
+#if defined(OLC_IMAGE_GDI)
+
+#define min(a, b) ((a < b) ? a : b)
+#define max(a, b) ((a > b) ? a : b)
+#include <objidl.h>
+#include <gdiplus.h>
+#if defined(__MINGW32__) // Thanks Gusgo & Dandistine, but c'mon mingw!! wtf?!
+	#include <gdiplus/gdiplusinit.h>
+#else
+	#include <gdiplusinit.h>
+#endif
+#include <shlwapi.h>
+#undef min
+#undef max
+
+#if !defined(__MINGW32__)
+	#pragma comment(lib, "gdiplus.lib")
+	#pragma comment(lib, "Shlwapi.lib")
+#endif
+
+namespace olc
+{
+	// Thanks @MaGetzUb for this, which allows sprites to be defined
+	// at construction, by initialising the GDI subsystem
+	static class GDIPlusStartup
+	{
+	public:
+		GDIPlusStartup()
+		{			
+			Gdiplus::GdiplusStartupInput startupInput;
+			GdiplusStartup(&token, &startupInput, NULL);
+		}
+
+		ULONG_PTR	token;
+		
+		~GDIPlusStartup()
+		{
+			// Well, MarcusTU thought this was important :D
+			Gdiplus::GdiplusShutdown(token);
+		}
+	} gdistartup;
+
+	class ImageLoader_GDIPlus : public olc::ImageLoader
+	{
+	private:
+		std::wstring ConvertS2W(std::string s)
+		{
+#ifdef __MINGW32__
+			wchar_t* buffer = new wchar_t[s.length() + 1];
+			mbstowcs(buffer, s.c_str(), s.length());
+			buffer[s.length()] = L'\0';
+#else
+			int count = MultiByteToWideChar(CP_UTF8, 0, s.c_str(), -1, NULL, 0);
+			wchar_t* buffer = new wchar_t[count];
+			MultiByteToWideChar(CP_UTF8, 0, s.c_str(), -1, buffer, count);
+#endif
+			std::wstring w(buffer);
+			delete[] buffer;
+			return w;
+		}
+
+	public:
+		ImageLoader_GDIPlus() : ImageLoader()
+		{}
+
+		olc::rcode LoadImageResource(olc::Sprite* spr, const std::string& sImageFile, olc::ResourcePack* pack) override
+		{
+			// clear out existing sprite
+			spr->pColData.clear();
+
+			// Open file
+			UNUSED(pack);
+			Gdiplus::Bitmap* bmp = nullptr;
+			if (pack != nullptr)
+			{
+				// Load sprite from input stream
+				ResourceBuffer rb = pack->GetFileBuffer(sImageFile);
+				bmp = Gdiplus::Bitmap::FromStream(SHCreateMemStream((BYTE*)rb.vMemory.data(), UINT(rb.vMemory.size())));
+			}
+			else
+			{
+				// Check file exists
+				if (!_gfs::exists(sImageFile)) return olc::rcode::NO_FILE;
+
+				// Load sprite from file
+				bmp = Gdiplus::Bitmap::FromFile(ConvertS2W(sImageFile).c_str());
+			}
+
+			if (bmp->GetLastStatus() != Gdiplus::Ok) return olc::rcode::FAIL;
+			spr->width = bmp->GetWidth();
+			spr->height = bmp->GetHeight();
+
+			spr->pColData.resize(spr->width * spr->height);
+
+			for (int y = 0; y < spr->height; y++)
+				for (int x = 0; x < spr->width; x++)
+				{
+					Gdiplus::Color c;
+					bmp->GetPixel(x, y, &c);
+					spr->SetPixel(x, y, olc::Pixel(c.GetRed(), c.GetGreen(), c.GetBlue(), c.GetAlpha()));
+				}
+			delete bmp;
+			return olc::rcode::OK;
+		}
+
+		olc::rcode SaveImageResource(olc::Sprite* spr, const std::string& sImageFile) override
+		{
+			return olc::rcode::OK;
+		}
+	};
+}
+#endif
+// O------------------------------------------------------------------------------O
+// | END IMAGE LOADER: GDI+                                                       |
+// O------------------------------------------------------------------------------O
+#pragma endregion
+
+#pragma region image_libpng
+// O------------------------------------------------------------------------------O
+// | START IMAGE LOADER: libpng, default on linux, requires -lpng  (libpng-dev)   |
+// O------------------------------------------------------------------------------O
+#if defined(OLC_IMAGE_LIBPNG)
+#include <png.h>
+namespace olc
+{
+	void pngReadStream(png_structp pngPtr, png_bytep data, png_size_t length)
+	{
+		png_voidp a = png_get_io_ptr(pngPtr);
+		((std::istream*)a)->read((char*)data, length);
+	}
+
+	class ImageLoader_LibPNG : public olc::ImageLoader
+	{
+	public:
+		ImageLoader_LibPNG() : ImageLoader()
+		{}
+
+		olc::rcode LoadImageResource(olc::Sprite* spr, const std::string& sImageFile, olc::ResourcePack* pack) override
+		{
+			UNUSED(pack);
+
+			// clear out existing sprite
+			spr->pColData.clear();
+
+			////////////////////////////////////////////////////////////////////////////
+			// Use libpng, Thanks to Guillaume Cottenceau
+			// https://gist.github.com/niw/5963798
+			// Also reading png from streams
+			// http://www.piko3d.net/tutorials/libpng-tutorial-loading-png-files-from-streams/
+			png_structp png;
+			png_infop info;
+
+			auto loadPNG = [&]()
+			{
+				png_read_info(png, info);
+				png_byte color_type;
+				png_byte bit_depth;
+				png_bytep* row_pointers;
+				spr->width = png_get_image_width(png, info);
+				spr->height = png_get_image_height(png, info);
+				color_type = png_get_color_type(png, info);
+				bit_depth = png_get_bit_depth(png, info);
+				if (bit_depth == 16) png_set_strip_16(png);
+				if (color_type == PNG_COLOR_TYPE_PALETTE) png_set_palette_to_rgb(png);
+				if (color_type == PNG_COLOR_TYPE_GRAY && bit_depth < 8)	png_set_expand_gray_1_2_4_to_8(png);
+				if (png_get_valid(png, info, PNG_INFO_tRNS)) png_set_tRNS_to_alpha(png);
+				if (color_type == PNG_COLOR_TYPE_RGB || color_type == PNG_COLOR_TYPE_GRAY || color_type == PNG_COLOR_TYPE_PALETTE)
+					png_set_filler(png, 0xFF, PNG_FILLER_AFTER);
+				if (color_type == PNG_COLOR_TYPE_GRAY || color_type == PNG_COLOR_TYPE_GRAY_ALPHA)
+					png_set_gray_to_rgb(png);
+				png_read_update_info(png, info);
+				row_pointers = (png_bytep*)malloc(sizeof(png_bytep) * spr->height);
+				for (int y = 0; y < spr->height; y++) {
+					row_pointers[y] = (png_byte*)malloc(png_get_rowbytes(png, info));
+				}
+				png_read_image(png, row_pointers);
+				////////////////////////////////////////////////////////////////////////////
+				// Create sprite array
+				spr->pColData.resize(spr->width * spr->height);
+				// Iterate through image rows, converting into sprite format
+				for (int y = 0; y < spr->height; y++)
+				{
+					png_bytep row = row_pointers[y];
+					for (int x = 0; x < spr->width; x++)
+					{
+						png_bytep px = &(row[x * 4]);
+						spr->SetPixel(x, y, Pixel(px[0], px[1], px[2], px[3]));
+					}
+				}
+
+				for (int y = 0; y < spr->height; y++) // Thanks maksym33
+					free(row_pointers[y]);
+				free(row_pointers);
+				png_destroy_read_struct(&png, &info, nullptr);
+			};
+
+			png = png_create_read_struct(PNG_LIBPNG_VER_STRING, NULL, NULL, NULL);
+			if (!png) goto fail_load;
+
+			info = png_create_info_struct(png);
+			if (!info) goto fail_load;
+
+			if (setjmp(png_jmpbuf(png))) goto fail_load;
+
+			if (pack == nullptr)
+			{
+				FILE* f = fopen(sImageFile.c_str(), "rb");
+				if (!f) return olc::rcode::NO_FILE;
+				png_init_io(png, f);
+				loadPNG();
+				fclose(f);
+			}
+			else
+			{
+				ResourceBuffer rb = pack->GetFileBuffer(sImageFile);
+				std::istream is(&rb);
+				png_set_read_fn(png, (png_voidp)&is, pngReadStream);
+				loadPNG();
+			}
+
+			return olc::rcode::OK;
+
+		fail_load:
+			spr->width = 0;
+			spr->height = 0;
+			spr->pColData.clear();
+			return olc::rcode::FAIL;
+		}
+
+		olc::rcode SaveImageResource(olc::Sprite* spr, const std::string& sImageFile) override
+		{
+			return olc::rcode::OK;
+		}
+	};
+}
+#endif
+// O------------------------------------------------------------------------------O
+// | END IMAGE LOADER:                                                            |
+// O------------------------------------------------------------------------------O
+#pragma endregion
+
+
+// O------------------------------------------------------------------------------O
+// | olcPixelGameEngine Platforms                                                 |
+// O------------------------------------------------------------------------------O
+
+#pragma region platform_windows
+// O------------------------------------------------------------------------------O
+// | START PLATFORM: MICROSOFT WINDOWS XP, VISTA, 7, 8, 10                        |
+// O------------------------------------------------------------------------------O
+#if defined(OLC_PLATFORM_WINAPI)
+
+#if defined(_WIN32) && !defined(__MINGW32__)
+	#pragma comment(lib, "user32.lib")		// Visual Studio Only
+	#pragma comment(lib, "gdi32.lib")		// For other Windows Compilers please add
+	#pragma comment(lib, "opengl32.lib")	// these libs to your linker input
+#endif
+
+namespace olc
+{
+	class Platform_Windows : public olc::Platform
+	{
+	private:
+		HWND olc_hWnd = nullptr;
+		std::wstring wsAppName;
+		inline static olc::vi2d vWinPos;
+		inline static olc::vi2d vWinSize;
+
+		std::wstring ConvertS2W(std::string s)
+		{
+#ifdef __MINGW32__
+			wchar_t* buffer = new wchar_t[s.length() + 1];
+			mbstowcs(buffer, s.c_str(), s.length());
+			buffer[s.length()] = L'\0';
+#else
+			int count = MultiByteToWideChar(CP_UTF8, 0, s.c_str(), -1, NULL, 0);
+			wchar_t* buffer = new wchar_t[count];
+			MultiByteToWideChar(CP_UTF8, 0, s.c_str(), -1, buffer, count);
+#endif
+			std::wstring w(buffer);
+			delete[] buffer;
+			return w;
+		}
+
+
+
+	public:
+		virtual olc::rcode ApplicationStartUp() override { return olc::rcode::OK; }
+		virtual olc::rcode ApplicationCleanUp() override { return olc::rcode::OK; }
+		virtual olc::rcode ThreadStartUp() override { return olc::rcode::OK; }
+
+		virtual olc::rcode ThreadCleanUp() override
+		{
+			renderer->DestroyDevice();
+			PostMessage(olc_hWnd, WM_DESTROY, 0, 0);
+			return olc::OK;
+		}
+
+		virtual olc::rcode CreateGraphics(bool bFullScreen, bool bEnableVSYNC, const olc::vi2d& vViewPos, const olc::vi2d& vViewSize) override
+		{
+			if (renderer->CreateDevice({ olc_hWnd }, bFullScreen, bEnableVSYNC) == olc::rcode::OK)
+			{
+				renderer->UpdateViewport(vViewPos, vViewSize);
+				return olc::rcode::OK;
+			}
+			else
+				return olc::rcode::FAIL;
+		}
+
+		virtual olc::rcode CreateWindowPane(const olc::vi2d& vWindowPos, olc::vi2d& vWindowSize, bool bFullScreen) override
+		{
+			WNDCLASS wc;
+			wc.hIcon = LoadIcon(NULL, IDI_APPLICATION);
+			wc.hCursor = LoadCursor(NULL, IDC_ARROW);
+			wc.style = CS_HREDRAW | CS_VREDRAW | CS_OWNDC;
+			wc.hInstance = GetModuleHandle(nullptr);
+			wc.lpfnWndProc = olc_WindowEvent;
+			wc.cbClsExtra = 0;
+			wc.cbWndExtra = 0;
+			wc.lpszMenuName = nullptr;
+			wc.hbrBackground = nullptr;
+			wc.lpszClassName = olcT("OLC_PIXEL_GAME_ENGINE");
+			RegisterClass(&wc);
+
+			vWinPos = vWindowPos;
+			vWinSize = vWindowSize;
+
+			// Define window furniture
+			DWORD dwExStyle = WS_EX_APPWINDOW | WS_EX_WINDOWEDGE;
+			DWORD dwStyle = WS_CAPTION | WS_SYSMENU | WS_VISIBLE | WS_THICKFRAME;
+
+			olc::vi2d vTopLeft = vWindowPos;
+
+			// Handle Fullscreen
+			if (bFullScreen)
+			{
+				dwExStyle = 0;
+				dwStyle = WS_VISIBLE | WS_POPUP;
+				HMONITOR hmon = MonitorFromWindow(olc_hWnd, MONITOR_DEFAULTTONEAREST);
+				MONITORINFO mi = { sizeof(mi) };
+				if (!GetMonitorInfo(hmon, &mi)) return olc::rcode::FAIL;
+				vWindowSize = { mi.rcMonitor.right, mi.rcMonitor.bottom };
+				vTopLeft.x = 0;
+				vTopLeft.y = 0;
+			}
+
+			// Keep client size as requested
+			RECT rWndRect = { 0, 0, vWindowSize.x, vWindowSize.y };
+			AdjustWindowRectEx(&rWndRect, dwStyle, FALSE, dwExStyle);
+			int width = rWndRect.right - rWndRect.left;
+			int height = rWndRect.bottom - rWndRect.top;
+
+			olc_hWnd = CreateWindowEx(dwExStyle, olcT("OLC_PIXEL_GAME_ENGINE"), olcT(""), dwStyle,
+				vTopLeft.x, vTopLeft.y, width, height, NULL, NULL, GetModuleHandle(nullptr), this);
+
+			DragAcceptFiles(olc_hWnd, true);
+
+			// Create Keyboard Mapping
+			mapKeys[0x00] = Key::NONE;
+			mapKeys[0x41] = Key::A; mapKeys[0x42] = Key::B; mapKeys[0x43] = Key::C; mapKeys[0x44] = Key::D; mapKeys[0x45] = Key::E;
+			mapKeys[0x46] = Key::F; mapKeys[0x47] = Key::G; mapKeys[0x48] = Key::H; mapKeys[0x49] = Key::I; mapKeys[0x4A] = Key::J;
+			mapKeys[0x4B] = Key::K; mapKeys[0x4C] = Key::L; mapKeys[0x4D] = Key::M; mapKeys[0x4E] = Key::N; mapKeys[0x4F] = Key::O;
+			mapKeys[0x50] = Key::P; mapKeys[0x51] = Key::Q; mapKeys[0x52] = Key::R; mapKeys[0x53] = Key::S; mapKeys[0x54] = Key::T;
+			mapKeys[0x55] = Key::U; mapKeys[0x56] = Key::V; mapKeys[0x57] = Key::W; mapKeys[0x58] = Key::X; mapKeys[0x59] = Key::Y;
+			mapKeys[0x5A] = Key::Z;
+
+			mapKeys[VK_F1] = Key::F1; mapKeys[VK_F2] = Key::F2; mapKeys[VK_F3] = Key::F3; mapKeys[VK_F4] = Key::F4;
+			mapKeys[VK_F5] = Key::F5; mapKeys[VK_F6] = Key::F6; mapKeys[VK_F7] = Key::F7; mapKeys[VK_F8] = Key::F8;
+			mapKeys[VK_F9] = Key::F9; mapKeys[VK_F10] = Key::F10; mapKeys[VK_F11] = Key::F11; mapKeys[VK_F12] = Key::F12;
+
+			mapKeys[VK_DOWN] = Key::DOWN; mapKeys[VK_LEFT] = Key::LEFT; mapKeys[VK_RIGHT] = Key::RIGHT; mapKeys[VK_UP] = Key::UP;
+			//mapKeys[VK_RETURN] = Key::ENTER;// mapKeys[VK_RETURN] = Key::RETURN;
+			
+			mapKeys[VK_BACK] = Key::BACK; mapKeys[VK_ESCAPE] = Key::ESCAPE; mapKeys[VK_RETURN] = Key::ENTER; mapKeys[VK_PAUSE] = Key::PAUSE;
+			mapKeys[VK_SCROLL] = Key::SCROLL; mapKeys[VK_TAB] = Key::TAB; mapKeys[VK_DELETE] = Key::DEL; mapKeys[VK_HOME] = Key::HOME;
+			mapKeys[VK_END] = Key::END; mapKeys[VK_PRIOR] = Key::PGUP; mapKeys[VK_NEXT] = Key::PGDN; mapKeys[VK_INSERT] = Key::INS;
+			mapKeys[VK_SHIFT] = Key::SHIFT; mapKeys[VK_CONTROL] = Key::CTRL;
+			mapKeys[VK_SPACE] = Key::SPACE;
+
+			mapKeys[0x30] = Key::K0; mapKeys[0x31] = Key::K1; mapKeys[0x32] = Key::K2; mapKeys[0x33] = Key::K3; mapKeys[0x34] = Key::K4;
+			mapKeys[0x35] = Key::K5; mapKeys[0x36] = Key::K6; mapKeys[0x37] = Key::K7; mapKeys[0x38] = Key::K8; mapKeys[0x39] = Key::K9;
+
+			mapKeys[VK_NUMPAD0] = Key::NP0; mapKeys[VK_NUMPAD1] = Key::NP1; mapKeys[VK_NUMPAD2] = Key::NP2; mapKeys[VK_NUMPAD3] = Key::NP3; mapKeys[VK_NUMPAD4] = Key::NP4;
+			mapKeys[VK_NUMPAD5] = Key::NP5; mapKeys[VK_NUMPAD6] = Key::NP6; mapKeys[VK_NUMPAD7] = Key::NP7; mapKeys[VK_NUMPAD8] = Key::NP8; mapKeys[VK_NUMPAD9] = Key::NP9;
+			mapKeys[VK_MULTIPLY] = Key::NP_MUL; mapKeys[VK_ADD] = Key::NP_ADD; mapKeys[VK_DIVIDE] = Key::NP_DIV; mapKeys[VK_SUBTRACT] = Key::NP_SUB; mapKeys[VK_DECIMAL] = Key::NP_DECIMAL;
+
+			// Thanks scripticuk
+			mapKeys[VK_OEM_1] = Key::OEM_1;			// On US and UK keyboards this is the ';:' key
+			mapKeys[VK_OEM_2] = Key::OEM_2;			// On US and UK keyboards this is the '/?' key
+			mapKeys[VK_OEM_3] = Key::OEM_3;			// On US keyboard this is the '~' key
+			mapKeys[VK_OEM_4] = Key::OEM_4;			// On US and UK keyboards this is the '[{' key
+			mapKeys[VK_OEM_5] = Key::OEM_5;			// On US keyboard this is '\|' key.
+			mapKeys[VK_OEM_6] = Key::OEM_6;			// On US and UK keyboards this is the ']}' key
+			mapKeys[VK_OEM_7] = Key::OEM_7;			// On US keyboard this is the single/double quote key. On UK, this is the single quote/@ symbol key
+			mapKeys[VK_OEM_8] = Key::OEM_8;			// miscellaneous characters. Varies by keyboard
+			mapKeys[VK_OEM_PLUS] = Key::EQUALS;		// the '+' key on any keyboard
+			mapKeys[VK_OEM_COMMA] = Key::COMMA;		// the comma key on any keyboard
+			mapKeys[VK_OEM_MINUS] = Key::MINUS;		// the minus key on any keyboard
+			mapKeys[VK_OEM_PERIOD] = Key::PERIOD;	// the period key on any keyboard
+			mapKeys[VK_CAPITAL] = Key::CAPS_LOCK;
+			return olc::OK;
+		}
+
+		virtual olc::rcode SetWindowTitle(const std::string& s) override
+		{
+#ifdef UNICODE
+			SetWindowText(olc_hWnd, ConvertS2W(s).c_str());
+#else
+			SetWindowText(olc_hWnd, s.c_str());
+#endif
+			return olc::OK;
+		}
+
+		olc::rcode ShowWindowFrame(const bool bShowFrame)
+		{
+			// Oooooooof... yeah....
+			DWORD dwExStyle = WS_EX_APPWINDOW | WS_EX_WINDOWEDGE;
+			DWORD dwStyle = WS_CAPTION | WS_SYSMENU | WS_VISIBLE | WS_THICKFRAME;
+			
+			RECT rWndRect, rWndRectNow;
+			GetWindowRect(olc_hWnd, &rWndRectNow);
+			
+			if (!bShowFrame)
+			{
+				LONG_PTR lp = GetWindowLongPtr(olc_hWnd, GWL_STYLE);
+				SetWindowLongPtr(olc_hWnd, GWL_STYLE, lp & ~(WS_CAPTION | WS_SYSMENU | WS_POPUPWINDOW | WS_THICKFRAME));								
+				lp = GetWindowLongPtr(olc_hWnd, GWL_EXSTYLE);
+				SetWindowLongPtr(olc_hWnd, GWL_EXSTYLE, lp & ~(WS_EX_WINDOWEDGE));
+				dwExStyle = WS_EX_APPWINDOW;
+				dwStyle = 0;			
+			}
+			else
+			{
+				LONG_PTR lp = GetWindowLongPtr(olc_hWnd, GWL_STYLE);
+				SetWindowLongPtr(olc_hWnd, GWL_STYLE, lp | (WS_CAPTION | WS_SYSMENU | WS_POPUPWINDOW|WS_THICKFRAME));
+				lp = GetWindowLongPtr(olc_hWnd, GWL_EXSTYLE);
+				SetWindowLongPtr(olc_hWnd, GWL_EXSTYLE, lp | (WS_EX_WINDOWEDGE));
+			}
+
+			
+			rWndRectNow.right = rWndRectNow.left + vWinSize.x;
+			rWndRectNow.bottom = rWndRectNow.top + vWinSize.y;
+			rWndRect = rWndRectNow;
+			AdjustWindowRectEx(&rWndRect, dwStyle, FALSE, dwExStyle);
+			int width = rWndRect.right - rWndRect.left;
+			int height = rWndRect.bottom - rWndRect.top;
+			vWinPos = { rWndRect.left, rWndRect.top };
+			vWinSize = { width, height };
+			SetWindowPos(olc_hWnd, NULL, rWndRectNow.left, rWndRectNow.top, width, height, SWP_SHOWWINDOW);
+
+
+			return olc::OK;
+		}
+
+		olc::rcode SetWindowSize(const olc::vi2d& vWindowPos, const olc::vi2d& vWindowSize)
+		{
+			vWinPos = vWindowPos;
+			vWinSize = vWindowSize;
+			RECT rWndRect;
+			rWndRect.left = vWinPos.x;
+			rWndRect.top = vWinPos.y;
+			rWndRect.right = rWndRect.left + vWinSize.x;
+			rWndRect.bottom = rWndRect.top + vWinSize.y;
+			rWndRect = rWndRect;
+			DWORD dwExStyle = WS_EX_APPWINDOW | WS_EX_WINDOWEDGE;
+			DWORD dwStyle = WS_CAPTION | WS_SYSMENU | WS_VISIBLE | WS_THICKFRAME;
+			AdjustWindowRectEx(&rWndRect, dwStyle, FALSE, dwExStyle);
+			int width = rWndRect.right - rWndRect.left;
+			int height = rWndRect.bottom - rWndRect.top;
+			vWinPos = { rWndRect.left, rWndRect.top };
+			vWinSize = { width, height };
+			SetWindowPos(olc_hWnd, NULL, vWinPos.x, vWinPos.y, width, height, SWP_SHOWWINDOW);
+			return olc::OK;
+		}
+
+		virtual olc::rcode StartSystemEventLoop() override
+		{
+			MSG msg;
+			while (GetMessage(&msg, NULL, 0, 0) > 0)
+			{
+				TranslateMessage(&msg);
+				DispatchMessage(&msg);
+			}
+			return olc::OK;
+		}
+
+		virtual olc::rcode HandleSystemEvent() override { return olc::rcode::FAIL; }
+
+		// Windows Event Handler - this is statically connected to the windows event system
+		static LRESULT CALLBACK olc_WindowEvent(HWND hWnd, UINT uMsg, WPARAM wParam, LPARAM lParam)
+		{
+			switch (uMsg)
+			{
+			case WM_MOUSEMOVE:
+			{
+				// Thanks @ForAbby (Discord)
+				uint16_t x = lParam & 0xFFFF; uint16_t y = (lParam >> 16) & 0xFFFF;
+				int16_t ix = *(int16_t*)&x;   int16_t iy = *(int16_t*)&y;
+				ptrPGE->olc_UpdateMouse(ix, iy);
+				return 0;
+			}
+			case WM_MOVE:       vWinPos = olc::vi2d(lParam & 0xFFFF, (lParam >> 16) & 0xFFFF);  ptrPGE->olc_UpdateWindowPos(lParam & 0xFFFF, (lParam >> 16) & 0xFFFF);	return 0;
+			case WM_SIZE:       vWinSize = olc::vi2d(lParam & 0xFFFF, (lParam >> 16) & 0xFFFF);  ptrPGE->olc_UpdateWindowSize(lParam & 0xFFFF, (lParam >> 16) & 0xFFFF);	return 0;
+			case WM_MOUSEWHEEL:	ptrPGE->olc_UpdateMouseWheel(GET_WHEEL_DELTA_WPARAM(wParam));           return 0;
+			case WM_MOUSELEAVE: ptrPGE->olc_UpdateMouseFocus(false);                                    return 0;
+			case WM_SETFOCUS:	ptrPGE->olc_UpdateKeyFocus(true);                                       return 0;
+			case WM_KILLFOCUS:	ptrPGE->olc_UpdateKeyFocus(false);                                      return 0;
+			case WM_KEYDOWN:	ptrPGE->olc_UpdateKeyState(int32_t(wParam), true);                      return 0;
+			case WM_KEYUP:		ptrPGE->olc_UpdateKeyState(int32_t(wParam), false);                     return 0;
+			case WM_SYSKEYDOWN: ptrPGE->olc_UpdateKeyState(int32_t(wParam), true);						return 0;
+			case WM_SYSKEYUP:	ptrPGE->olc_UpdateKeyState(int32_t(wParam), false);						return 0;
+			case WM_LBUTTONDOWN:ptrPGE->olc_UpdateMouseState(0, true);                                  return 0;
+			case WM_LBUTTONUP:	ptrPGE->olc_UpdateMouseState(0, false);                                 return 0;
+			case WM_RBUTTONDOWN:ptrPGE->olc_UpdateMouseState(1, true);                                  return 0;
+			case WM_RBUTTONUP:	ptrPGE->olc_UpdateMouseState(1, false);                                 return 0;
+			case WM_MBUTTONDOWN:ptrPGE->olc_UpdateMouseState(2, true);                                  return 0;
+			case WM_MBUTTONUP:	ptrPGE->olc_UpdateMouseState(2, false);                                 return 0;
+			case WM_DROPFILES:
+			{
+				// This is all eww...
+				HDROP drop = (HDROP)wParam;
+				
+				uint32_t nFiles = DragQueryFile(drop, 0xFFFFFFFF, nullptr, 0);
+				std::vector<std::string> vFiles;
+				for (uint32_t i = 0; i < nFiles; i++)
+				{
+					TCHAR dfbuffer[256]{};
+					uint32_t len = DragQueryFile(drop, i, nullptr, 0);
+					DragQueryFile(drop, i, dfbuffer, 256);
+#ifdef UNICODE
+	#ifdef __MINGW32__
+					char* buffer = new char[len + 1];
+					wcstombs(buffer, dfbuffer, len);
+					buffer[len] = '\0';
+	#else
+					int count = WideCharToMultiByte(CP_UTF8, 0, dfbuffer, -1, NULL, 0, NULL, NULL);
+					char* buffer = new char[count];
+					WideCharToMultiByte(CP_UTF8, 0, dfbuffer, -1, buffer, count, NULL, NULL);
+	#endif				
+					vFiles.push_back(std::string(buffer));
+					delete[] buffer;
+#else
+					vFiles.push_back(std::string(dfbuffer));
+#endif
+				}
+
+				// Even more eww...
+				POINT p; DragQueryPoint(drop, &p);
+				ptrPGE->olc_DropFiles(p.x, p.y, vFiles);
+				DragFinish(drop);
+				return 0;
+			} 
+			break;
+
+
+			case WM_CLOSE:		ptrPGE->olc_Terminate();                                                return 0;
+			case WM_DESTROY:	PostQuitMessage(0); DestroyWindow(hWnd);								return 0;
+			}
+			return DefWindowProc(hWnd, uMsg, wParam, lParam);
+		}
+	};
+}
+#endif
+// O------------------------------------------------------------------------------O
+// | END PLATFORM: MICROSOFT WINDOWS XP, VISTA, 7, 8, 10                          |
+// O------------------------------------------------------------------------------O
+#pragma endregion 
+
+#pragma region platform_linux
+// O------------------------------------------------------------------------------O
+// | START PLATFORM: LINUX                                                        |
+// O------------------------------------------------------------------------------O
+#if defined(OLC_PLATFORM_X11)
+namespace olc
+{
+	class Platform_Linux : public olc::Platform
+	{
+	private:
+		X11::Display* olc_Display = nullptr;
+		X11::Window					 olc_WindowRoot;
+		X11::Window					 olc_Window;
+		X11::XVisualInfo* olc_VisualInfo;
+		X11::Colormap                olc_ColourMap;
+		X11::XSetWindowAttributes    olc_SetWindowAttribs;
+
+	public:
+		virtual olc::rcode ApplicationStartUp() override
+		{
+			return olc::rcode::OK;
+		}
+
+		virtual olc::rcode ApplicationCleanUp() override
+		{
+			XDestroyWindow(olc_Display, olc_Window);
+			return olc::rcode::OK;
+		}
+
+		virtual olc::rcode ThreadStartUp() override
+		{
+			return olc::rcode::OK;
+		}
+
+		virtual olc::rcode ThreadCleanUp() override
+		{
+			renderer->DestroyDevice();
+			return olc::OK;
+		}
+
+		virtual olc::rcode CreateGraphics(bool bFullScreen, bool bEnableVSYNC, const olc::vi2d& vViewPos, const olc::vi2d& vViewSize) override
+		{
+			if (renderer->CreateDevice({ olc_Display, &olc_Window, olc_VisualInfo }, bFullScreen, bEnableVSYNC) == olc::rcode::OK)
+			{
+				renderer->UpdateViewport(vViewPos, vViewSize);
+				return olc::rcode::OK;
+			}
+			else
+				return olc::rcode::FAIL;
+		}
+
+		virtual olc::rcode CreateWindowPane(const olc::vi2d& vWindowPos, olc::vi2d& vWindowSize, bool bFullScreen) override
+		{
+			using namespace X11;
+			XInitThreads();
+
+			// Grab the deafult display and window
+			olc_Display = XOpenDisplay(NULL);
+			olc_WindowRoot = DefaultRootWindow(olc_Display);
+
+			// Based on the display capabilities, configure the appearance of the window
+			GLint olc_GLAttribs[] = { GLX_RGBA, GLX_DEPTH_SIZE, 24, GLX_DOUBLEBUFFER, None };
+			olc_VisualInfo = glXChooseVisual(olc_Display, 0, olc_GLAttribs);
+			olc_ColourMap = XCreateColormap(olc_Display, olc_WindowRoot, olc_VisualInfo->visual, AllocNone);
+			olc_SetWindowAttribs.colormap = olc_ColourMap;
+
+			// Register which events we are interested in receiving
+			olc_SetWindowAttribs.event_mask = ExposureMask | KeyPressMask | KeyReleaseMask |
+				ButtonPressMask | ButtonReleaseMask | PointerMotionMask | FocusChangeMask | StructureNotifyMask;
+
+			// Create the window
+			olc_Window = XCreateWindow(olc_Display, olc_WindowRoot, vWindowPos.x, vWindowPos.y,
+				vWindowSize.x, vWindowSize.y,
+				0, olc_VisualInfo->depth, InputOutput, olc_VisualInfo->visual,
+				CWColormap | CWEventMask, &olc_SetWindowAttribs);
+
+			Atom wmDelete = XInternAtom(olc_Display, "WM_DELETE_WINDOW", true);
+			XSetWMProtocols(olc_Display, olc_Window, &wmDelete, 1);
+
+			XMapWindow(olc_Display, olc_Window);
+			XStoreName(olc_Display, olc_Window, "OneLoneCoder.com - Pixel Game Engine");
+
+			if (bFullScreen) // Thanks DragonEye, again :D
+			{
+				Atom wm_state;
+				Atom fullscreen;
+				wm_state = XInternAtom(olc_Display, "_NET_WM_STATE", False);
+				fullscreen = XInternAtom(olc_Display, "_NET_WM_STATE_FULLSCREEN", False);
+				XEvent xev{ 0 };
+				xev.type = ClientMessage;
+				xev.xclient.window = olc_Window;
+				xev.xclient.message_type = wm_state;
+				xev.xclient.format = 32;
+				xev.xclient.data.l[0] = (bFullScreen ? 1 : 0);   // the action (0: off, 1: on, 2: toggle)
+				xev.xclient.data.l[1] = fullscreen;             // first property to alter
+				xev.xclient.data.l[2] = 0;                      // second property to alter
+				xev.xclient.data.l[3] = 0;                      // source indication
+				XMapWindow(olc_Display, olc_Window);
+				XSendEvent(olc_Display, DefaultRootWindow(olc_Display), False,
+					SubstructureRedirectMask | SubstructureNotifyMask, &xev);
+				XFlush(olc_Display);
+				XWindowAttributes gwa;
+				XGetWindowAttributes(olc_Display, olc_Window, &gwa);
+				vWindowSize.x = gwa.width;
+				vWindowSize.y = gwa.height;
+			}
+
+			// Create Keyboard Mapping
+			mapKeys[0x00] = Key::NONE;
+			mapKeys[0x61] = Key::A; mapKeys[0x62] = Key::B; mapKeys[0x63] = Key::C; mapKeys[0x64] = Key::D; mapKeys[0x65] = Key::E;
+			mapKeys[0x66] = Key::F; mapKeys[0x67] = Key::G; mapKeys[0x68] = Key::H; mapKeys[0x69] = Key::I; mapKeys[0x6A] = Key::J;
+			mapKeys[0x6B] = Key::K; mapKeys[0x6C] = Key::L; mapKeys[0x6D] = Key::M; mapKeys[0x6E] = Key::N; mapKeys[0x6F] = Key::O;
+			mapKeys[0x70] = Key::P; mapKeys[0x71] = Key::Q; mapKeys[0x72] = Key::R; mapKeys[0x73] = Key::S; mapKeys[0x74] = Key::T;
+			mapKeys[0x75] = Key::U; mapKeys[0x76] = Key::V; mapKeys[0x77] = Key::W; mapKeys[0x78] = Key::X; mapKeys[0x79] = Key::Y;
+			mapKeys[0x7A] = Key::Z;
+
+			mapKeys[XK_F1] = Key::F1; mapKeys[XK_F2] = Key::F2; mapKeys[XK_F3] = Key::F3; mapKeys[XK_F4] = Key::F4;
+			mapKeys[XK_F5] = Key::F5; mapKeys[XK_F6] = Key::F6; mapKeys[XK_F7] = Key::F7; mapKeys[XK_F8] = Key::F8;
+			mapKeys[XK_F9] = Key::F9; mapKeys[XK_F10] = Key::F10; mapKeys[XK_F11] = Key::F11; mapKeys[XK_F12] = Key::F12;
+
+			mapKeys[XK_Down] = Key::DOWN; mapKeys[XK_Left] = Key::LEFT; mapKeys[XK_Right] = Key::RIGHT; mapKeys[XK_Up] = Key::UP;
+			mapKeys[XK_KP_Enter] = Key::ENTER; mapKeys[XK_Return] = Key::ENTER;
+
+			mapKeys[XK_BackSpace] = Key::BACK; mapKeys[XK_Escape] = Key::ESCAPE; mapKeys[XK_Linefeed] = Key::ENTER;	mapKeys[XK_Pause] = Key::PAUSE;
+			mapKeys[XK_Scroll_Lock] = Key::SCROLL; mapKeys[XK_Tab] = Key::TAB; mapKeys[XK_Delete] = Key::DEL; mapKeys[XK_Home] = Key::HOME;
+			mapKeys[XK_End] = Key::END; mapKeys[XK_Page_Up] = Key::PGUP; mapKeys[XK_Page_Down] = Key::PGDN;	mapKeys[XK_Insert] = Key::INS;
+			mapKeys[XK_Shift_L] = Key::SHIFT; mapKeys[XK_Shift_R] = Key::SHIFT; mapKeys[XK_Control_L] = Key::CTRL; mapKeys[XK_Control_R] = Key::CTRL;
+			mapKeys[XK_space] = Key::SPACE; mapKeys[XK_period] = Key::PERIOD;
+
+			mapKeys[XK_0] = Key::K0; mapKeys[XK_1] = Key::K1; mapKeys[XK_2] = Key::K2; mapKeys[XK_3] = Key::K3; mapKeys[XK_4] = Key::K4;
+			mapKeys[XK_5] = Key::K5; mapKeys[XK_6] = Key::K6; mapKeys[XK_7] = Key::K7; mapKeys[XK_8] = Key::K8; mapKeys[XK_9] = Key::K9;
+
+			mapKeys[XK_KP_0] = Key::NP0; mapKeys[XK_KP_1] = Key::NP1; mapKeys[XK_KP_2] = Key::NP2; mapKeys[XK_KP_3] = Key::NP3; mapKeys[XK_KP_4] = Key::NP4;
+			mapKeys[XK_KP_5] = Key::NP5; mapKeys[XK_KP_6] = Key::NP6; mapKeys[XK_KP_7] = Key::NP7; mapKeys[XK_KP_8] = Key::NP8; mapKeys[XK_KP_9] = Key::NP9;
+			mapKeys[XK_KP_Multiply] = Key::NP_MUL; mapKeys[XK_KP_Add] = Key::NP_ADD; mapKeys[XK_KP_Divide] = Key::NP_DIV; mapKeys[XK_KP_Subtract] = Key::NP_SUB; mapKeys[XK_KP_Decimal] = Key::NP_DECIMAL;
+
+			// These keys vary depending on the keyboard. I've included comments for US and UK keyboard layouts
+			mapKeys[XK_semicolon] = Key::OEM_1;		// On US and UK keyboards this is the ';:' key
+			mapKeys[XK_slash] = Key::OEM_2;			// On US and UK keyboards this is the '/?' key
+			mapKeys[XK_asciitilde] = Key::OEM_3;	// On US keyboard this is the '~' key
+			mapKeys[XK_bracketleft] = Key::OEM_4;	// On US and UK keyboards this is the '[{' key
+			mapKeys[XK_backslash] = Key::OEM_5;		// On US keyboard this is '\|' key.
+			mapKeys[XK_bracketright] = Key::OEM_6;	// On US and UK keyboards this is the ']}' key
+			mapKeys[XK_apostrophe] = Key::OEM_7;	// On US keyboard this is the single/double quote key. On UK, this is the single quote/@ symbol key
+			mapKeys[XK_numbersign] = Key::OEM_8;	// miscellaneous characters. Varies by keyboard. I believe this to be the '#~' key on UK keyboards
+			mapKeys[XK_equal] = Key::EQUALS;		// the '+' key on any keyboard
+			mapKeys[XK_comma] = Key::COMMA;			// the comma key on any keyboard
+			mapKeys[XK_minus] = Key::MINUS;			// the minus key on any keyboard			
+
+			mapKeys[XK_Caps_Lock] = Key::CAPS_LOCK;
+
+			return olc::OK;
+		}
+
+		virtual olc::rcode SetWindowTitle(const std::string& s) override
+		{
+			X11::XStoreName(olc_Display, olc_Window, s.c_str());
+			return olc::OK;
+		}
+
+		virtual olc::rcode SetWindowSize(const olc::vi2d& vPos, const olc::vi2d& vSize) override
+		{
+			return olc::rcode::OK;
+		}
+
+		virtual olc::rcode ShowWindowFrame(const bool bShowFrame = true) override
+		{
+			return olc::rcode::OK;
+		}
+
+
+		virtual olc::rcode StartSystemEventLoop() override
+		{
+			return olc::OK;
+		}
+
+		virtual olc::rcode HandleSystemEvent() override
+		{
+			using namespace X11;
+			// Handle Xlib Message Loop - we do this in the
+			// same thread that OpenGL was created so we dont
+			// need to worry too much about multithreading with X11
+			XEvent xev;
+			while (XPending(olc_Display))
+			{
+				XNextEvent(olc_Display, &xev);
+				if (xev.type == Expose)
+				{
+					XWindowAttributes gwa;
+					XGetWindowAttributes(olc_Display, olc_Window, &gwa);
+					ptrPGE->olc_UpdateWindowSize(gwa.width, gwa.height);
+				}
+				else if (xev.type == ConfigureNotify)
+				{
+					XConfigureEvent xce = xev.xconfigure;
+					ptrPGE->olc_UpdateWindowSize(xce.width, xce.height);
+				}
+				else if (xev.type == KeyPress)
+				{
+				    KeySym ks;
+
+					// DragonEye still loves numpads, but this is a better way
+					XLookupString(&xev.xkey, NULL, 0, &ks, NULL);
+					
+					if(ks != NoSymbol)
+						ptrPGE->olc_UpdateKeyState(ks, true);
+				}
+				else if (xev.type == KeyRelease)
+				{
+				    KeySym ks;
+					XLookupString(&xev.xkey, NULL, 0, &ks, NULL);
+					
+					if(ks != NoSymbol)
+						ptrPGE->olc_UpdateKeyState(ks, false);
+				}
+				else if (xev.type == ButtonPress)
+				{
+					switch (xev.xbutton.button)
+					{
+					case 1:	ptrPGE->olc_UpdateMouseState(0, true); break;
+					case 2:	ptrPGE->olc_UpdateMouseState(2, true); break;
+					case 3:	ptrPGE->olc_UpdateMouseState(1, true); break;
+					case 4:	ptrPGE->olc_UpdateMouseWheel(120); break;
+					case 5:	ptrPGE->olc_UpdateMouseWheel(-120); break;
+					default: break;
+					}
+				}
+				else if (xev.type == ButtonRelease)
+				{
+					switch (xev.xbutton.button)
+					{
+					case 1:	ptrPGE->olc_UpdateMouseState(0, false); break;
+					case 2:	ptrPGE->olc_UpdateMouseState(2, false); break;
+					case 3:	ptrPGE->olc_UpdateMouseState(1, false); break;
+					default: break;
+					}
+				}
+				else if (xev.type == MotionNotify)
+				{
+					ptrPGE->olc_UpdateMouse(xev.xmotion.x, xev.xmotion.y);
+				}
+				else if (xev.type == FocusIn)
+				{
+					ptrPGE->olc_UpdateKeyFocus(true);
+				}
+				else if (xev.type == FocusOut)
+				{
+					ptrPGE->olc_UpdateKeyFocus(false);
+				}
+				else if (xev.type == ClientMessage)
+				{
+					ptrPGE->olc_Terminate();
+				}
+			}
+			return olc::OK;
+		}
+	};
+}
+#endif
+// O------------------------------------------------------------------------------O
+// | END PLATFORM: LINUX                                                          |
+// O------------------------------------------------------------------------------O
+#pragma endregion
+
+#pragma region platform_glut
+// O------------------------------------------------------------------------------O
+// | START PLATFORM: GLUT (used to make it simple for Apple)                      |
+// O------------------------------------------------------------------------------O
+//
+// VERY IMPORTANT!!! The Apple port was originally created by @Mumflr (discord)
+// and the repo for the development of this project can be found here:
+// https://github.com/MumflrFumperdink/olcPGEMac which contains maccy goodness
+// and support on how to setup your build environment.
+//
+// "MASSIVE MASSIVE THANKS TO MUMFLR" - Javidx9
+#if defined(OLC_PLATFORM_GLUT)
+namespace olc {
+
+	class Platform_GLUT : public olc::Platform
+	{
+	public:
+		static std::atomic<bool>* bActiveRef;
+
+		virtual olc::rcode SetWindowSize(const olc::vi2d& vPos, const olc::vi2d& vSize) override
+		{
+			return olc::rcode::OK;
+		}
+
+		virtual olc::rcode ShowWindowFrame(const bool bShowFrame = true) override
+		{
+			return olc::rcode::OK;
+		}
+
+
+		virtual olc::rcode ApplicationStartUp() override {
+			return olc::rcode::OK;
+		}
+
+		virtual olc::rcode ApplicationCleanUp() override
+		{
+			return olc::rcode::OK;
+		}
+
+		virtual olc::rcode ThreadStartUp() override
+		{
+			return olc::rcode::OK;
+		}
+
+		virtual olc::rcode ThreadCleanUp() override
+		{
+			renderer->DestroyDevice();
+			return olc::OK;
+		}
+
+		virtual olc::rcode CreateGraphics(bool bFullScreen, bool bEnableVSYNC, const olc::vi2d& vViewPos, const olc::vi2d& vViewSize) override
+		{
+			if (renderer->CreateDevice({}, bFullScreen, bEnableVSYNC) == olc::rcode::OK)
+			{
+				renderer->UpdateViewport(vViewPos, vViewSize);
+				return olc::rcode::OK;
+			}
+			else
+				return olc::rcode::FAIL;
+		}
+
+		static void ExitMainLoop() {
+			if (!ptrPGE->OnUserDestroy()) {
+				*bActiveRef = true;
+				return;
+			}
+			platform->ThreadCleanUp();
+			platform->ApplicationCleanUp();
+			exit(0);
+		}
+
+#if defined(__APPLE__)
+		static void scrollWheelUpdate(id selff, SEL _sel, id theEvent) {
+			static const SEL deltaYSel = sel_registerName("deltaY");
+
+#if defined(__aarch64__) // Thanks ruarq!
+			double deltaY = ((double (*)(id, SEL))objc_msgSend)(theEvent, deltaYSel);
+#else
+			double deltaY = ((double (*)(id, SEL))objc_msgSend_fpret)(theEvent, deltaYSel);
+#endif
+
+			for (int i = 0; i < abs(deltaY); i++) {
+				if (deltaY > 0) {
+					ptrPGE->olc_UpdateMouseWheel(-1);
+				}
+				else if (deltaY < 0) {
+					ptrPGE->olc_UpdateMouseWheel(1);
+				}
+			}
+		}
+#endif
+		static void ThreadFunct() {
+#if defined(__APPLE__)
+			static bool hasEnabledCocoa = false;
+			if (!hasEnabledCocoa) {
+				// Objective-C Wizardry
+				Class NSApplicationClass = objc_getClass("NSApplication");
+
+				// NSApp = [NSApplication sharedApplication]
+				SEL sharedApplicationSel = sel_registerName("sharedApplication");
+				id NSApp = ((id(*)(Class, SEL))objc_msgSend)(NSApplicationClass, sharedApplicationSel);
+				// window = [NSApp mainWindow]
+				SEL mainWindowSel = sel_registerName("mainWindow");
+				id window = ((id(*)(id, SEL))objc_msgSend)(NSApp, mainWindowSel);
+
+				// [window setStyleMask: NSWindowStyleMaskClosable | ~NSWindowStyleMaskResizable]
+				SEL setStyleMaskSel = sel_registerName("setStyleMask:");
+				((void (*)(id, SEL, NSUInteger))objc_msgSend)(window, setStyleMaskSel, 7);
+
+				hasEnabledCocoa = true;
+			}
+#endif
+			if (!*bActiveRef) {
+				ExitMainLoop();
+				return;
+			}
+			glutPostRedisplay();
+		}
+
+		static void DrawFunct() {
+			ptrPGE->olc_CoreUpdate();
+		}
+
+		virtual olc::rcode CreateWindowPane(const olc::vi2d& vWindowPos, olc::vi2d& vWindowSize, bool bFullScreen) override
+		{
+#if defined(__APPLE__)
+			Class GLUTViewClass = objc_getClass("GLUTView");
+
+			SEL scrollWheelSel = sel_registerName("scrollWheel:");
+			bool resultAddMethod = class_addMethod(GLUTViewClass, scrollWheelSel, (IMP)scrollWheelUpdate, "v@:@");
+			assert(resultAddMethod);
+#endif
+
+			renderer->PrepareDevice();
+
+			if (bFullScreen)
+			{
+				vWindowSize.x = glutGet(GLUT_SCREEN_WIDTH);
+				vWindowSize.y = glutGet(GLUT_SCREEN_HEIGHT);
+				glutFullScreen();
+			}
+			else
+			{
+				if (vWindowSize.x > glutGet(GLUT_SCREEN_WIDTH) || vWindowSize.y > glutGet(GLUT_SCREEN_HEIGHT))
+				{
+					perror("ERROR: The specified window dimensions do not fit on your screen\n");
+					return olc::FAIL;
+				}
+				glutReshapeWindow(vWindowSize.x, vWindowSize.y - 1);
+			}
+
+			// Create Keyboard Mapping
+			mapKeys[0x00] = Key::NONE;
+			mapKeys['A'] = Key::A; mapKeys['B'] = Key::B; mapKeys['C'] = Key::C; mapKeys['D'] = Key::D; mapKeys['E'] = Key::E;
+			mapKeys['F'] = Key::F; mapKeys['G'] = Key::G; mapKeys['H'] = Key::H; mapKeys['I'] = Key::I; mapKeys['J'] = Key::J;
+			mapKeys['K'] = Key::K; mapKeys['L'] = Key::L; mapKeys['M'] = Key::M; mapKeys['N'] = Key::N; mapKeys['O'] = Key::O;
+			mapKeys['P'] = Key::P; mapKeys['Q'] = Key::Q; mapKeys['R'] = Key::R; mapKeys['S'] = Key::S; mapKeys['T'] = Key::T;
+			mapKeys['U'] = Key::U; mapKeys['V'] = Key::V; mapKeys['W'] = Key::W; mapKeys['X'] = Key::X; mapKeys['Y'] = Key::Y;
+			mapKeys['Z'] = Key::Z;
+
+			mapKeys[GLUT_KEY_F1] = Key::F1; mapKeys[GLUT_KEY_F2] = Key::F2; mapKeys[GLUT_KEY_F3] = Key::F3; mapKeys[GLUT_KEY_F4] = Key::F4;
+			mapKeys[GLUT_KEY_F5] = Key::F5; mapKeys[GLUT_KEY_F6] = Key::F6; mapKeys[GLUT_KEY_F7] = Key::F7; mapKeys[GLUT_KEY_F8] = Key::F8;
+			mapKeys[GLUT_KEY_F9] = Key::F9; mapKeys[GLUT_KEY_F10] = Key::F10; mapKeys[GLUT_KEY_F11] = Key::F11; mapKeys[GLUT_KEY_F12] = Key::F12;
+
+			mapKeys[GLUT_KEY_DOWN] = Key::DOWN; mapKeys[GLUT_KEY_LEFT] = Key::LEFT; mapKeys[GLUT_KEY_RIGHT] = Key::RIGHT; mapKeys[GLUT_KEY_UP] = Key::UP;
+			mapKeys[13] = Key::ENTER;
+
+			mapKeys[127] = Key::BACK; mapKeys[27] = Key::ESCAPE;
+			mapKeys[9] = Key::TAB;  mapKeys[GLUT_KEY_HOME] = Key::HOME;
+			mapKeys[GLUT_KEY_END] = Key::END; mapKeys[GLUT_KEY_PAGE_UP] = Key::PGUP; mapKeys[GLUT_KEY_PAGE_DOWN] = Key::PGDN;    mapKeys[GLUT_KEY_INSERT] = Key::INS;
+			mapKeys[32] = Key::SPACE; mapKeys[46] = Key::PERIOD;
+
+			mapKeys[48] = Key::K0; mapKeys[49] = Key::K1; mapKeys[50] = Key::K2; mapKeys[51] = Key::K3; mapKeys[52] = Key::K4;
+			mapKeys[53] = Key::K5; mapKeys[54] = Key::K6; mapKeys[55] = Key::K7; mapKeys[56] = Key::K8; mapKeys[57] = Key::K9;
+
+			// NOTE: MISSING KEYS :O
+
+			// JAVIDX9 WOZ ERE - Rethinking some keyboad stuff has required
+			// some changes. MOst of them are trivial, but I'm not sure
+			// what's going on here and have no readily available testing
+			// suite either - its for MAC users. However broken as of 2.29
+
+			glutKeyboardFunc([](unsigned char key, int x, int y) -> void {
+				switch (glutGetModifiers()) {
+				case 0: //This is when there are no modifiers
+					if ('a' <= key && key <= 'z') key -= 32;
+					break;
+				case GLUT_ACTIVE_SHIFT:
+				//	ptrPGE->olc_UpdateKeyState(Key::SHIFT, true);
+					break;
+				case GLUT_ACTIVE_CTRL:
+					if ('a' <= key && key <= 'z') key -= 32;
+				//	ptrPGE->olc_UpdateKeyState(Key::CTRL, true);
+					break;
+				case GLUT_ACTIVE_ALT:
+					if ('a' <= key && key <= 'z') key -= 32;
+					break;
+				}
+
+				//if (mapKeys[key])
+					ptrPGE->olc_UpdateKeyState(key, true);
+				});
+
+			glutKeyboardUpFunc([](unsigned char key, int x, int y) -> void {
+				switch (glutGetModifiers()) {
+				case 0: //This is when there are no modifiers
+					if ('a' <= key && key <= 'z') key -= 32;
+					break;
+				case GLUT_ACTIVE_SHIFT:
+				//	ptrPGE->olc_UpdateKeyState(Key::SHIFT, false);
+					break;
+				case GLUT_ACTIVE_CTRL:
+					if ('a' <= key && key <= 'z') key -= 32;
+				//	ptrPGE->olc_UpdateKeyState(Key::CTRL, false);
+					break;
+				case GLUT_ACTIVE_ALT:
+					if ('a' <= key && key <= 'z') key -= 32;
+					//No ALT in PGE
+					break;
+				}
+
+				//if (mapKeys[key])
+					ptrPGE->olc_UpdateKeyState(key, false);
+				});
+
+			//Special keys
+			glutSpecialFunc([](int key, int x, int y) -> void {
+				//if (mapKeys[key])
+					ptrPGE->olc_UpdateKeyState(key, true);
+				});
+
+			glutSpecialUpFunc([](int key, int x, int y) -> void {
+				//if (mapKeys[key])
+					ptrPGE->olc_UpdateKeyState(key, false);
+				});
+
+			glutMouseFunc([](int button, int state, int x, int y) -> void {
+				switch (button) {
+				case GLUT_LEFT_BUTTON:
+					if (state == GLUT_UP) ptrPGE->olc_UpdateMouseState(0, false);
+					else if (state == GLUT_DOWN) ptrPGE->olc_UpdateMouseState(0, true);
+					break;
+				case GLUT_MIDDLE_BUTTON:
+					if (state == GLUT_UP) ptrPGE->olc_UpdateMouseState(2, false);
+					else if (state == GLUT_DOWN) ptrPGE->olc_UpdateMouseState(2, true);
+					break;
+				case GLUT_RIGHT_BUTTON:
+					if (state == GLUT_UP) ptrPGE->olc_UpdateMouseState(1, false);
+					else if (state == GLUT_DOWN) ptrPGE->olc_UpdateMouseState(1, true);
+					break;
+				}
+				});
+
+			auto mouseMoveCall = [](int x, int y) -> void {
+				ptrPGE->olc_UpdateMouse(x, y);
+			};
+
+			glutMotionFunc(mouseMoveCall);
+			glutPassiveMotionFunc(mouseMoveCall);
+
+			glutEntryFunc([](int state) -> void {
+				if (state == GLUT_ENTERED) ptrPGE->olc_UpdateKeyFocus(true);
+				else if (state == GLUT_LEFT) ptrPGE->olc_UpdateKeyFocus(false);
+				});
+
+			glutDisplayFunc(DrawFunct);
+			glutIdleFunc(ThreadFunct);
+
+			return olc::OK;
+		}
+
+		virtual olc::rcode SetWindowTitle(const std::string& s) override
+		{
+			glutSetWindowTitle(s.c_str());
+			return olc::OK;
+		}
+
+		virtual olc::rcode StartSystemEventLoop() override {
+			glutMainLoop();
+			return olc::OK;
+		}
+
+		virtual olc::rcode HandleSystemEvent() override
+		{
+			return olc::OK;
+		}
+	};
+
+	std::atomic<bool>* Platform_GLUT::bActiveRef{ nullptr };
+
+	//Custom Start
+	olc::rcode PixelGameEngine::Start()
+	{
+		if (platform->ApplicationStartUp() != olc::OK) return olc::FAIL;
+
+		// Construct the window
+		if (platform->CreateWindowPane({ 30,30 }, vWindowSize, bFullScreen) != olc::OK) return olc::FAIL;
+		olc_UpdateWindowSize(vWindowSize.x, vWindowSize.y);
+
+		if (platform->ThreadStartUp() == olc::FAIL)  return olc::FAIL;
+		olc_PrepareEngine();
+		if (!OnUserCreate()) return olc::FAIL;
+		Platform_GLUT::bActiveRef = &bAtomActive;
+		glutWMCloseFunc(Platform_GLUT::ExitMainLoop);
+		bAtomActive = true;
+		platform->StartSystemEventLoop();
+
+		//This code will not even be run but why not
+		if (platform->ApplicationCleanUp() != olc::OK) return olc::FAIL;
+
+		return olc::OK;
+	}
+}
+
+#endif
+// O------------------------------------------------------------------------------O
+// | END PLATFORM: GLUT                                                           |
+// O------------------------------------------------------------------------------O
+#pragma endregion 
+
+
+
+
+
+#pragma region platform_emscripten
+// O------------------------------------------------------------------------------O
+// | START PLATFORM: Emscripten - Totally Game Changing...                        |
+// O------------------------------------------------------------------------------O
+
+//
+//	Firstly a big mega thank you to members of the OLC Community for sorting this 
+//	out. Making a browser compatible version has been a priority for quite some
+//	time, but I lacked the expertise to do it. This awesome feature is possible
+//	because a group of former strangers got together and formed friendships over
+//	their shared passion for code. If anything demonstrates how powerful helping
+//	each other can be, it's this. - Javidx9
+
+//	Emscripten Platform: MaGetzUb, Moros1138, Slavka, Dandistine, Gorbit99, Bispoo
+//				   also: Ishidex, Gusgo99, SlicEnDicE, Alexio
+
+
+#if defined(OLC_PLATFORM_EMSCRIPTEN)
+
+#include <emscripten/html5.h>
+#include <emscripten/key_codes.h>
+
+extern "C" 
+{
+	EMSCRIPTEN_KEEPALIVE inline int olc_OnPageUnload()
+	{ olc::platform->ApplicationCleanUp(); return 0; }
+}
+
+namespace olc
+{
+	class Platform_Emscripten : public olc::Platform
+	{
+	public:
+
+		virtual olc::rcode SetWindowSize(const olc::vi2d& vPos, const olc::vi2d& vSize) override
+		{ return olc::rcode::OK; }
+
+		virtual olc::rcode ShowWindowFrame(const bool bShowFrame = true) override
+		{ return olc::rcode::OK; }
+
+		virtual olc::rcode ApplicationStartUp() override 
+		{ return olc::rcode::OK; }
+
+		virtual olc::rcode ApplicationCleanUp() override 
+		{ ThreadCleanUp(); return olc::rcode::OK; }
+
+		virtual olc::rcode ThreadStartUp() override
+		{ return olc::rcode::OK; }
+
+		virtual olc::rcode ThreadCleanUp() override
+		{ renderer->DestroyDevice(); return olc::OK; }
+
+		virtual olc::rcode CreateGraphics(bool bFullScreen, bool bEnableVSYNC, const olc::vi2d& vViewPos, const olc::vi2d& vViewSize) override
+		{
+			if (renderer->CreateDevice({}, bFullScreen, bEnableVSYNC) == olc::rcode::OK)
+			{
+				renderer->UpdateViewport(vViewPos, vViewSize);
+				return olc::rcode::OK;
+			}
+			else
+				return olc::rcode::FAIL;
+		}
+
+		virtual olc::rcode CreateWindowPane(const olc::vi2d& vWindowPos, olc::vi2d& vWindowSize, bool bFullScreen) override
+		{
+			emscripten_set_canvas_element_size("#canvas", vWindowSize.x, vWindowSize.y);
+
+			mapKeys[DOM_PK_UNKNOWN] = Key::NONE;
+			mapKeys[DOM_PK_A] = Key::A; mapKeys[DOM_PK_B] = Key::B; mapKeys[DOM_PK_C] = Key::C; mapKeys[DOM_PK_D] = Key::D;
+			mapKeys[DOM_PK_E] = Key::E; mapKeys[DOM_PK_F] = Key::F; mapKeys[DOM_PK_G] = Key::G; mapKeys[DOM_PK_H] = Key::H;
+			mapKeys[DOM_PK_I] = Key::I; mapKeys[DOM_PK_J] = Key::J; mapKeys[DOM_PK_K] = Key::K; mapKeys[DOM_PK_L] = Key::L;
+			mapKeys[DOM_PK_M] = Key::M; mapKeys[DOM_PK_N] = Key::N; mapKeys[DOM_PK_O] = Key::O; mapKeys[DOM_PK_P] = Key::P;
+			mapKeys[DOM_PK_Q] = Key::Q; mapKeys[DOM_PK_R] = Key::R; mapKeys[DOM_PK_S] = Key::S; mapKeys[DOM_PK_T] = Key::T;
+			mapKeys[DOM_PK_U] = Key::U; mapKeys[DOM_PK_V] = Key::V; mapKeys[DOM_PK_W] = Key::W; mapKeys[DOM_PK_X] = Key::X;
+			mapKeys[DOM_PK_Y] = Key::Y; mapKeys[DOM_PK_Z] = Key::Z;
+			mapKeys[DOM_PK_0] = Key::K0; mapKeys[DOM_PK_1] = Key::K1; mapKeys[DOM_PK_2] = Key::K2;
+			mapKeys[DOM_PK_3] = Key::K3; mapKeys[DOM_PK_4] = Key::K4; mapKeys[DOM_PK_5] = Key::K5;
+			mapKeys[DOM_PK_6] = Key::K6; mapKeys[DOM_PK_7] = Key::K7; mapKeys[DOM_PK_8] = Key::K8;
+			mapKeys[DOM_PK_9] = Key::K9;
+			mapKeys[DOM_PK_F1] = Key::F1; mapKeys[DOM_PK_F2] = Key::F2; mapKeys[DOM_PK_F3] = Key::F3; mapKeys[DOM_PK_F4] = Key::F4;
+			mapKeys[DOM_PK_F5] = Key::F5; mapKeys[DOM_PK_F6] = Key::F6; mapKeys[DOM_PK_F7] = Key::F7; mapKeys[DOM_PK_F8] = Key::F8;
+			mapKeys[DOM_PK_F9] = Key::F9; mapKeys[DOM_PK_F10] = Key::F10; mapKeys[DOM_PK_F11] = Key::F11; mapKeys[DOM_PK_F12] = Key::F12;
+			mapKeys[DOM_PK_ARROW_UP] = Key::UP; mapKeys[DOM_PK_ARROW_DOWN] = Key::DOWN;
+			mapKeys[DOM_PK_ARROW_LEFT] = Key::LEFT; mapKeys[DOM_PK_ARROW_RIGHT] = Key::RIGHT;
+			mapKeys[DOM_PK_SPACE] = Key::SPACE; mapKeys[DOM_PK_TAB] = Key::TAB;
+			mapKeys[DOM_PK_SHIFT_LEFT] = Key::SHIFT; mapKeys[DOM_PK_SHIFT_RIGHT] = Key::SHIFT;
+			mapKeys[DOM_PK_CONTROL_LEFT] = Key::CTRL; mapKeys[DOM_PK_CONTROL_RIGHT] = Key::CTRL;
+			mapKeys[DOM_PK_INSERT] = Key::INS; mapKeys[DOM_PK_DELETE] = Key::DEL; mapKeys[DOM_PK_HOME] = Key::HOME;
+			mapKeys[DOM_PK_END] = Key::END; mapKeys[DOM_PK_PAGE_UP] = Key::PGUP; mapKeys[DOM_PK_PAGE_DOWN] = Key::PGDN;
+			mapKeys[DOM_PK_BACKSPACE] = Key::BACK; mapKeys[DOM_PK_ESCAPE] = Key::ESCAPE;
+			mapKeys[DOM_PK_ENTER] = Key::ENTER; mapKeys[DOM_PK_NUMPAD_EQUAL] = Key::EQUALS;
+			mapKeys[DOM_PK_NUMPAD_ENTER] = Key::ENTER; mapKeys[DOM_PK_PAUSE] = Key::PAUSE;
+			mapKeys[DOM_PK_SCROLL_LOCK] = Key::SCROLL;
+			mapKeys[DOM_PK_NUMPAD_0] = Key::NP0; mapKeys[DOM_PK_NUMPAD_1] = Key::NP1; mapKeys[DOM_PK_NUMPAD_2] = Key::NP2;
+			mapKeys[DOM_PK_NUMPAD_3] = Key::NP3; mapKeys[DOM_PK_NUMPAD_4] = Key::NP4; mapKeys[DOM_PK_NUMPAD_5] = Key::NP5;
+			mapKeys[DOM_PK_NUMPAD_6] = Key::NP6; mapKeys[DOM_PK_NUMPAD_7] = Key::NP7; mapKeys[DOM_PK_NUMPAD_8] = Key::NP8;
+			mapKeys[DOM_PK_NUMPAD_9] = Key::NP9;
+			mapKeys[DOM_PK_NUMPAD_MULTIPLY] = Key::NP_MUL; mapKeys[DOM_PK_NUMPAD_DIVIDE] = Key::NP_DIV;
+			mapKeys[DOM_PK_NUMPAD_ADD] = Key::NP_ADD; mapKeys[DOM_PK_NUMPAD_SUBTRACT] = Key::NP_SUB;
+			mapKeys[DOM_PK_NUMPAD_DECIMAL] = Key::NP_DECIMAL;
+			mapKeys[DOM_PK_PERIOD] = Key::PERIOD; mapKeys[DOM_PK_EQUAL] = Key::EQUALS;
+			mapKeys[DOM_PK_COMMA] = Key::COMMA; mapKeys[DOM_PK_MINUS] = Key::MINUS;
+			mapKeys[DOM_PK_CAPS_LOCK] = Key::CAPS_LOCK;
+			mapKeys[DOM_PK_SEMICOLON] = Key::OEM_1;	mapKeys[DOM_PK_SLASH] = Key::OEM_2; mapKeys[DOM_PK_BACKQUOTE] = Key::OEM_3;
+			mapKeys[DOM_PK_BRACKET_LEFT] = Key::OEM_4; mapKeys[DOM_PK_BACKSLASH] = Key::OEM_5; mapKeys[DOM_PK_BRACKET_RIGHT] = Key::OEM_6;
+			mapKeys[DOM_PK_QUOTE] = Key::OEM_7; mapKeys[DOM_PK_BACKSLASH] = Key::OEM_8;
+
+			// Keyboard Callbacks
+			emscripten_set_keydown_callback("#canvas", 0, 1, keyboard_callback);
+			emscripten_set_keyup_callback("#canvas", 0, 1, keyboard_callback);
+
+			// Mouse Callbacks
+			emscripten_set_wheel_callback("#canvas", 0, 1, wheel_callback);
+			emscripten_set_mousedown_callback("#canvas", 0, 1, mouse_callback);
+			emscripten_set_mouseup_callback("#canvas", 0, 1, mouse_callback);
+			emscripten_set_mousemove_callback("#canvas", 0, 1, mouse_callback);
+
+			// Touch Callbacks
+			emscripten_set_touchstart_callback("#canvas", 0, 1, touch_callback);
+			emscripten_set_touchmove_callback("#canvas", 0, 1, touch_callback);
+			emscripten_set_touchend_callback("#canvas", 0, 1, touch_callback);
+
+			// Canvas Focus Callbacks
+			emscripten_set_blur_callback("#canvas", 0, 1, focus_callback);
+			emscripten_set_focus_callback("#canvas", 0, 1, focus_callback);
+			
+#pragma warning disable format
+			EM_ASM( window.onunload = Module._olc_OnPageUnload; );
+
+			// IMPORTANT! - Sorry About This...
+			//
+			//	In order to handle certain browser based events, such as resizing and
+			//	going to full screen, we have to effectively inject code into the container
+			//	running the PGE. Yes, I vomited about 11 times too when the others were
+			//	convincing me this is the future. Well, this isnt the future, and if it
+			//	were to be, I want no part of what must be a miserable distopian free
+			//	for all of anarchic code injection to get rudimentary events like "Resize()".
+			//
+			//	Wake up people! Of course theres a spoon. There has to be to keep feeding
+			//	the giant web baby.
+			
+
+			EM_ASM({
+
+			// olc_ApsectRatio
+			// 
+			// Used by olc_ResizeHandler to calculate the viewport from the
+			// dimensions of the canvas container's element.
+			Module.olc_AspectRatio = $0 / $1;
+
+			// HACK ALERT!
+			// 
+			// Here we assume any html shell that uses 3 or more instance of the class "emscripten"
+			// is using one of the default or minimal emscripten page layouts
+			Module.olc_AssumeDefaultShells = (document.querySelectorAll('.emscripten').length >= 3) ? true : false;
+
+			// olc_ResizeHandler
+			// 
+			// Used by olc_Init, and is called when a resize observer and fullscreenchange event is triggered.
+			var olc_ResizeHandler = function()
+			{
+				// are we in fullscreen mode?
+				let isFullscreen = (document.fullscreenElement != null);
+
+				// get the width of the containing element
+				let width  = (isFullscreen) ? window.innerWidth  : Module.canvas.parentNode.clientWidth;
+				let height = (isFullscreen) ? window.innerHeight : Module.canvas.parentNode.clientHeight;
+
+				// calculate the expected viewport size
+				let viewWidth  = width;
+				let viewHeight = width / Module.olc_AspectRatio;
+
+				// if we're taller than the containing element, recalculate based on height
+				if(viewHeight > height)
+				{
+					viewWidth  = height * Module.olc_AspectRatio;
+					viewHeight = height;
+				}
+    
+				// ensure resulting viewport is in integer space
+				viewWidth  = parseInt(viewWidth);
+				viewHeight = parseInt(viewHeight);
+
+				setTimeout(function()
+				{
+					// if default shells, apply default styles
+					if(Module.olc_AssumeDefaultShells)
+						Module.canvas.parentNode.setAttribute('style', 'width: 100%; height: 70vh; margin-left: auto; margin-right: auto;');
+				
+					// apply viewport dimensions to teh canvas
+					Module.canvas.setAttribute('width', viewWidth);
+					Module.canvas.setAttribute('height', viewHeight);
+					Module.canvas.setAttribute('style', `width: ${viewWidth}px; height: ${viewHeight}px;`);
+					
+					// update the PGE window size
+					Module._olc_PGE_UpdateWindowSize(viewWidth, viewHeight);
+					
+					// force focus on our PGE canvas
+					Module.canvas.focus();
+				}, 200);
+			};
+
+			
+			// olc_Init
+			// 
+			// set up resize observer and fullscreenchange event handler
+			var olc_Init = function()
+			{
+				if(Module.olc_AspectRatio === undefined)
+				{
+					setTimeout(function() { Module.olc_Init(); }, 50);
+					return;
+				}
+					
+				let resizeObserver = new ResizeObserver(function(entries)
+				{
+					Module.olc_ResizeHandler();
+				}).observe(Module.canvas.parentNode);
+
+				let mutationObserver = new MutationObserver(function(mutationsList, observer)
+				{
+					setTimeout(function() { Module.olc_ResizeHandler(); },  200);
+				}).observe(Module.canvas.parentNode, { attributes: false, childList: true, subtree: false });
+
+				window.addEventListener('fullscreenchange', function(e)
+				{
+					setTimeout(function() { Module.olc_ResizeHandler();},  200);
+				});
+			};
+			
+			// set up hooks
+			Module.olc_ResizeHandler = (Module.olc_ResizeHandler != undefined) ? Module.olc_ResizeHandler : olc_ResizeHandler;
+			Module.olc_Init          = (Module.olc_Init          != undefined) ? Module.olc_Init : olc_Init;
+
+			// run everything!
+			Module.olc_Init();
+
+			}, vWindowSize.x, vWindowSize.y); // Fullscreen and Resize Observers
+#pragma warning restore format
+			return olc::rcode::OK;
+		}
+
+		// Interface PGE's UpdateWindowSize, for use in Javascript
+		void UpdateWindowSize(int width, int height)
+		{
+			ptrPGE->olc_UpdateWindowSize(width, height);
+		}
+
+		//TY Gorbit
+		static EM_BOOL focus_callback(int eventType, const EmscriptenFocusEvent* focusEvent, void* userData) 
+		{
+			if (eventType == EMSCRIPTEN_EVENT_BLUR)
+			{
+				ptrPGE->olc_UpdateKeyFocus(false);
+				ptrPGE->olc_UpdateMouseFocus(false);
+			}
+			else if (eventType == EMSCRIPTEN_EVENT_FOCUS)
+			{
+				ptrPGE->olc_UpdateKeyFocus(true);
+				ptrPGE->olc_UpdateMouseFocus(true);
+			}
+
+			return 0;
+		}
+
+		//TY Moros
+		static EM_BOOL keyboard_callback(int eventType, const EmscriptenKeyboardEvent* e, void* userData)
+		{
+			if (eventType == EMSCRIPTEN_EVENT_KEYDOWN)
+				ptrPGE->olc_UpdateKeyState(emscripten_compute_dom_pk_code(e->code), true);
+
+			// THANK GOD!! for this compute function. And thanks Dandistine for pointing it out!
+			if (eventType == EMSCRIPTEN_EVENT_KEYUP)
+				ptrPGE->olc_UpdateKeyState(emscripten_compute_dom_pk_code(e->code), false);
+
+			//Consume keyboard events so that keys like F1 and F5 don't do weird things
+			return EM_TRUE;
+		}
+
+		//TY Moros
+		static EM_BOOL wheel_callback(int eventType, const EmscriptenWheelEvent* e, void* userData)
+		{
+			if (eventType == EMSCRIPTEN_EVENT_WHEEL)
+				ptrPGE->olc_UpdateMouseWheel(-1 * e->deltaY);
+
+			return EM_TRUE;
+		}
+
+		//TY Bispoo
+		static EM_BOOL touch_callback(int eventType, const EmscriptenTouchEvent* e, void* userData)
+		{
+			// Move
+			if (eventType == EMSCRIPTEN_EVENT_TOUCHMOVE)
+			{
+				ptrPGE->olc_UpdateMouse(e->touches->targetX, e->touches->targetY);
+			}
+
+			// Start
+			if (eventType == EMSCRIPTEN_EVENT_TOUCHSTART)
+			{
+				ptrPGE->olc_UpdateMouse(e->touches->targetX, e->touches->targetY);
+				ptrPGE->olc_UpdateMouseState(0, true);
+			}
+
+			// End
+			if (eventType == EMSCRIPTEN_EVENT_TOUCHEND)
+			{
+				ptrPGE->olc_UpdateMouseState(0, false);
+			}
+
+			return EM_TRUE;
+		}
+
+		//TY Moros
+		static EM_BOOL mouse_callback(int eventType, const EmscriptenMouseEvent* e, void* userData)
+		{
+			//Mouse Movement
+			if (eventType == EMSCRIPTEN_EVENT_MOUSEMOVE)
+				ptrPGE->olc_UpdateMouse(e->targetX, e->targetY);
+
+
+			//Mouse button press
+			if (e->button == 0) // left click
+			{
+				if (eventType == EMSCRIPTEN_EVENT_MOUSEDOWN)
+					ptrPGE->olc_UpdateMouseState(0, true);
+				else if (eventType == EMSCRIPTEN_EVENT_MOUSEUP)
+					ptrPGE->olc_UpdateMouseState(0, false);
+			}
+
+			if (e->button == 2) // right click
+			{
+				if (eventType == EMSCRIPTEN_EVENT_MOUSEDOWN)
+					ptrPGE->olc_UpdateMouseState(1, true);
+				else if (eventType == EMSCRIPTEN_EVENT_MOUSEUP)
+					ptrPGE->olc_UpdateMouseState(1, false);
+
+			}
+
+			if (e->button == 1) // middle click
+			{
+				if (eventType == EMSCRIPTEN_EVENT_MOUSEDOWN)
+					ptrPGE->olc_UpdateMouseState(2, true);
+				else if (eventType == EMSCRIPTEN_EVENT_MOUSEUP)
+					ptrPGE->olc_UpdateMouseState(2, false);
+
+				//at the moment only middle mouse needs to consume events.
+				return EM_TRUE;
+			}
+
+			return EM_FALSE;
+		}
+
+
+		virtual olc::rcode SetWindowTitle(const std::string& s) override
+		{ emscripten_set_window_title(s.c_str()); return olc::OK; }
+
+		virtual olc::rcode StartSystemEventLoop() override 
+		{ return olc::OK; }
+
+		virtual olc::rcode HandleSystemEvent() override
+		{ return olc::OK; }
+
+		static void MainLoop()
+		{
+			olc::Platform::ptrPGE->olc_CoreUpdate();
+			if (!ptrPGE->olc_IsRunning())
+			{
+				if (ptrPGE->OnUserDestroy())
+				{
+					emscripten_cancel_main_loop();
+					platform->ApplicationCleanUp();
+				}
+				else
+				{
+					ptrPGE->olc_Reanimate();
+				}
+			}
+		}
+	};
+
+	//Emscripten needs a special Start function
+	//Much of this is usually done in EngineThread, but that isn't used here
+	olc::rcode PixelGameEngine::Start()
+	{
+		if (platform->ApplicationStartUp() != olc::OK) return olc::FAIL;
+
+		// Construct the window
+		if (platform->CreateWindowPane({ 30,30 }, vWindowSize, bFullScreen) != olc::OK) return olc::FAIL;
+		olc_UpdateWindowSize(vWindowSize.x, vWindowSize.y);
+
+		// Some implementations may form an event loop here
+		if (platform->ThreadStartUp() == olc::FAIL)	return olc::FAIL;
+
+		// Do engine context specific initialisation
+		olc_PrepareEngine();
+
+		// Consider the "thread" started
+		bAtomActive = true;
+
+		// Create user resources as part of this thread
+		for (auto& ext : vExtensions) ext->OnBeforeUserCreate();
+		if (!OnUserCreate()) bAtomActive = false;
+		for (auto& ext : vExtensions) ext->OnAfterUserCreate();
+
+		platform->StartSystemEventLoop();
+
+		//This causes a heap memory corruption in Emscripten for some reason
+		//Platform_Emscripten::bActiveRef = &bAtomActive;
+		emscripten_set_main_loop(&Platform_Emscripten::MainLoop, 0, 1);
+
+		// Wait for thread to be exited
+		if (platform->ApplicationCleanUp() != olc::OK) return olc::FAIL;
+		return olc::OK;
+	}
+}
+
+extern "C" 
+{
+	EMSCRIPTEN_KEEPALIVE inline void olc_PGE_UpdateWindowSize(int width, int height)
+	{
+		emscripten_set_canvas_element_size("#canvas", width, height);
+		// Thanks slavka
+		((olc::Platform_Emscripten*)olc::platform.get())->UpdateWindowSize(width, height);
+	}
+}
+
+#endif
+// O------------------------------------------------------------------------------O
+// | END PLATFORM: Emscripten                                                     |
+// O------------------------------------------------------------------------------O
+#pragma endregion
+
+
+#endif // Headless
+
+// O------------------------------------------------------------------------------O
+// | olcPixelGameEngine Auto-Configuration                                        |
+// O------------------------------------------------------------------------------O
+#pragma region pge_config
+namespace olc
+{
+	void PixelGameEngine::olc_ConfigureSystem()
+	{
+
+//#if !defined(OLC_PGE_HEADLESS)
+
+		olc::Sprite::loader = nullptr;
+
+#if defined(OLC_IMAGE_GDI)
+		olc::Sprite::loader = std::make_unique<olc::ImageLoader_GDIPlus>();
+#endif
+
+#if defined(OLC_IMAGE_LIBPNG)
+		olc::Sprite::loader = std::make_unique<olc::ImageLoader_LibPNG>();
+#endif
+
+#if defined(OLC_IMAGE_STB)
+		olc::Sprite::loader = std::make_unique<olc::ImageLoader_STB>();
+#endif
+
+#if defined(OLC_IMAGE_CUSTOM_EX)
+		olc::Sprite::loader = std::make_unique<OLC_IMAGE_CUSTOM_EX>();
+#endif
+
+
+#if defined(OLC_PLATFORM_HEADLESS)
+		platform = std::make_unique<olc::Platform_Headless>();
+#endif
+
+#if defined(OLC_PLATFORM_WINAPI)
+		platform = std::make_unique<olc::Platform_Windows>();
+#endif
+
+#if defined(OLC_PLATFORM_X11)
+		platform = std::make_unique<olc::Platform_Linux>();
+#endif
+
+#if defined(OLC_PLATFORM_GLUT)
+		platform = std::make_unique<olc::Platform_GLUT>();
+#endif
+
+#if defined(OLC_PLATFORM_EMSCRIPTEN)
+		platform = std::make_unique<olc::Platform_Emscripten>();
+#endif
+
+#if defined(OLC_PLATFORM_CUSTOM_EX)
+		platform = std::make_unique<OLC_PLATFORM_CUSTOM_EX>();
+#endif
+
+#if defined(OLC_GFX_HEADLESS)
+		renderer = std::make_unique<olc::Renderer_Headless>();
+#endif
+
+#if defined(OLC_GFX_OPENGL10)
+		renderer = std::make_unique<olc::Renderer_OGL10>();
+#endif
+
+#if defined(OLC_GFX_OPENGL33)
+		renderer = std::make_unique<olc::Renderer_OGL33>();
+#endif
+
+#if defined(OLC_GFX_OPENGLES2)
+		renderer = std::make_unique<olc::Renderer_OGLES2>();
+#endif
+
+#if defined(OLC_GFX_DIRECTX10)
+		renderer = std::make_unique<olc::Renderer_DX10>();
+#endif
+
+#if defined(OLC_GFX_DIRECTX11)
+		renderer = std::make_unique<olc::Renderer_DX11>();
+#endif
+
+#if defined(OLC_GFX_CUSTOM_EX)
+		renderer = std::make_unique<OLC_RENDERER_CUSTOM_EX>();
+#endif
+
+		// Associate components with PGE instance
+		platform->ptrPGE = this;
+		renderer->ptrPGE = this;
+//#else
+//		olc::Sprite::loader = nullptr;
+//		platform = nullptr;
+//		renderer = nullptr;
+//#endif
+	}
+}
+
+#pragma endregion
+
+#endif // End OLC_PGE_APPLICATION
+
+// O------------------------------------------------------------------------------O
+// | END OF OLC_PGE_APPLICATION                                                   |
+// O------------------------------------------------------------------------------O
+